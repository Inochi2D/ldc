--- conflicted
+++ resolved
@@ -7,13 +7,8 @@
  */
 module rt.util.typeinfo;
 
-<<<<<<< HEAD
-public import rt.util.hash;
-
 private enum isX87Real(T) = (T.sizeof == 16 && T.mant_dig == 64 && T.max_exp == 16384);
 
-=======
->>>>>>> 37215c0d
 template Floating(T)
 if (is(T == float) || is(T == double) || is(T == real))
 {
@@ -46,12 +41,13 @@
 
         static if (is(T == float))  // special case?
             return *cast(uint*)&value;
-        else static if (isX87Real!T) // Only consider the non-padding bytes.
-            return rt.util.hash.hashOf(&value, 10);
         else
         {
             import rt.util.hash;
-            return rt.util.hash.hashOf((&value)[0 .. 1], 0);
+            static if (isX87Real!T) // Only consider the non-padding bytes.
+                return rt.util.hash.hashOf((cast(void*) &value)[0 .. 10], 0);
+            else
+                return rt.util.hash.hashOf((&value)[0 .. 1], 0);
         }
     }
 }
@@ -86,16 +82,15 @@
     {
         if (value == 0 + 0i)
             value = 0 + 0i;
-<<<<<<< HEAD
+        import rt.util.hash;
         static if (isX87Real!(typeof(T.init.re))) // Only consider the non-padding bytes.
-            return rt.util.hash.hashOf(&value, 10,
-                rt.util.hash.hashOf((cast(real*)&value) + 1, 10));
+        {
+            real* ptr = cast(real*) &value;
+            return rt.util.hash.hashOf((cast(void*) &ptr[0])[0 .. 10],
+                rt.util.hash.hashOf((cast(void*) &ptr[1])[0 .. 10], 0));
+        }
         else
-            return rt.util.hash.hashOf(&value, T.sizeof);
-=======
-        import rt.util.hash;
-        return rt.util.hash.hashOf((&value)[0 .. 1], 0);
->>>>>>> 37215c0d
+            return rt.util.hash.hashOf((&value)[0 .. 1], 0);
     }
 }
 
