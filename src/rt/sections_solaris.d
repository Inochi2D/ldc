--- conflicted
+++ resolved
@@ -14,10 +14,8 @@
 
 module rt.sections_solaris;
 
-<<<<<<< HEAD
 version (LDC) { /* implemented in rt.sections_ldc */ } else:
-version (Solaris):
-=======
+
 version (Solaris)
 {
     version = SolarisOrOpenBSD;
@@ -28,7 +26,6 @@
 }
 
 version (SolarisOrOpenBSD):
->>>>>>> bcfca5d1
 
 // debug = PRINTF;
 debug(PRINTF) import core.stdc.stdio;
