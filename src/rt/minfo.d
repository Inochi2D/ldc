--- conflicted
+++ resolved
@@ -174,10 +174,19 @@
  * Access compiler generated list of modules.
  */
 
-<<<<<<< HEAD
 version (useModuleRef)
-=======
-version (Win32)
+{
+    // This linked list is created by a compiler generated function inserted
+    // into the .ctor list by the compiler.
+    struct ModuleReference
+    {
+        ModuleReference* next;
+        ModuleInfo*      mod;
+    }
+
+    extern (C) __gshared ModuleReference* _Dmodule_ref;   // start of linked list
+}
+else version (Win32)
 {
     // Windows: this gets initialized by minit.asm
     // Posix: this gets initialized in _moduleCtor()
@@ -195,19 +204,6 @@
 else version (OSX)
 {
     extern (C) __gshared ModuleInfo*[] _moduleinfo_array;
-}
-else version (Posix)
->>>>>>> 9a43bafa
-{
-    // This linked list is created by a compiler generated function inserted
-    // into the .ctor list by the compiler.
-    struct ModuleReference
-    {
-        ModuleReference* next;
-        ModuleInfo*      mod;
-    }
-
-    extern (C) __gshared ModuleReference* _Dmodule_ref;   // start of linked list
 }
 else
 {
@@ -257,26 +253,7 @@
         for (; p < pend; ++p)
             if (*p !is null) result[cnt++] = *p;
     }
-<<<<<<< HEAD
-    else version (Windows)
-=======
-    // all other Posix variants (FreeBSD, Solaris, Linux)
-    else version (Posix)
-    {
-        size_t len;
-        ModuleReference *mr;
-
-        for (mr = _Dmodule_ref; mr; mr = mr.next)
-            len++;
-        result = (cast(ModuleInfo**).malloc(len * size_t.sizeof))[0 .. len];
-        len = 0;
-        for (mr = _Dmodule_ref; mr; mr = mr.next)
-        {   result[len] = mr.mod;
-            len++;
-        }
-    }
     else version (Win32)
->>>>>>> 9a43bafa
     {
         // _minit directly alters the global _moduleinfo_array
         _minit();
