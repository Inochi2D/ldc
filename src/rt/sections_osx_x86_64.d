/**
 * Written in the D programming language.
 * This module provides OS X x86-64 specific support for sections.
 *
 * Copyright: Copyright Digital Mars 2016.
 * License: Distributed under the
 *      $(LINK2 http://www.boost.org/LICENSE_1_0.txt, Boost Software License 1.0).
 *    (See accompanying file LICENSE)
 * Authors: Walter Bright, Sean Kelly, Martin Nowak, Jacob Carlborg
 * Source: $(DRUNTIMESRC rt/_sections_osx_x86_64.d)
 */
module rt.sections_osx_x86_64;

version (OSX)
    version = Darwin;
else version (iOS)
    version = Darwin;
else version (TVOS)
    version = Darwin;
else version (WatchOS)
    version = Darwin;

version (Darwin):
version (X86_64):

// debug = PRINTF;
import core.stdc.stdio;
import core.stdc.string, core.stdc.stdlib;
import core.sys.posix.pthread;
import core.sys.darwin.mach.dyld;
import core.sys.darwin.mach.getsect;

import rt.deh, rt.minfo;
import rt.util.container.array;
import rt.util.utility : safeAssert;
import rt.sections_darwin_64 : getTLSRange;

version (LDC)
{
    // Implemented in rt.sections_elf_shared, but using some helper functions (`getTLSRange(void*)`).
}
else
{

struct SectionGroup
{
    static int opApply(scope int delegate(ref SectionGroup) dg)
    {
        return dg(_sections);
    }

    static int opApplyReverse(scope int delegate(ref SectionGroup) dg)
    {
        return dg(_sections);
    }

    @property immutable(ModuleInfo*)[] modules() const nothrow @nogc
    {
        return _moduleGroup.modules;
    }

    @property ref inout(ModuleGroup) moduleGroup() inout nothrow @nogc
    {
        return _moduleGroup;
    }

    @property inout(void[])[] gcRanges() inout nothrow @nogc
    {
        return _gcRanges[];
    }

    @property immutable(FuncTable)[] ehTables() const nothrow @nogc
    {
        return _ehTables[];
    }

private:
    immutable(FuncTable)[] _ehTables;
    ModuleGroup _moduleGroup;
    Array!(void[]) _gcRanges;
}

/****
 * Boolean flag set to true while the runtime is initialized.
 */
__gshared bool _isRuntimeInitialized;

/****
 * Gets called on program startup just before GC is initialized.
 */
void initSections() nothrow @nogc
{
    _dyld_register_func_for_add_image(&sections_osx_onAddImage);
    _isRuntimeInitialized = true;
}

/***
 * Gets called on program shutdown just after GC is terminated.
 */
void finiSections() nothrow @nogc
{
    _sections._gcRanges.reset();
    _isRuntimeInitialized = false;
}

void[] initTLSRanges() nothrow @nogc
{
    static ubyte tlsAnchor;

    auto range = getTLSRange(&tlsAnchor);
    safeAssert(range !is null, "Could not determine TLS range.");
    return range;
}

void finiTLSRanges(void[] rng) nothrow @nogc
{

}

void scanTLSRanges(void[] rng, scope void delegate(void* pbeg, void* pend) nothrow dg) nothrow
{
    dg(rng.ptr, rng.ptr + rng.length);
}

private:

__gshared SectionGroup _sections;

extern (C) void sections_osx_onAddImage(const scope mach_header* h, intptr_t slide)
{
    foreach (e; dataSegs)
    {
        auto sect = getSection(h, slide, e.seg.ptr, e.sect.ptr);
        if (sect != null)
            _sections._gcRanges.insertBack((cast(void*)sect.ptr)[0 .. sect.length]);
    }

    auto minfosect = getSection(h, slide, "__DATA", "__minfodata");
    if (minfosect != null)
    {
        // no support for multiple images yet
        // take the sections from the last static image which is the executable
        if (_isRuntimeInitialized)
        {
            fprintf(stderr, "Loading shared libraries isn't yet supported on OSX.\n");
            return;
        }
        else if (_sections.modules.ptr !is null)
        {
            fprintf(stderr, "Shared libraries are not yet supported on OSX.\n");
        }

        debug(PRINTF) printf("  minfodata\n");
        auto p = cast(immutable(ModuleInfo*)*)minfosect.ptr;
        immutable len = minfosect.length / (*p).sizeof;

        _sections._moduleGroup = ModuleGroup(p[0 .. len]);
    }

    auto ehsect = getSection(h, slide, "__DATA", "__deh_eh");
    if (ehsect != null)
    {
        debug(PRINTF) printf("  deh_eh\n");
        auto p = cast(immutable(FuncTable)*)ehsect.ptr;
        immutable len = ehsect.length / (*p).sizeof;

        _sections._ehTables = p[0 .. len];
    }
}

struct SegRef
{
    string seg;
    string sect;
}

static immutable SegRef[] dataSegs = [{SEG_DATA, SECT_DATA},
                                      {SEG_DATA, SECT_BSS},
                                      {SEG_DATA, SECT_COMMON}];

ubyte[] getSection(in mach_header* header, intptr_t slide,
                   in char* segmentName, in char* sectionName)
{
    safeAssert(header.magic == MH_MAGIC_64, "Unsupported header.");
    auto sect = getsectbynamefromheader_64(cast(mach_header_64*)header,
                                        segmentName,
                                        sectionName);

    if (sect !is null && sect.size > 0)
        return (cast(ubyte*)sect.addr + slide)[0 .. cast(size_t)sect.size];
    return null;
<<<<<<< HEAD
}

} // !LDC

extern (C) size_t malloc_size(const void* ptr) nothrow @nogc;

/**
 * Returns the TLS range of the image containing the specified TLS symbol,
 * or null if none was found.
 */
void[] getTLSRange(const void* tlsSymbol) nothrow @nogc
{
    foreach (i ; 0 .. _dyld_image_count)
    {
        const header = cast(const(mach_header_64)*) _dyld_get_image_header(i);
        auto tlvInfo = tlvInfo(header);

        if (tlvInfo.foundTLSRange(tlsSymbol))
            return tlvInfo.tlv_addr[0 .. tlvInfo.tlv_size];
    }

    return null;
}

/**
 * Returns `true` if the correct TLS range was found.
 *
 * If the given `info` is located in the same image as the given `tlsSymbol`
 * this will return `true`.
 *
 * Params:
 *  info = the TLV info containing the TLV base address
 *  tlsSymbol = the TLS symbol to search for
 *
 * Returns: `true` if the correct TLS range was found
 */
bool foundTLSRange(const ref dyld_tlv_info info, const void* tlsSymbol) pure nothrow @nogc
{
    return info.tlv_addr <= tlsSymbol &&
        tlsSymbol < (info.tlv_addr + info.tlv_size);
}


/// TLV info.
struct dyld_tlv_info
{
    /// sizeof(dyld_tlv_info)
    size_t info_size;

    /// Base address of TLV storage
    void* tlv_addr;

    /// Byte size of TLV storage
    size_t tlv_size;
}

/**
 * Returns the TLV info for the given image.
 *
 * Params:
 *  header = the image to look for the TLV info in
 *
 * Returns: the TLV info
 */
dyld_tlv_info tlvInfo(const mach_header_64* header) nothrow @nogc
{
    const key = header.firstTLVKey;
    auto tlvAddress = key == pthread_key_t.max ? null : pthread_getspecific(key);

    dyld_tlv_info info = {
        info_size: dyld_tlv_info.sizeof,
        tlv_addr: tlvAddress,
        tlv_size: tlvAddress ? malloc_size(tlvAddress) : 0
    };

    return info;
}

/**
 * Returns the first TLV key for the given image.
 *
 * The TLV key is a key that associates a value of type `dyld_tlv_info` with a
 * thread. Each thread local variable has an associates TLV key. The TLV keys
 * are all the same for each image.
 *
 * Params:
 *  header = the image to look for the TLV key in
 *
 * Returns: the first TLV key for the given image or `pthread_key_t.max` if no
 *  key was found.
 */
pthread_key_t firstTLVKey(const mach_header_64* header) pure nothrow @nogc
{
    intptr_t slide = 0;
    bool slideComputed = false;
    const size = mach_header_64.sizeof;
    auto command = cast(const(load_command)*)(cast(ubyte*) header + size);

    foreach (_; 0 .. header.ncmds)
    {
        if (command.cmd == LC_SEGMENT_64)
        {
            auto segment = cast(const segment_command_64*) command;

            if (!slideComputed && segment.filesize != 0)
            {
                slide = cast(uintptr_t) header - segment.vmaddr;
                slideComputed = true;
            }

            foreach (const ref section; segment.sections)
            {
                if ((section.flags & SECTION_TYPE) != S_THREAD_LOCAL_VARIABLES)
                    continue;

                return section.firstTLVDescriptor(slide).key;
            }
        }

        command = cast(const(load_command)*)(cast(ubyte*) command + command.cmdsize);
    }

    return pthread_key_t.max;
}

/**
 * Returns the first TLV descriptor of the given section.
 *
 * Params:
 *  section = the section to get the TLV descriptor from
 *  slide = the slide
 *
 * Returns: the TLV descriptor
 */
const(tlv_descriptor)* firstTLVDescriptor(const ref section_64 section, intptr_t slide) pure nothrow @nogc
{
    return cast(const(tlv_descriptor)*)(section.addr + slide);
}

/**
 * Returns the sections of the given segment.
 *
 * Params:
 *  segment = the segment to get the sections from
 *
 * Returns: the sections.
 */
const(section_64)[] sections(const segment_command_64* segment) pure nothrow @nogc
{
    const size = segment_command_64.sizeof;
    const firstSection = cast(const(section_64)*)(cast(ubyte*) segment + size);
    return firstSection[0 .. segment.nsects];
=======
>>>>>>> 2e844768
}<|MERGE_RESOLUTION|>--- conflicted
+++ resolved
@@ -10,6 +10,12 @@
  * Source: $(DRUNTIMESRC rt/_sections_osx_x86_64.d)
  */
 module rt.sections_osx_x86_64;
+
+version (LDC)
+{
+    // Implemented in rt.sections_elf_shared, but using some helper functions (`getTLSRange(void*)`).
+}
+else:
 
 version (OSX)
     version = Darwin;
@@ -34,13 +40,6 @@
 import rt.util.container.array;
 import rt.util.utility : safeAssert;
 import rt.sections_darwin_64 : getTLSRange;
-
-version (LDC)
-{
-    // Implemented in rt.sections_elf_shared, but using some helper functions (`getTLSRange(void*)`).
-}
-else
-{
 
 struct SectionGroup
 {
@@ -189,159 +188,4 @@
     if (sect !is null && sect.size > 0)
         return (cast(ubyte*)sect.addr + slide)[0 .. cast(size_t)sect.size];
     return null;
-<<<<<<< HEAD
-}
-
-} // !LDC
-
-extern (C) size_t malloc_size(const void* ptr) nothrow @nogc;
-
-/**
- * Returns the TLS range of the image containing the specified TLS symbol,
- * or null if none was found.
- */
-void[] getTLSRange(const void* tlsSymbol) nothrow @nogc
-{
-    foreach (i ; 0 .. _dyld_image_count)
-    {
-        const header = cast(const(mach_header_64)*) _dyld_get_image_header(i);
-        auto tlvInfo = tlvInfo(header);
-
-        if (tlvInfo.foundTLSRange(tlsSymbol))
-            return tlvInfo.tlv_addr[0 .. tlvInfo.tlv_size];
-    }
-
-    return null;
-}
-
-/**
- * Returns `true` if the correct TLS range was found.
- *
- * If the given `info` is located in the same image as the given `tlsSymbol`
- * this will return `true`.
- *
- * Params:
- *  info = the TLV info containing the TLV base address
- *  tlsSymbol = the TLS symbol to search for
- *
- * Returns: `true` if the correct TLS range was found
- */
-bool foundTLSRange(const ref dyld_tlv_info info, const void* tlsSymbol) pure nothrow @nogc
-{
-    return info.tlv_addr <= tlsSymbol &&
-        tlsSymbol < (info.tlv_addr + info.tlv_size);
-}
-
-
-/// TLV info.
-struct dyld_tlv_info
-{
-    /// sizeof(dyld_tlv_info)
-    size_t info_size;
-
-    /// Base address of TLV storage
-    void* tlv_addr;
-
-    /// Byte size of TLV storage
-    size_t tlv_size;
-}
-
-/**
- * Returns the TLV info for the given image.
- *
- * Params:
- *  header = the image to look for the TLV info in
- *
- * Returns: the TLV info
- */
-dyld_tlv_info tlvInfo(const mach_header_64* header) nothrow @nogc
-{
-    const key = header.firstTLVKey;
-    auto tlvAddress = key == pthread_key_t.max ? null : pthread_getspecific(key);
-
-    dyld_tlv_info info = {
-        info_size: dyld_tlv_info.sizeof,
-        tlv_addr: tlvAddress,
-        tlv_size: tlvAddress ? malloc_size(tlvAddress) : 0
-    };
-
-    return info;
-}
-
-/**
- * Returns the first TLV key for the given image.
- *
- * The TLV key is a key that associates a value of type `dyld_tlv_info` with a
- * thread. Each thread local variable has an associates TLV key. The TLV keys
- * are all the same for each image.
- *
- * Params:
- *  header = the image to look for the TLV key in
- *
- * Returns: the first TLV key for the given image or `pthread_key_t.max` if no
- *  key was found.
- */
-pthread_key_t firstTLVKey(const mach_header_64* header) pure nothrow @nogc
-{
-    intptr_t slide = 0;
-    bool slideComputed = false;
-    const size = mach_header_64.sizeof;
-    auto command = cast(const(load_command)*)(cast(ubyte*) header + size);
-
-    foreach (_; 0 .. header.ncmds)
-    {
-        if (command.cmd == LC_SEGMENT_64)
-        {
-            auto segment = cast(const segment_command_64*) command;
-
-            if (!slideComputed && segment.filesize != 0)
-            {
-                slide = cast(uintptr_t) header - segment.vmaddr;
-                slideComputed = true;
-            }
-
-            foreach (const ref section; segment.sections)
-            {
-                if ((section.flags & SECTION_TYPE) != S_THREAD_LOCAL_VARIABLES)
-                    continue;
-
-                return section.firstTLVDescriptor(slide).key;
-            }
-        }
-
-        command = cast(const(load_command)*)(cast(ubyte*) command + command.cmdsize);
-    }
-
-    return pthread_key_t.max;
-}
-
-/**
- * Returns the first TLV descriptor of the given section.
- *
- * Params:
- *  section = the section to get the TLV descriptor from
- *  slide = the slide
- *
- * Returns: the TLV descriptor
- */
-const(tlv_descriptor)* firstTLVDescriptor(const ref section_64 section, intptr_t slide) pure nothrow @nogc
-{
-    return cast(const(tlv_descriptor)*)(section.addr + slide);
-}
-
-/**
- * Returns the sections of the given segment.
- *
- * Params:
- *  segment = the segment to get the sections from
- *
- * Returns: the sections.
- */
-const(section_64)[] sections(const segment_command_64* segment) pure nothrow @nogc
-{
-    const size = segment_command_64.sizeof;
-    const firstSection = cast(const(section_64)*)(cast(ubyte*) segment + size);
-    return firstSection[0 .. segment.nsects];
-=======
->>>>>>> 2e844768
 }