--- conflicted
+++ resolved
@@ -620,31 +620,18 @@
  * of 0 to get the current capacity.  Returns the number of elements that can
  * actually be stored once the resizing is done.
  */
-<<<<<<< HEAD
-extern(C) size_t _d_arraysetcapacity(TypeInfo ti, size_t newcapacity, void[] *p)
-in
-{
-    assert(ti);
-    assert(!p.length || p.ptr);
-=======
 extern(C) size_t _d_arraysetcapacity(const TypeInfo ti, size_t newcapacity, void[]* p)
 in
 {
     assert(ti);
     assert(!(*p).length || (*p).ptr);
->>>>>>> f4fdc5b6
 }
 body
 {
     // step 1, get the block
     auto isshared = ti.classinfo is TypeInfo_Shared.classinfo;
-<<<<<<< HEAD
-    auto bic = !isshared ? __getBlkInfo(p.ptr) : null;
-    auto info = bic ? *bic : gc_query(p.ptr);
-=======
     auto bic = !isshared ? __getBlkInfo((*p).ptr) : null;
     auto info = bic ? *bic : gc_query((*p).ptr);
->>>>>>> f4fdc5b6
     auto size = ti.next.tsize();
     version (D_InlineAsm_X86)
     {
@@ -693,13 +680,8 @@
         }
 
 
-<<<<<<< HEAD
-        offset = p.ptr - __arrayStart(info);
-        if(offset + p.length * size != curallocsize)
-=======
         offset = (*p).ptr - __arrayStart(info);
         if(offset + (*p).length * size != curallocsize)
->>>>>>> f4fdc5b6
         {
             curcapacity = 0;
         }
@@ -726,11 +708,7 @@
     if(info.size >= PAGESIZE && curcapacity != 0)
     {
         auto extendsize = reqsize + offset + LARGEPAD - info.size;
-<<<<<<< HEAD
-        auto u = gc_extend(p.ptr, extendsize, extendsize);
-=======
         auto u = gc_extend((*p).ptr, extendsize, extendsize);
->>>>>>> f4fdc5b6
         if(u)
         {
             // extend worked, save the new current allocated size
@@ -750,11 +728,7 @@
     // copy the data over.
     // note that malloc will have initialized the data we did not request to 0.
     auto tgt = __arrayStart(info);
-<<<<<<< HEAD
-    memcpy(tgt, p.ptr, datasize);
-=======
     memcpy(tgt, (*p).ptr, datasize);
->>>>>>> f4fdc5b6
 
     // handle postblit
     __doPostblit(tgt, datasize, ti.next);
@@ -776,11 +750,7 @@
     if(!isshared)
         __insertBlkInfoCache(info, bic);
 
-<<<<<<< HEAD
-    (cast(Array*)p).data = cast(byte *)tgt;
-=======
     *p = (cast(void*)tgt)[0 .. (*p).length];
->>>>>>> f4fdc5b6
 
     // determine the padding.  This has to be done manually because __arrayPad
     // assumes you are not counting the pad size, and info.size does include
@@ -1811,12 +1781,8 @@
 /**
  * Obsolete, replaced with _d_arrayappendcTX()
  */
-<<<<<<< HEAD
 version(LDC) {} else
-extern (C) void[] _d_arrayappendcT(TypeInfo ti, ref byte[] x, ...)
-=======
 extern (C) void[] _d_arrayappendcT(const TypeInfo ti, ref byte[] x, ...)
->>>>>>> f4fdc5b6
 {
     version(X86)
     {
@@ -2298,11 +2264,7 @@
 /**
  *
  */
-<<<<<<< HEAD
-extern (C) void[] _adDupT(TypeInfo ti, void[] a)
-=======
 extern (C) void[] _adDupT(const TypeInfo ti, void[] a)
->>>>>>> f4fdc5b6
 out (result)
 {
     auto sizeelem = ti.next.tsize();            // array element size
