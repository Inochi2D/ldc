--- conflicted
+++ resolved
@@ -1153,12 +1153,8 @@
  * Allocate an uninitialized non-array item.
  * This is an optimization to avoid things needed for arrays like the __arrayPad(size).
  */
-<<<<<<< HEAD
-extern (C) void* _d_newitemU(in TypeInfo _ti) pure nothrow
+extern (C) void* _d_newitemU(scope const TypeInfo _ti) pure nothrow
 @weak // LDC
-=======
-extern (C) void* _d_newitemU(scope const TypeInfo _ti) pure nothrow
->>>>>>> bcfca5d1
 {
     auto ti = unqualify(_ti);
     auto flags = !(ti.flags & 1) ? BlkAttr.NO_SCAN : 0;
