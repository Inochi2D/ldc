--- conflicted
+++ resolved
@@ -58,7 +58,7 @@
     size_t startIdx = 0;
     foreach (size_t i; 0 .. callstack.length) {
         auto s = frameListFull[i];
-        if (getMangledFunctionName(s[0 .. strlen(s)]) == "_d_throw_exception") {
+        if (getMangledSymbolName(s[0 .. strlen(s)]) == "_d_throw_exception") {
             startIdx = i + 1;
             break;
         }
@@ -370,109 +370,10 @@
     return true;
 }
 
-const(char)[] getMangledFunctionName(const(char)[] btSymbol)
-{
-<<<<<<< HEAD
-    version (linux)
-    {
-        // format is:  module(_D6module4funcAFZv) [0x00000000]
-        // or:         module(_D6module4funcAFZv+0x78) [0x00000000]
-        auto bptr = cast(char*) memchr(btSymbol.ptr, '(', btSymbol.length);
-        auto eptr = cast(char*) memchr(btSymbol.ptr, ')', btSymbol.length);
-        auto pptr = cast(char*) memchr(btSymbol.ptr, '+', btSymbol.length);
-    }
-    else version (FreeBSD)
-    {
-        // format is: 0x00000000 <_D6module4funcAFZv+0x78> at module
-        auto bptr = cast(char*) memchr(btSymbol.ptr, '<', btSymbol.length);
-        auto eptr = cast(char*) memchr(btSymbol.ptr, '>', btSymbol.length);
-        auto pptr = cast(char*) memchr(btSymbol.ptr, '+', btSymbol.length);
-    }
-    else version (DragonFlyBSD)
-    {
-        // format is: 0x00000000 <_D6module4funcAFZv+0x78> at module
-        auto bptr = cast(char*) memchr(btSymbol.ptr, '<', btSymbol.length);
-        auto eptr = cast(char*) memchr(btSymbol.ptr, '>', btSymbol.length);
-        auto pptr = cast(char*) memchr(btSymbol.ptr, '+', btSymbol.length);
-    }
-    else version (Darwin)
-        return extractSymbol(btSymbol);
-
-    version (Darwin) {}
-    else
-    {
-        if (pptr && pptr < eptr)
-            eptr = pptr;
-
-        size_t symBeg, symEnd;
-        if (bptr++ && eptr)
-        {
-            symBeg = bptr - btSymbol.ptr;
-            symEnd = eptr - btSymbol.ptr;
-        }
-
-        assert(symBeg <= symEnd);
-        assert(symEnd < btSymbol.length);
-
-        return btSymbol[symBeg .. symEnd];
-    }
-}
-
-/**
- * Extracts a D mangled symbol from the given string for macOS.
- *
- * The format of the string is:
- * `0   main         0x000000010b054ddb _D6module4funcAFZv + 87`
- *
- * Params:
- *  btSymbol = the string to extract the symbol from, in the format mentioned
- *             above
- *
- * Returns: the extracted symbol or null if the given string did not match the
- *          above format
- */
-const(char)[] extractSymbol(const(char)[] btSymbol) @nogc nothrow
-{
-    auto symbolStart = size_t.max;
-    auto symbolEnd = size_t.max;
-    bool plus;
-
-    foreach_reverse (i, e ; btSymbol)
-    {
-        if (e == '+')
-        {
-            plus = true;
-            continue;
-        }
-
-        if (plus)
-        {
-            if (e != ' ')
-            {
-                if (symbolEnd == size_t.max)
-                    symbolEnd = i + 1;
-
-                symbolStart = i;
-            }
-            else if (symbolEnd != size_t.max)
-                break;
-        }
-    }
-
-    if (symbolStart == size_t.max || symbolEnd == size_t.max)
-        return null;
-
-    return btSymbol[symbolStart .. symbolEnd];
-=======
+const(char)[] getDemangledSymbol(const(char)[] btSymbol, ref char[1024] buffer)
+{
     import core.demangle;
     return demangle(getMangledSymbolName(btSymbol), buffer[]);
->>>>>>> 25a4dc73
-}
-
-const(char)[] getDemangledSymbol(const(char)[] btSymbol, ref char[1024] buffer)
-{
-    import core.demangle;
-    return demangle(getMangledFunctionName(btSymbol), buffer[]);
 }
 
 T read(T)(ref const(ubyte)[] buffer) @nogc nothrow
