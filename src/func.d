/**
 * Compiler implementation of the
 * $(LINK2 http://www.dlang.org, D programming language).
 *
 * Copyright:   Copyright (c) 1999-2016 by Digital Mars, All Rights Reserved
 * Authors:     $(LINK2 http://www.digitalmars.com, Walter Bright)
 * License:     $(LINK2 http://www.boost.org/LICENSE_1_0.txt, Boost License 1.0)
 * Source:      $(DMDSRC _func.d)
 */

module ddmd.func;

import core.stdc.stdio;
import core.stdc.string;
import ddmd.aggregate;
import ddmd.arraytypes;
import ddmd.gluelayer;
import ddmd.dclass;
import ddmd.declaration;
import ddmd.delegatize;
import ddmd.dinterpret;
import ddmd.dmodule;
import ddmd.dscope;
import ddmd.dstruct;
import ddmd.dsymbol;
import ddmd.dtemplate;
import ddmd.errors;
import ddmd.escape;
import ddmd.expression;
import ddmd.globals;
import ddmd.hdrgen;
import ddmd.id;
import ddmd.identifier;
import ddmd.init;
import ddmd.mars;
import ddmd.mtype;
import ddmd.nogc;
import ddmd.objc;
import ddmd.opover;
import ddmd.root.filename;
import ddmd.root.outbuffer;
import ddmd.root.rootobject;
import ddmd.statementsem;
import ddmd.statement;
import ddmd.target;
import ddmd.tokens;
import ddmd.visitor;

/// Inline Status
enum ILS : int
{
    ILSuninitialized,       /// not computed yet
    ILSno,                  /// cannot inline
    ILSyes,                 /// can inline
}

alias ILSuninitialized = ILS.ILSuninitialized;
alias ILSno = ILS.ILSno;
alias ILSyes = ILS.ILSyes;

enum BUILTIN : int
{
    BUILTINunknown = -1,    /// not known if this is a builtin
    BUILTINno,              /// this is not a builtin
    BUILTINyes,             /// this is a builtin
}

alias BUILTINunknown = BUILTIN.BUILTINunknown;
alias BUILTINno = BUILTIN.BUILTINno;
alias BUILTINyes = BUILTIN.BUILTINyes;

/** A visitor to walk entire statements and provides ability to replace any sub-statements.
 */
extern (C++) class StatementRewriteWalker : Visitor
{
    alias visit = super.visit;

    /* Point the currently visited statement.
     * By using replaceCurrent() method, you can replace AST during walking.
     */
    Statement* ps;

public:
    final void visitStmt(ref Statement s)
    {
        ps = &s;
        s.accept(this);
    }

    final void replaceCurrent(Statement s)
    {
        *ps = s;
    }

    override void visit(ErrorStatement s)
    {
    }

    override void visit(PeelStatement s)
    {
        if (s.s)
            visitStmt(s.s);
    }

    override void visit(ExpStatement s)
    {
    }

    override void visit(DtorExpStatement s)
    {
    }

    override void visit(CompileStatement s)
    {
    }

    override void visit(CompoundStatement s)
    {
        if (s.statements && s.statements.dim)
        {
            for (size_t i = 0; i < s.statements.dim; i++)
            {
                if ((*s.statements)[i])
                    visitStmt((*s.statements)[i]);
            }
        }
    }

    override void visit(CompoundDeclarationStatement s)
    {
        visit(cast(CompoundStatement)s);
    }

    override void visit(UnrolledLoopStatement s)
    {
        if (s.statements && s.statements.dim)
        {
            for (size_t i = 0; i < s.statements.dim; i++)
            {
                if ((*s.statements)[i])
                    visitStmt((*s.statements)[i]);
            }
        }
    }

    override void visit(ScopeStatement s)
    {
        if (s.statement)
            visitStmt(s.statement);
    }

    override void visit(WhileStatement s)
    {
        if (s._body)
            visitStmt(s._body);
    }

    override void visit(DoStatement s)
    {
        if (s._body)
            visitStmt(s._body);
    }

    override void visit(ForStatement s)
    {
        if (s._init)
            visitStmt(s._init);
        if (s._body)
            visitStmt(s._body);
    }

    override void visit(ForeachStatement s)
    {
        if (s._body)
            visitStmt(s._body);
    }

    override void visit(ForeachRangeStatement s)
    {
        if (s._body)
            visitStmt(s._body);
    }

    override void visit(IfStatement s)
    {
        if (s.ifbody)
            visitStmt(s.ifbody);
        if (s.elsebody)
            visitStmt(s.elsebody);
    }

    override void visit(ConditionalStatement s)
    {
    }

    override void visit(PragmaStatement s)
    {
    }

    override void visit(StaticAssertStatement s)
    {
    }

    override void visit(SwitchStatement s)
    {
        if (s._body)
            visitStmt(s._body);
    }

    override void visit(CaseStatement s)
    {
        if (s.statement)
            visitStmt(s.statement);
    }

    override void visit(CaseRangeStatement s)
    {
        if (s.statement)
            visitStmt(s.statement);
    }

    override void visit(DefaultStatement s)
    {
        if (s.statement)
            visitStmt(s.statement);
    }

    override void visit(GotoDefaultStatement s)
    {
    }

    override void visit(GotoCaseStatement s)
    {
    }

    override void visit(SwitchErrorStatement s)
    {
    }

    override void visit(ReturnStatement s)
    {
    }

    override void visit(BreakStatement s)
    {
    }

    override void visit(ContinueStatement s)
    {
    }

    override void visit(SynchronizedStatement s)
    {
        if (s._body)
            visitStmt(s._body);
    }

    override void visit(WithStatement s)
    {
        if (s._body)
            visitStmt(s._body);
    }

    override void visit(TryCatchStatement s)
    {
        if (s._body)
            visitStmt(s._body);
        if (s.catches && s.catches.dim)
        {
            for (size_t i = 0; i < s.catches.dim; i++)
            {
                Catch c = (*s.catches)[i];
                if (c && c.handler)
                    visitStmt(c.handler);
            }
        }
    }

    override void visit(TryFinallyStatement s)
    {
        if (s._body)
            visitStmt(s._body);
        if (s.finalbody)
            visitStmt(s.finalbody);
    }

    override void visit(OnScopeStatement s)
    {
    }

    override void visit(ThrowStatement s)
    {
    }

    override void visit(DebugStatement s)
    {
        if (s.statement)
            visitStmt(s.statement);
    }

    override void visit(GotoStatement s)
    {
    }

    override void visit(LabelStatement s)
    {
        if (s.statement)
            visitStmt(s.statement);
    }

    override void visit(AsmStatement s)
    {
    }

    override void visit(ImportStatement s)
    {
    }
}

/* Tweak all return statements and dtor call for nrvo_var, for correct NRVO.
 */
extern (C++) final class NrvoWalker : StatementRewriteWalker
{
    alias visit = super.visit;
public:
    FuncDeclaration fd;
    Scope* sc;

    override void visit(ReturnStatement s)
    {
        // See if all returns are instead to be replaced with a goto returnLabel;
        if (fd.returnLabel)
        {
            /* Rewrite:
             *  return exp;
             * as:
             *  vresult = exp; goto Lresult;
             */
            auto gs = new GotoStatement(s.loc, Id.returnLabel);
            gs.label = fd.returnLabel;

            Statement s1 = gs;
            if (s.exp)
                s1 = new CompoundStatement(s.loc, new ExpStatement(s.loc, s.exp), gs);

            replaceCurrent(s1);
        }
    }

    override void visit(TryFinallyStatement s)
    {
        DtorExpStatement des;
        if (fd.nrvo_can && s.finalbody && (des = s.finalbody.isDtorExpStatement()) !is null && fd.nrvo_var == des.var)
        {
            /* Normally local variable dtors are called regardless exceptions.
             * But for nrvo_var, its dtor should be called only when exception is thrown.
             *
             * Rewrite:
             *      try { s.body; } finally { nrvo_var.edtor; }
             *      // equivalent with:
             *      //    s.body; scope(exit) nrvo_var.edtor;
             * as:
             *      try { s.body; } catch(Throwable __o) { nrvo_var.edtor; throw __o; }
             *      // equivalent with:
             *      //    s.body; scope(failure) nrvo_var.edtor;
             */
            Statement sexception = new DtorExpStatement(Loc(), fd.nrvo_var.edtor, fd.nrvo_var);
            Identifier id = Identifier.generateId("__o");

            Statement handler = new PeelStatement(sexception);
            if (sexception.blockExit(fd, false) & BEfallthru)
            {
                auto ts = new ThrowStatement(Loc(), new IdentifierExp(Loc(), id));
                ts.internalThrow = true;
                handler = new CompoundStatement(Loc(), handler, ts);
            }

            auto catches = new Catches();
            auto ctch = new Catch(Loc(), getThrowable(), id, handler);
            ctch.internalCatch = true;
            ctch.semantic(sc); // Run semantic to resolve identifier '__o'
            catches.push(ctch);

            Statement s2 = new TryCatchStatement(Loc(), s._body, catches);
            replaceCurrent(s2);
            s2.accept(this);
        }
        else
            StatementRewriteWalker.visit(s);
    }
}

enum FUNCFLAGpurityInprocess  = 1;      /// working on determining purity
enum FUNCFLAGsafetyInprocess  = 2;      /// working on determining safety
enum FUNCFLAGnothrowInprocess = 4;      /// working on determining nothrow
enum FUNCFLAGnogcInprocess    = 8;      /// working on determining @nogc
enum FUNCFLAGreturnInprocess  = 0x10;   /// working on inferring 'return' for parameters
enum FUNCFLAGinlineScanned    = 0x20;   /// function has been scanned for inline possibilities
enum FUNCFLAGinferScope       = 0x40;   /// infer 'scope' for parameters


/***********************************************************
 */
extern (C++) class FuncDeclaration : Declaration
{
    Types* fthrows;                     /// Array of Type's of exceptions (not used)
    Statement frequire;                 /// in contract body
    Statement fensure;                  /// out contract body
    Statement fbody;                    /// function body

    FuncDeclarations foverrides;        /// functions this function overrides
    FuncDeclaration fdrequire;          /// function that does the in contract
    FuncDeclaration fdensure;           /// function that does the out contract

    const(char)* mangleString;          /// mangled symbol created from mangleExact()

    Identifier outId;                   /// identifier for out statement
    VarDeclaration vresult;             /// variable corresponding to outId
    LabelDsymbol returnLabel;           /// where the return goes

    // used to prevent symbols in different
    // scopes from having the same name
    DsymbolTable localsymtab;
    VarDeclaration vthis;               /// 'this' parameter (member and nested)
    VarDeclaration v_arguments;         /// '_arguments' parameter
    Objc_FuncDeclaration objc;

    VarDeclaration v_argptr;            /// '_argptr' variable
    VarDeclarations* parameters;        /// Array of VarDeclaration's for parameters
    DsymbolTable labtab;                /// statement label symbol table
    Dsymbol overnext;                   /// next in overload list
    FuncDeclaration overnext0;          /// next in overload list (only used during IFTI)
    Loc endloc;                         /// location of closing curly bracket
    int vtblIndex = -1;                 /// for member functions, index into vtbl[]
    bool naked;                         /// true if naked
    bool generated;                     /// true if function was generated by the compiler rather than
                                        /// supplied by the user
    ILS inlineStatusStmt = ILSuninitialized;
    ILS inlineStatusExp = ILSuninitialized;
    PINLINE inlining = PINLINEdefault;

    CompiledCtfeFunction* ctfeCode;     /// Compiled code for interpreter (not actually)
    int inlineNest;                     /// !=0 if nested inline
    bool isArrayOp;                     /// true if array operation

    bool semantic3Errors;               /// true if errors in semantic3 this function's frame ptr
    ForeachStatement fes;               /// if foreach body, this is the foreach
    BaseClass* interfaceVirtual;        /// if virtual, but only appears in base interface vtbl[]
    bool introducing;                   /// true if 'introducing' function
    /** if !=NULL, then this is the type
    of the 'introducing' function
    this one is overriding
    */
    Type tintro;

    bool inferRetType;                  /// true if return type is to be inferred
    StorageClass storage_class2;        /// storage class for template onemember's

    // Things that should really go into Scope

    /// 1 if there's a return exp; statement
    /// 2 if there's a throw statement
    /// 4 if there's an assert(0)
    /// 8 if there's inline asm
    int hasReturnExp;

    // Support for NRVO (named return value optimization)
    bool nrvo_can = true;               /// true means we can do NRVO
    VarDeclaration nrvo_var;            /// variable to replace with shidden
    Symbol* shidden;                    /// hidden pointer passed to function

    ReturnStatements* returns;

    GotoStatements* gotos;              /// Gotos with forward references

    /// set if this is a known, builtin function we can evaluate at compile time
    BUILTIN builtin = BUILTINunknown;

    /// set if someone took the address of this function
    int tookAddressOf;

    bool requiresClosure;               // this function needs a closure

    /// local variables in this function which are referenced by nested functions
    VarDeclarations closureVars;
    /// Sibling nested functions which called this one
    FuncDeclarations siblingCallers;

    FuncDeclarations *inlinedNestedCallees;

    uint flags;                         /// FUNCFLAGxxxxx

    final extern (D) this(Loc loc, Loc endloc, Identifier id, StorageClass storage_class, Type type)
    {
        super(id);
        objc = Objc_FuncDeclaration(this);
        //printf("FuncDeclaration(id = '%s', type = %p)\n", id.toChars(), type);
        //printf("storage_class = x%x\n", storage_class);
        this.storage_class = storage_class;
        this.type = type;
        if (type)
        {
            // Normalize storage_class, because function-type related attributes
            // are already set in the 'type' in parsing phase.
            this.storage_class &= ~(STC_TYPECTOR | STC_FUNCATTR);
        }
        this.loc = loc;
        this.endloc = endloc;
        /* The type given for "infer the return type" is a TypeFunction with
         * NULL for the return type.
         */
        inferRetType = (type && type.nextOf() is null);
    }

    override Dsymbol syntaxCopy(Dsymbol s)
    {
        //printf("FuncDeclaration::syntaxCopy('%s')\n", toChars());
        FuncDeclaration f = s ? cast(FuncDeclaration)s : new FuncDeclaration(loc, endloc, ident, storage_class, type.syntaxCopy());
        f.outId = outId;
        f.frequire = frequire ? frequire.syntaxCopy() : null;
        f.fensure = fensure ? fensure.syntaxCopy() : null;
        f.fbody = fbody ? fbody.syntaxCopy() : null;
        assert(!fthrows); // deprecated
        return f;
    }

    /// Do the semantic analysis on the external interface to the function.
    override void semantic(Scope* sc)
    {
        TypeFunction f;
        AggregateDeclaration ad;
        InterfaceDeclaration id;

        version (none)
        {
            printf("FuncDeclaration::semantic(sc = %p, this = %p, '%s', linkage = %d)\n", sc, this, toPrettyChars(), sc.linkage);
            if (isFuncLiteralDeclaration())
                printf("\tFuncLiteralDeclaration()\n");
            printf("sc.parent = %s, parent = %s\n", sc.parent.toChars(), parent ? parent.toChars() : "");
            printf("type: %p, %s\n", type, type.toChars());
        }

        if (semanticRun != PASSinit && isFuncLiteralDeclaration())
        {
            /* Member functions that have return types that are
             * forward references can have semantic() run more than
             * once on them.
             * See test\interface2.d, test20
             */
            return;
        }

        if (semanticRun >= PASSsemanticdone)
            return;
        assert(semanticRun <= PASSsemantic);
        semanticRun = PASSsemantic;

        if (_scope)
        {
            sc = _scope;
            _scope = null;
        }

        parent = sc.parent;
        Dsymbol parent = toParent();

        foverrides.setDim(0); // reset in case semantic() is being retried for this function

        storage_class |= sc.stc & ~STCref;
        ad = isThis();
        // Don't nest structs b/c of generated methods which should not access the outer scopes.
        // https://issues.dlang.org/show_bug.cgi?id=16627
        if (ad && !generated)
        {
            storage_class |= ad.storage_class & (STC_TYPECTOR | STCsynchronized);
            ad.makeNested();
        }
        if (sc.func)
            storage_class |= sc.func.storage_class & STCdisable;
        // Remove prefix storage classes silently.
        if ((storage_class & STC_TYPECTOR) && !(ad || isNested()))
            storage_class &= ~STC_TYPECTOR;

        //printf("function storage_class = x%llx, sc.stc = x%llx, %x\n", storage_class, sc.stc, Declaration::isFinal());

        FuncLiteralDeclaration fld = isFuncLiteralDeclaration();
        if (fld && fld.treq)
        {
            Type treq = fld.treq;
            assert(treq.nextOf().ty == Tfunction);
            if (treq.ty == Tdelegate)
                fld.tok = TOKdelegate;
            else if (treq.ty == Tpointer && treq.nextOf().ty == Tfunction)
                fld.tok = TOKfunction;
            else
                assert(0);
            linkage = (cast(TypeFunction)treq.nextOf()).linkage;
        }
        else
            linkage = sc.linkage;
        inlining = sc.inlining;
        protection = sc.protection;
        userAttribDecl = sc.userAttribDecl;

        if (!originalType)
            originalType = type.syntaxCopy();
        if (!type.deco)
        {
            sc = sc.push();
            sc.stc |= storage_class & (STCdisable | STCdeprecated); // forward to function type

            TypeFunction tf = cast(TypeFunction)type;
            if (sc.func)
            {
                /* If the nesting parent is pure without inference,
                 * then this function defaults to pure too.
                 *
                 *  auto foo() pure {
                 *    auto bar() {}     // become a weak purity funciton
                 *    class C {         // nested class
                 *      auto baz() {}   // become a weak purity funciton
                 *    }
                 *
                 *    static auto boo() {}   // typed as impure
                 *    // Even though, boo cannot call any impure functions.
                 *    // See also Expression::checkPurity().
                 *  }
                 */
                if (tf.purity == PUREimpure && (isNested() || isThis()))
                {
                    FuncDeclaration fd = null;
                    for (Dsymbol p = toParent2(); p; p = p.toParent2())
                    {
                        if (AggregateDeclaration adx = p.isAggregateDeclaration())
                        {
                            if (adx.isNested())
                                continue;
                            break;
                        }
                        if ((fd = p.isFuncDeclaration()) !is null)
                            break;
                    }

                    /* If the parent's purity is inferred, then this function's purity needs
                     * to be inferred first.
                     */
                    if (fd && fd.isPureBypassingInference() >= PUREweak && !isInstantiated())
                    {
                        tf.purity = PUREfwdref; // default to pure
                    }
                }
            }

            if (tf.isref)
                sc.stc |= STCref;
            if (tf.isscope)
                sc.stc |= STCscope;
            if (tf.isnothrow)
                sc.stc |= STCnothrow;
            if (tf.isnogc)
                sc.stc |= STCnogc;
            if (tf.isproperty)
                sc.stc |= STCproperty;
            if (tf.purity == PUREfwdref)
                sc.stc |= STCpure;
            if (tf.trust != TRUSTdefault)
                sc.stc &= ~(STCsafe | STCsystem | STCtrusted);
            if (tf.trust == TRUSTsafe)
                sc.stc |= STCsafe;
            if (tf.trust == TRUSTsystem)
                sc.stc |= STCsystem;
            if (tf.trust == TRUSTtrusted)
                sc.stc |= STCtrusted;

            if (isCtorDeclaration())
            {
                sc.flags |= SCOPEctor;
                Type tret = ad.handleType();
                assert(tret);
                tret = tret.addStorageClass(storage_class | sc.stc);
                tret = tret.addMod(type.mod);
                tf.next = tret;
                if (ad.isStructDeclaration())
                    sc.stc |= STCref;
            }

            sc.linkage = linkage;

            if (!tf.isNaked() && !(isThis() || isNested()))
            {
                OutBuffer buf;
                MODtoBuffer(&buf, tf.mod);
                error("without 'this' cannot be %s", buf.peekString());
                tf.mod = 0; // remove qualifiers
            }

            /* Apply const, immutable, wild and shared storage class
             * to the function type. Do this before type semantic.
             */
            auto stc = storage_class;
            if (type.isImmutable())
                stc |= STCimmutable;
            if (type.isConst())
                stc |= STCconst;
            if (type.isShared() || storage_class & STCsynchronized)
                stc |= STCshared;
            if (type.isWild())
                stc |= STCwild;
            type = type.addSTC(stc);

            type = type.semantic(loc, sc);
            sc = sc.pop();
        }
        if (type.ty != Tfunction)
        {
            if (type.ty != Terror)
            {
                error("%s must be a function instead of %s", toChars(), type.toChars());
                type = Type.terror;
            }
            errors = true;
            return;
        }
        else
        {
            // Merge back function attributes into 'originalType'.
            // It's used for mangling, ddoc, and json output.
            TypeFunction tfo = cast(TypeFunction)originalType;
            TypeFunction tfx = cast(TypeFunction)type;
            tfo.mod = tfx.mod;
            tfo.isscope = tfx.isscope;
            tfo.isref = tfx.isref;
            tfo.isnothrow = tfx.isnothrow;
            tfo.isnogc = tfx.isnogc;
            tfo.isproperty = tfx.isproperty;
            tfo.purity = tfx.purity;
            tfo.trust = tfx.trust;

            storage_class &= ~(STC_TYPECTOR | STC_FUNCATTR);
        }

        f = cast(TypeFunction)type;
        size_t nparams = Parameter.dim(f.parameters);

        if ((storage_class & STCauto) && !f.isref && !inferRetType)
            error("storage class 'auto' has no effect if return type is not inferred");

        /* Functions can only be 'scope' if they have a 'this'
         */
        if (f.isscope && !isNested() && !ad)
        {
            error("functions cannot be scope");
        }

        if (f.isreturn && !needThis() && !isNested())
        {
            /* Non-static nested functions have a hidden 'this' pointer to which
             * the 'return' applies
             */
            error("static member has no 'this' to which 'return' can apply");
        }

        if (isAbstract() && !isVirtual())
        {
            const(char)* sfunc;
            if (isStatic())
                sfunc = "static";
            else if (protection.kind == PROTprivate || protection.kind == PROTpackage)
                sfunc = protectionToChars(protection.kind);
            else
                sfunc = "non-virtual";
            error("%s functions cannot be abstract", sfunc);
        }

        if (isOverride() && !isVirtual())
        {
            PROTKIND kind = prot().kind;
            if ((kind == PROTprivate || kind == PROTpackage) && isMember())
                error("%s method is not virtual and cannot override", protectionToChars(kind));
            else
                error("cannot override a non-virtual function");
        }

        if (isAbstract() && isFinalFunc())
            error("cannot be both final and abstract");
        version (none)
        {
            if (isAbstract() && fbody)
                error("abstract functions cannot have bodies");
        }

        version (none)
        {
            if (isStaticConstructor() || isStaticDestructor())
            {
                if (!isStatic() || type.nextOf().ty != Tvoid)
                    error("static constructors / destructors must be static void");
                if (f.arguments && f.arguments.dim)
                    error("static constructors / destructors must have empty parameter list");
                // BUG: check for invalid storage classes
            }
        }

        id = parent.isInterfaceDeclaration();
        if (id)
        {
            storage_class |= STCabstract;
            if (isCtorDeclaration() || isPostBlitDeclaration() || isDtorDeclaration() || isInvariantDeclaration() || isNewDeclaration() || isDelete())
                error("constructors, destructors, postblits, invariants, new and delete functions are not allowed in interface %s", id.toChars());
            if (fbody && isVirtual())
                error("function body only allowed in final functions in interface %s", id.toChars());
        }
        if (UnionDeclaration ud = parent.isUnionDeclaration())
        {
            if (isPostBlitDeclaration() || isDtorDeclaration() || isInvariantDeclaration())
                error("destructors, postblits and invariants are not allowed in union %s", ud.toChars());
        }

        /* Contracts can only appear without a body when they are virtual interface functions
         */
        if (!fbody && (fensure || frequire) && !(id && isVirtual()))
            error("in and out contracts require function body");

        if (StructDeclaration sd = parent.isStructDeclaration())
        {
            if (isCtorDeclaration())
            {
                goto Ldone;
            }
        }

        if (ClassDeclaration cd = parent.isClassDeclaration())
        {
            if (isCtorDeclaration())
            {
                goto Ldone;
            }

            if (storage_class & STCabstract)
                cd.isabstract = ABSyes;

            // if static function, do not put in vtbl[]
            if (!isVirtual())
            {
                //printf("\tnot virtual\n");
                goto Ldone;
            }
            // Suppress further errors if the return type is an error
            if (type.nextOf() == Type.terror)
                goto Ldone;

            bool may_override = false;
            for (size_t i = 0; i < cd.baseclasses.dim; i++)
            {
                BaseClass* b = (*cd.baseclasses)[i];
                ClassDeclaration cbd = b.type.toBasetype().isClassHandle();
                if (!cbd)
                    continue;
                for (size_t j = 0; j < cbd.vtbl.dim; j++)
                {
                    FuncDeclaration f2 = cbd.vtbl[j].isFuncDeclaration();
                    if (!f2 || f2.ident != ident)
                        continue;
                    if (cbd.parent && cbd.parent.isTemplateInstance())
                    {
                        if (!f2.functionSemantic())
                            goto Ldone;
                    }
                    may_override = true;
                }
            }
            if (may_override && type.nextOf() is null)
            {
                /* If same name function exists in base class but 'this' is auto return,
                 * cannot find index of base class's vtbl[] to override.
                 */
                error("return type inference is not supported if may override base class function");
            }

            /* Find index of existing function in base class's vtbl[] to override
             * (the index will be the same as in cd's current vtbl[])
             */
            int vi = cd.baseClass ? findVtblIndex(&cd.baseClass.vtbl, cast(int)cd.baseClass.vtbl.dim) : -1;

            bool doesoverride = false;
            switch (vi)
            {
            case -1:
            Lintro:
                /* Didn't find one, so
                 * This is an 'introducing' function which gets a new
                 * slot in the vtbl[].
                 */

                // Verify this doesn't override previous final function
                if (cd.baseClass)
                {
                    Dsymbol s = cd.baseClass.search(loc, ident);
                    if (s)
                    {
                        FuncDeclaration f2 = s.isFuncDeclaration();
                        if (f2)
                        {
                            f2 = f2.overloadExactMatch(type);
                            if (f2 && f2.isFinalFunc() && f2.prot().kind != PROTprivate)
                                error("cannot override final function %s", f2.toPrettyChars());
                        }
                    }
                }

                /* These quirky conditions mimic what VC++ appears to do
                 */
                if (global.params.mscoff && cd.cpp &&
                    cd.baseClass && cd.baseClass.vtbl.dim)
                {
                    /* if overriding an interface function, then this is not
                     * introducing and don't put it in the class vtbl[]
                     */
                    interfaceVirtual = overrideInterface();
                    if (interfaceVirtual)
                    {
                        //printf("\tinterface function %s\n", toChars());
                        cd.vtblFinal.push(this);
                        goto Linterfaces;
                    }
                }

                if (isFinalFunc())
                {
                    // Don't check here, as it may override an interface function
                    //if (isOverride())
                    //    error("is marked as override, but does not override any function");
                    cd.vtblFinal.push(this);
                }
                else
                {
                    //printf("\tintroducing function %s\n", toChars());
                    introducing = 1;
                    if (cd.cpp && Target.reverseCppOverloads)
                    {
                        // with dmc, overloaded functions are grouped and in reverse order
                        vtblIndex = cast(int)cd.vtbl.dim;
                        for (size_t i = 0; i < cd.vtbl.dim; i++)
                        {
                            if (cd.vtbl[i].ident == ident && cd.vtbl[i].parent == parent)
                            {
                                vtblIndex = cast(int)i;
                                break;
                            }
                        }
                        // shift all existing functions back
                        for (size_t i = cd.vtbl.dim; i > vtblIndex; i--)
                        {
                            FuncDeclaration fd = cd.vtbl[i - 1].isFuncDeclaration();
                            assert(fd);
                            fd.vtblIndex++;
                        }
                        cd.vtbl.insert(vtblIndex, this);
                    }
                    else
                    {
                        // Append to end of vtbl[]
                        vi = cast(int)cd.vtbl.dim;
                        cd.vtbl.push(this);
                        vtblIndex = vi;
                    }
                }
                break;

            case -2:
                // can't determine because of forward references
                return;

            default:
                {
                    FuncDeclaration fdv = cd.baseClass.vtbl[vi].isFuncDeclaration();
                    FuncDeclaration fdc = cd.vtbl[vi].isFuncDeclaration();
                    // This function is covariant with fdv

                    if (fdc == this)
                    {
                        doesoverride = true;
                        break;
                    }

                    if (fdc.toParent() == parent)
                    {
                        //printf("vi = %d,\tthis = %p %s %s @ [%s]\n\tfdc  = %p %s %s @ [%s]\n\tfdv  = %p %s %s @ [%s]\n",
                        //        vi, this, this.toChars(), this.type.toChars(), this.loc.toChars(),
                        //            fdc,  fdc ->toChars(), fdc ->type.toChars(), fdc ->loc.toChars(),
                        //            fdv,  fdv ->toChars(), fdv ->type.toChars(), fdv ->loc.toChars());

                        // fdc overrides fdv exactly, then this introduces new function.
                        if (fdc.type.mod == fdv.type.mod && this.type.mod != fdv.type.mod)
                            goto Lintro;
                    }

                    // This function overrides fdv
                    if (fdv.isFinalFunc())
                        error("cannot override final function %s", fdv.toPrettyChars());

                    doesoverride = true;
                    if (!isOverride())
                        .error(loc, "cannot implicitly override base class method %s with %s; add 'override' attribute", fdv.toPrettyChars(), toPrettyChars());
                    if (fdc.toParent() == parent)
                    {
                        // If both are mixins, or both are not, then error.
                        // If either is not, the one that is not overrides the other.
                        bool thismixin = this.parent.isClassDeclaration() !is null;
                        bool fdcmixin = fdc.parent.isClassDeclaration() !is null;
                        if (thismixin == fdcmixin)
                        {
                            error("multiple overrides of same function");
                        }
                        else if (!thismixin) // fdc overrides fdv
                        {
                            // this doesn't override any function
                            break;
                        }
                    }
                    cd.vtbl[vi] = this;
                    vtblIndex = vi;

                    /* Remember which functions this overrides
                     */
                    foverrides.push(fdv);

                    /* This works by whenever this function is called,
                     * it actually returns tintro, which gets dynamically
                     * cast to type. But we know that tintro is a base
                     * of type, so we could optimize it by not doing a
                     * dynamic cast, but just subtracting the isBaseOf()
                     * offset if the value is != null.
                     */

                    if (fdv.tintro)
                        tintro = fdv.tintro;
                    else if (!type.equals(fdv.type))
                    {
                        /* Only need to have a tintro if the vptr
                         * offsets differ
                         */
                        int offset;
                        if (fdv.type.nextOf().isBaseOf(type.nextOf(), &offset))
                        {
                            tintro = fdv.type;
                        }
                    }
                    break;
                }
            }

            /* Go through all the interface bases.
             * If this function is covariant with any members of those interface
             * functions, set the tintro.
             */
        Linterfaces:
            foreach (b; cd.interfaces)
            {
                vi = findVtblIndex(&b.sym.vtbl, cast(int)b.sym.vtbl.dim);
                switch (vi)
                {
                case -1:
                    break;

                case -2:
                    // can't determine because of forward references
                    return;

                default:
                    {
                        auto fdv = cast(FuncDeclaration)b.sym.vtbl[vi];
                        Type ti = null;

                        /* Remember which functions this overrides
                         */
                        foverrides.push(fdv);

                        /* Should we really require 'override' when implementing
                         * an interface function?
                         */
                        //if (!isOverride())
                        //    warning(loc, "overrides base class function %s, but is not marked with 'override'", fdv.toPrettyChars());

                        if (fdv.tintro)
                            ti = fdv.tintro;
                        else if (!type.equals(fdv.type))
                        {
                            /* Only need to have a tintro if the vptr
                             * offsets differ
                             */
                            int offset;
                            if (fdv.type.nextOf().isBaseOf(type.nextOf(), &offset))
                            {
                                ti = fdv.type;
                            }
                        }
                        if (ti)
                        {
                            if (tintro)
                            {
                                if (!tintro.nextOf().equals(ti.nextOf()) && !tintro.nextOf().isBaseOf(ti.nextOf(), null) && !ti.nextOf().isBaseOf(tintro.nextOf(), null))
                                {
                                    error("incompatible covariant types %s and %s", tintro.toChars(), ti.toChars());
                                }
                            }
                            tintro = ti;
                        }
                        goto L2;
                    }
                }
            }

            if (!doesoverride && isOverride() && (type.nextOf() || !may_override))
            {
                BaseClass* bc = null;
                Dsymbol s = null;
                for (size_t i = 0; i < cd.baseclasses.dim; i++)
                {
                    bc = (*cd.baseclasses)[i];
                    s = bc.sym.search_correct(ident);
                    if (s)
                        break;
                }

                if (s)
                    error("does not override any function, did you mean to override '%s%s'?",
                        bc.sym.isCPPclass() ? "extern (C++) ".ptr : "".ptr, s.toPrettyChars());
                else
                    error("does not override any function");
            }

        L2:
            /* Go through all the interface bases.
             * Disallow overriding any final functions in the interface(s).
             */
            foreach (b; cd.interfaces)
            {
                if (b.sym)
                {
                    Dsymbol s = search_function(b.sym, ident);
                    if (s)
                    {
                        FuncDeclaration f2 = s.isFuncDeclaration();
                        if (f2)
                        {
                            f2 = f2.overloadExactMatch(type);
                            if (f2 && f2.isFinalFunc() && f2.prot().kind != PROTprivate)
                                error("cannot override final function %s.%s", b.sym.toChars(), f2.toPrettyChars());
                        }
                    }
                }
            }
        }
        else if (isOverride() && !parent.isTemplateInstance())
            error("override only applies to class member functions");

        // Reflect this.type to f because it could be changed by findVtblIndex
        assert(type.ty == Tfunction);
        f = cast(TypeFunction)type;

        /* Do not allow template instances to add virtual functions
         * to a class.
         */
        if (isVirtual())
        {
            TemplateInstance ti = parent.isTemplateInstance();
            if (ti)
            {
                // Take care of nested templates
                while (1)
                {
                    TemplateInstance ti2 = ti.tempdecl.parent.isTemplateInstance();
                    if (!ti2)
                        break;
                    ti = ti2;
                }

                // If it's a member template
                ClassDeclaration cd = ti.tempdecl.isClassMember();
                if (cd)
                {
                    error("cannot use template to add virtual function to class '%s'", cd.toChars());
                }
            }
        }

        if (isMain())
        {
            // Check parameters to see if they are either () or (char[][] args)
            switch (nparams)
            {
            case 0:
                break;

            case 1:
                {
                    Parameter fparam0 = Parameter.getNth(f.parameters, 0);
                    if (fparam0.type.ty != Tarray || fparam0.type.nextOf().ty != Tarray || fparam0.type.nextOf().nextOf().ty != Tchar || fparam0.storageClass & (STCout | STCref | STClazy))
                        goto Lmainerr;
                    break;
                }
            default:
                goto Lmainerr;
            }

            if (!f.nextOf())
                error("must return int or void");
            else if (f.nextOf().ty != Tint32 && f.nextOf().ty != Tvoid)
                error("must return int or void, not %s", f.nextOf().toChars());
            if (f.varargs)
            {
            Lmainerr:
                error("parameters must be main() or main(string[] args)");
            }
        }

        if (isVirtual() && semanticRun != PASSsemanticdone)
        {
            /* Rewrite contracts as nested functions, then call them.
             * Doing it as nested functions means that overriding functions
             * can call them.
             */
            if (frequire)
            {
                /*   in { ... }
                 * becomes:
                 *   void __require() { ... }
                 *   __require();
                 */
                Loc loc = frequire.loc;
                auto tf = new TypeFunction(null, Type.tvoid, 0, LINKd);
                tf.isnothrow = f.isnothrow;
                tf.isnogc = f.isnogc;
                tf.purity = f.purity;
                tf.trust = f.trust;
                auto fd = new FuncDeclaration(loc, loc, Id.require, STCundefined, tf);
                fd.fbody = frequire;
                Statement s1 = new ExpStatement(loc, fd);
                Expression e = new CallExp(loc, new VarExp(loc, fd, false), cast(Expressions*)null);
                Statement s2 = new ExpStatement(loc, e);
                frequire = new CompoundStatement(loc, s1, s2);
                fdrequire = fd;
            }

            if (!outId && f.nextOf() && f.nextOf().toBasetype().ty != Tvoid)
                outId = Id.result; // provide a default

            if (fensure)
            {
                /*   out (result) { ... }
                 * becomes:
                 *   void __ensure(ref tret result) { ... }
                 *   __ensure(result);
                 */
                Loc loc = fensure.loc;
                auto fparams = new Parameters();
                Parameter p = null;
                if (outId)
                {
                    p = new Parameter(STCref | STCconst, f.nextOf(), outId, null);
                    fparams.push(p);
                }
                auto tf = new TypeFunction(fparams, Type.tvoid, 0, LINKd);
                tf.isnothrow = f.isnothrow;
                tf.isnogc = f.isnogc;
                tf.purity = f.purity;
                tf.trust = f.trust;
                auto fd = new FuncDeclaration(loc, loc, Id.ensure, STCundefined, tf);
                fd.fbody = fensure;
                Statement s1 = new ExpStatement(loc, fd);
                Expression eresult = null;
                if (outId)
                    eresult = new IdentifierExp(loc, outId);
                Expression e = new CallExp(loc, new VarExp(loc, fd, false), eresult);
                Statement s2 = new ExpStatement(loc, e);
                fensure = new CompoundStatement(loc, s1, s2);
                fdensure = fd;
            }
        }

    Ldone:
        /* Purity and safety can be inferred for some functions by examining
         * the function body.
         */
        if (canInferAttributes(sc))
            initInferAttributes();

        Module.dprogress++;
        semanticRun = PASSsemanticdone;

        /* Save scope for possible later use (if we need the
         * function internals)
         */
        _scope = sc.copy();
        _scope.setNoFree();

        static __gshared bool printedMain = false; // semantic might run more than once
        if (global.params.verbose && !printedMain)
        {
            const(char)* type = isMain() ? "main" : isWinMain() ? "winmain" : isDllMain() ? "dllmain" : cast(const(char)*)null;
            Module mod = sc._module;

            if (type && mod)
            {
                printedMain = true;
                const(char)* name = FileName.searchPath(global.path, mod.srcfile.toChars(), true);
                fprintf(global.stdmsg, "entry     %-10s\t%s\n", type, name);
            }
        }

        if (fbody && isMain() && sc._module.isRoot())
            genCmain(sc);

        assert(type.ty != Terror || errors);
    }

    override final void semantic2(Scope* sc)
    {
        if (semanticRun >= PASSsemantic2done)
            return;
        assert(semanticRun <= PASSsemantic2);

        semanticRun = PASSsemantic2;

        objc_FuncDeclaration_semantic_setSelector(this, sc);
        objc_FuncDeclaration_semantic_validateSelector(this);
        if (ClassDeclaration cd = parent.isClassDeclaration())
        {
            objc_FuncDeclaration_semantic_checkLinkage(this);
        }
    }

    // Do the semantic analysis on the internals of the function.
    override final void semantic3(Scope* sc)
    {
        VarDeclaration _arguments = null;

        if (!parent)
        {
            if (global.errors)
                return;
            //printf("FuncDeclaration::semantic3(%s '%s', sc = %p)\n", kind(), toChars(), sc);
            assert(0);
        }
        if (errors || isError(parent))
        {
            errors = true;
            return;
        }
        //printf("FuncDeclaration::semantic3('%s.%s', %p, sc = %p, loc = %s)\n", parent.toChars(), toChars(), this, sc, loc.toChars());
        //fflush(stdout);
        //printf("storage class = x%x %x\n", sc.stc, storage_class);
        //{ static int x; if (++x == 2) *(char*)0=0; }
        //printf("\tlinkage = %d\n", sc.linkage);

        if (ident == Id.assign && !inuse)
        {
            if (storage_class & STCinference)
            {
                /* Bugzilla 15044: For generated opAssign function, any errors
                 * from its body need to be gagged.
                 */
                uint oldErrors = global.startGagging();
                ++inuse;
                semantic3(sc);
                --inuse;
                if (global.endGagging(oldErrors))   // if errors happened
                {
                    // Disable generated opAssign, because some members forbid identity assignment.
                    storage_class |= STCdisable;
                    fbody = null;   // remove fbody which contains the error
                    semantic3Errors = false;
                }
                return;
            }
        }

        //printf(" sc.incontract = %d\n", (sc.flags & SCOPEcontract));
        if (semanticRun >= PASSsemantic3)
            return;
        semanticRun = PASSsemantic3;
        semantic3Errors = false;

        if (!type || type.ty != Tfunction)
            return;
        TypeFunction f = cast(TypeFunction)type;
        if (!inferRetType && f.next.ty == Terror)
            return;

        if (!fbody && inferRetType && !f.next)
        {
            error("has no function body with return type inference");
            return;
        }

        uint oldErrors = global.errors;

        if (frequire)
        {
            for (size_t i = 0; i < foverrides.dim; i++)
            {
                FuncDeclaration fdv = foverrides[i];
                if (fdv.fbody && !fdv.frequire)
                {
                    error("cannot have an in contract when overriden function %s does not have an in contract", fdv.toPrettyChars());
                    break;
                }
            }
        }

        uint fensure_endlin = endloc.linnum;
        if (fensure)
            if (auto s = fensure.isScopeStatement())
                fensure_endlin = s.endloc.linnum;

        frequire = mergeFrequire(frequire);
        fensure = mergeFensure(fensure, outId);
        if (fbody || frequire || fensure)
        {
            /* Symbol table into which we place parameters and nested functions,
             * solely to diagnose name collisions.
             */
            localsymtab = new DsymbolTable();

            // Establish function scope
            auto ss = new ScopeDsymbol();
            // find enclosing scope symbol, might skip symbol-less CTFE and/or FuncExp scopes
            for (auto scx = sc; ; scx = scx.enclosing)
            {
                if (scx.scopesym)
                {
                    ss.parent = scx.scopesym;
                    break;
                }
            }
            ss.loc = loc;
            ss.endlinnum = endloc.linnum;
            Scope* sc2 = sc.push(ss);
            sc2.func = this;
            sc2.parent = this;
            sc2.callSuper = 0;
            sc2.sbreak = null;
            sc2.scontinue = null;
            sc2.sw = null;
            sc2.fes = fes;
            sc2.linkage = LINKd;
            sc2.stc &= ~(STCauto | STCscope | STCstatic | STCabstract | STCdeprecated | STCoverride | STC_TYPECTOR | STCfinal | STCtls | STCgshared | STCref | STCreturn | STCproperty | STCnothrow | STCpure | STCsafe | STCtrusted | STCsystem);
            sc2.protection = Prot(PROTpublic);
            sc2.explicitProtection = 0;
            sc2.aligndecl = null;
            if (this.ident != Id.require && this.ident != Id.ensure)
                sc2.flags = sc.flags & ~SCOPEcontract;
            sc2.flags &= ~SCOPEcompile;
            sc2.tf = null;
            sc2.os = null;
            sc2.noctor = 0;
            sc2.userAttribDecl = null;
            if (sc2.intypeof == 1)
                sc2.intypeof = 2;
            sc2.fieldinit = null;
            sc2.fieldinit_dim = 0;

            /* Note: When a lambda is defined immediately under aggregate member
             * scope, it should be contextless due to prevent interior pointers.
             * e.g.
             *      // dg points 'this' - it's interior pointer
             *      class C { int x; void delegate() dg = (){ this.x = 1; }; }
             *
             * However, lambdas could be used inside typeof, in order to check
             * some expressions varidity at compile time. For such case the lambda
             * body can access aggregate instance members.
             * e.g.
             *      class C { int x; static assert(is(typeof({ this.x = 1; }))); }
             *
             * To properly accept it, mark these lambdas as member functions -
             * isThis() returns true and isNested() returns false.
             */
            if (auto fld = isFuncLiteralDeclaration())
            {
                if (auto ad = isMember2())
                {
                    if (!sc.intypeof)
                    {
                        if (fld.tok == TOKdelegate)
                            error("cannot be %s members", ad.kind());
                        else
                            fld.tok = TOKfunction;
                    }
                    else
                    {
                        if (fld.tok != TOKfunction)
                            fld.tok = TOKdelegate;
                    }
                    assert(!isNested());
                }
            }

            // Declare 'this'
            auto ad = isThis();
            vthis = declareThis(sc2, ad);
            //printf("[%s] ad = %p vthis = %p\n", loc.toChars(), ad, vthis);
            //if (vthis) printf("\tvthis.type = %s\n", vthis.type.toChars());

            // Declare hidden variable _arguments[] and _argptr
            if (f.varargs == 1)
            {
                if (f.linkage == LINKd)
                {
                    // Declare _arguments[]
                    v_arguments = new VarDeclaration(Loc(), Type.typeinfotypelist.type, Id._arguments_typeinfo, null);
                    v_arguments.storage_class |= STCtemp | STCparameter;
                    v_arguments.semantic(sc2);
                    sc2.insert(v_arguments);
                    v_arguments.parent = this;

                    //Type *t = Type::typeinfo.type.constOf()->arrayOf();
                    Type t = Type.dtypeinfo.type.arrayOf();
                    _arguments = new VarDeclaration(Loc(), t, Id._arguments, null);
                    _arguments.storage_class |= STCtemp;
                    _arguments.semantic(sc2);
                    sc2.insert(_arguments);
                    _arguments.parent = this;
                }
                if (f.linkage == LINKd || (f.parameters && Parameter.dim(f.parameters)))
                {
                    // Declare _argptr
                    Type t = Type.tvalist;
                    // Init is handled in FuncDeclaration_toObjFile
                    v_argptr = new VarDeclaration(Loc(), t, Id._argptr, new VoidInitializer(loc));
                    v_argptr.storage_class |= STCtemp;
                    v_argptr.semantic(sc2);
                    sc2.insert(v_argptr);
                    v_argptr.parent = this;
                }
            }

            /* Declare all the function parameters as variables
             * and install them in parameters[]
             */
            size_t nparams = Parameter.dim(f.parameters);
            if (nparams)
            {
                /* parameters[] has all the tuples removed, as the back end
                 * doesn't know about tuples
                 */
                parameters = new VarDeclarations();
                parameters.reserve(nparams);
                for (size_t i = 0; i < nparams; i++)
                {
                    Parameter fparam = Parameter.getNth(f.parameters, i);
                    Identifier id = fparam.ident;
                    StorageClass stc = 0;
                    if (!id)
                    {
                        /* Generate identifier for un-named parameter,
                         * because we need it later on.
                         */
                        fparam.ident = id = Identifier.generateId("_param_", i);
                        stc |= STCtemp;
                    }
                    Type vtype = fparam.type;
                    auto v = new VarDeclaration(loc, vtype, id, null);
                    //printf("declaring parameter %s of type %s\n", v.toChars(), v.type.toChars());
                    stc |= STCparameter;
                    if (f.varargs == 2 && i + 1 == nparams)
                        stc |= STCvariadic;
                    if (flags & FUNCFLAGinferScope)
                        stc |= STCmaybescope;
                    stc |= fparam.storageClass & (STCin | STCout | STCref | STCreturn | STCscope | STClazy | STCfinal | STC_TYPECTOR | STCnodtor);
                    v.storage_class = stc;
                    v.semantic(sc2);
                    if (!sc2.insert(v))
                        error("parameter %s.%s is already defined", toChars(), v.toChars());
                    else
                        parameters.push(v);
                    localsymtab.insert(v);
                    v.parent = this;
                }
            }

            // Declare the tuple symbols and put them in the symbol table,
            // but not in parameters[].
            if (f.parameters)
            {
                for (size_t i = 0; i < f.parameters.dim; i++)
                {
                    Parameter fparam = (*f.parameters)[i];
                    if (!fparam.ident)
                        continue; // never used, so ignore
                    if (fparam.type.ty == Ttuple)
                    {
                        TypeTuple t = cast(TypeTuple)fparam.type;
                        size_t dim = Parameter.dim(t.arguments);
                        auto exps = new Objects();
                        exps.setDim(dim);
                        for (size_t j = 0; j < dim; j++)
                        {
                            Parameter narg = Parameter.getNth(t.arguments, j);
                            assert(narg.ident);
                            VarDeclaration v = sc2.search(Loc(), narg.ident, null).isVarDeclaration();
                            assert(v);
                            Expression e = new VarExp(v.loc, v);
                            (*exps)[j] = e;
                        }
                        assert(fparam.ident);
                        auto v = new TupleDeclaration(loc, fparam.ident, exps);
                        //printf("declaring tuple %s\n", v.toChars());
                        v.isexp = true;
                        if (!sc2.insert(v))
                            error("parameter %s.%s is already defined", toChars(), v.toChars());
                        localsymtab.insert(v);
                        v.parent = this;
                    }
                }
            }

            // Precondition invariant
            Statement fpreinv = null;
            if (addPreInvariant())
            {
                Expression e = addInvariant(loc, sc, ad, vthis, isDtorDeclaration() !is null);
                if (e)
                    fpreinv = new ExpStatement(Loc(), e);
            }

            // Postcondition invariant
            Statement fpostinv = null;
            if (addPostInvariant())
            {
                Expression e = addInvariant(loc, sc, ad, vthis, isCtorDeclaration() !is null);
                if (e)
                    fpostinv = new ExpStatement(Loc(), e);
            }

            Scope* scout = null;
            if (fensure || addPostInvariant())
            {
                if ((fensure && global.params.useOut) || fpostinv)
                {
                    returnLabel = new LabelDsymbol(Id.returnLabel);
                }

                // scope of out contract (need for vresult.semantic)
                auto sym = new ScopeDsymbol();
                sym.parent = sc2.scopesym;
                sym.loc = loc;
                sym.endlinnum = fensure_endlin;
                scout = sc2.push(sym);
            }

            if (fbody)
            {
                auto sym = new ScopeDsymbol();
                sym.parent = sc2.scopesym;
                sym.loc = loc;
                sym.endlinnum = endloc.linnum;
                sc2 = sc2.push(sym);

                auto ad2 = isMember2();

                /* If this is a class constructor
                 */
                if (ad2 && isCtorDeclaration())
                {
                    sc2.allocFieldinit(ad2.fields.dim);
                    foreach (v; ad2.fields)
                    {
                        v.ctorinit = 0;
                    }
                }

                if (!inferRetType && retStyle(f) != RETstack)
                    nrvo_can = 0;

                bool inferRef = (f.isref && (storage_class & STCauto));

                fbody = fbody.semantic(sc2);
                if (!fbody)
                    fbody = new CompoundStatement(Loc(), new Statements());

                if (naked)
                {
                    fpreinv = null;         // can't accommodate with no stack frame
                    fpostinv = null;
                }

                assert(type == f || (type.ty == Tfunction && f.purity == PUREimpure && (cast(TypeFunction)type).purity >= PUREfwdref));
                f = cast(TypeFunction)type;

                if (inferRetType)
                {
                    // If no return type inferred yet, then infer a void
                    if (!f.next)
                        f.next = Type.tvoid;
                    if (f.checkRetType(loc))
                        fbody = new ErrorStatement();
                }
                if (global.params.vcomplex && f.next !is null)
                    f.next.checkComplexTransition(loc);

                if (returns && !fbody.isErrorStatement())
                {
                    for (size_t i = 0; i < returns.dim;)
                    {
                        Expression exp = (*returns)[i].exp;
                        if (exp.op == TOKvar && (cast(VarExp)exp).var == vresult)
                        {
                            if (f.next.ty == Tvoid && isMain())
                                exp.type = Type.tint32;
                            else
                                exp.type = f.next;
                            // Remove `return vresult;` from returns
                            returns.remove(i);
                            continue;
                        }
                        if (inferRef && f.isref && !exp.type.constConv(f.next)) // Bugzilla 13336
                            f.isref = false;
                        i++;
                    }
                }
                if (f.isref) // Function returns a reference
                {
                    if (storage_class & STCauto)
                        storage_class &= ~STCauto;
                }
                if (retStyle(f) != RETstack)
                    nrvo_can = 0;

                if (fbody.isErrorStatement())
                {
                }
                else if (isStaticCtorDeclaration())
                {
                    /* It's a static constructor. Ensure that all
                     * ctor consts were initialized.
                     */
                    ScopeDsymbol pd = toParent().isScopeDsymbol();
                    for (size_t i = 0; i < pd.members.dim; i++)
                    {
                        Dsymbol s = (*pd.members)[i];
                        s.checkCtorConstInit();
                    }
                }
                else if (ad2 && isCtorDeclaration())
                {
                    ClassDeclaration cd = ad2.isClassDeclaration();

                    // Verify that all the ctorinit fields got initialized
                    if (!(sc2.callSuper & CSXthis_ctor))
                    {
                        foreach (i, v; ad2.fields)
                        {
                            if (v.isThisDeclaration())
                                continue;
                            if (v.ctorinit == 0)
                            {
                                /* Current bugs in the flow analysis:
                                 * 1. union members should not produce error messages even if
                                 *    not assigned to
                                 * 2. structs should recognize delegating opAssign calls as well
                                 *    as delegating calls to other constructors
                                 */
                                if (v.isCtorinit() && !v.type.isMutable() && cd)
                                    error("missing initializer for %s field %s", MODtoChars(v.type.mod), v.toChars());
                                else if (v.storage_class & STCnodefaultctor)
                                    .error(loc, "field %s must be initialized in constructor", v.toChars());
                                else if (v.type.needsNested())
                                    .error(loc, "field %s must be initialized in constructor, because it is nested struct", v.toChars());
                            }
                            else
                            {
                                bool mustInit = (v.storage_class & STCnodefaultctor || v.type.needsNested());
                                if (mustInit && !(sc2.fieldinit[i] & CSXthis_ctor))
                                {
                                    error("field %s must be initialized but skipped", v.toChars());
                                }
                            }
                        }
                    }
                    sc2.freeFieldinit();

                    if (cd && !(sc2.callSuper & CSXany_ctor) && cd.baseClass && cd.baseClass.ctor)
                    {
                        sc2.callSuper = 0;

                        // Insert implicit super() at start of fbody
                        FuncDeclaration fd = resolveFuncCall(Loc(), sc2, cd.baseClass.ctor, null, null, null, 1);
                        if (!fd)
                        {
                            error("no match for implicit super() call in constructor");
                        }
                        else if (fd.storage_class & STCdisable)
                        {
                            error("cannot call super() implicitly because it is annotated with @disable");
                        }
                        else
                        {
                            Expression e1 = new SuperExp(Loc());
                            Expression e = new CallExp(Loc(), e1);
                            e = e.semantic(sc2);
                            Statement s = new ExpStatement(Loc(), e);
                            fbody = new CompoundStatement(Loc(), s, fbody);
                        }
                    }
                    //printf("callSuper = x%x\n", sc2.callSuper);
                }

                int blockexit = BEnone;
                if (!fbody.isErrorStatement())
                {
                    // Check for errors related to 'nothrow'.
                    uint nothrowErrors = global.errors;
                    blockexit = fbody.blockExit(this, f.isnothrow);
                    if (f.isnothrow && (global.errors != nothrowErrors))
                        .error(loc, "nothrow %s '%s' may throw", kind(), toPrettyChars());
                    if (flags & FUNCFLAGnothrowInprocess)
                    {
                        if (type == f)
                            f = cast(TypeFunction)f.copy();
                        f.isnothrow = !(blockexit & BEthrow);
                    }
                }

                if (fbody.isErrorStatement())
                {
                }
                else if (ad2 && isCtorDeclaration())
                {
                    /* Append:
                     *  return this;
                     * to function body
                     */
                    if (blockexit & BEfallthru)
                    {
                        Statement s = new ReturnStatement(loc, null);
                        s = s.semantic(sc2);
                        fbody = new CompoundStatement(loc, fbody, s);
                        hasReturnExp |= 1;
                    }
                }
                else if (fes)
                {
                    // For foreach(){} body, append a return 0;
                    if (blockexit & BEfallthru)
                    {
                        Expression e = new IntegerExp(0);
                        Statement s = new ReturnStatement(Loc(), e);
                        fbody = new CompoundStatement(Loc(), fbody, s);
                        hasReturnExp |= 1;
                    }
                    assert(!returnLabel);
                }
                else
                {
                    const(bool) inlineAsm = (hasReturnExp & 8) != 0;
                    if ((blockexit & BEfallthru) && f.next.ty != Tvoid && !inlineAsm)
                    {
                        Expression e;
                        if (!hasReturnExp)
                            error("has no return statement, but is expected to return a value of type %s", f.next.toChars());
                        else
                            error("no return exp; or assert(0); at end of function");
                        if (global.params.useAssert && !global.params.useInline)
                        {
                            /* Add an assert(0, msg); where the missing return
                             * should be.
                             */
                            e = new AssertExp(endloc, new IntegerExp(0), new StringExp(loc, cast(char*)"missing return expression"));
                        }
                        else
                            e = new HaltExp(endloc);
                        e = new CommaExp(Loc(), e, f.next.defaultInit());
                        e = e.semantic(sc2);
                        Statement s = new ExpStatement(Loc(), e);
                        fbody = new CompoundStatement(Loc(), fbody, s);
                    }
                }

                if (returns)
                {
                    bool implicit0 = (f.next.ty == Tvoid && isMain());
                    Type tret = implicit0 ? Type.tint32 : f.next;
                    assert(tret.ty != Tvoid);
                    if (vresult || returnLabel)
                        buildResultVar(scout ? scout : sc2, tret);

                    /* Cannot move this loop into NrvoWalker, because
                     * returns[i] may be in the nested delegate for foreach-body.
                     */
                    for (size_t i = 0; i < returns.dim; i++)
                    {
                        ReturnStatement rs = (*returns)[i];
                        Expression exp = rs.exp;
                        if (exp.op == TOKerror)
                            continue;
                        if (tret.ty == Terror)
                        {
                            // Bugzilla 13702
                            exp = checkGC(sc2, exp);
                            continue;
                        }

                        if (!exp.implicitConvTo(tret) && parametersIntersect(exp.type))
                        {
                            if (exp.type.immutableOf().implicitConvTo(tret))
                                exp = exp.castTo(sc2, exp.type.immutableOf());
                            else if (exp.type.wildOf().implicitConvTo(tret))
                                exp = exp.castTo(sc2, exp.type.wildOf());
                        }
                        exp = exp.implicitCastTo(sc2, tret);

                        if (f.isref)
                        {
                            // Function returns a reference
                            exp = exp.toLvalue(sc2, exp);
                            checkEscapeRef(sc2, exp, false);
                        }
                        else
                        {
                            exp = exp.optimize(WANTvalue);

                            /* Bugzilla 10789:
                             * If NRVO is not possible, all returned lvalues should call their postblits.
                             */
                            if (!nrvo_can)
                                exp = doCopyOrMove(sc2, exp);

                            checkEscape(sc2, exp, false);
                        }

                        exp = checkGC(sc2, exp);

                        if (vresult)
                        {
                            // Create: return vresult = exp;
                            exp = new BlitExp(rs.loc, vresult, exp);
                            exp.type = vresult.type;

                            if (rs.caseDim)
                                exp = Expression.combine(exp, new IntegerExp(rs.caseDim));
                        }
                        else if (tintro && !tret.equals(tintro.nextOf()))
                        {
                            exp = exp.implicitCastTo(sc2, tintro.nextOf());
                        }
                        rs.exp = exp;
                    }
                }
                if (nrvo_var || returnLabel)
                {
                    scope NrvoWalker nw = new NrvoWalker();
                    nw.fd = this;
                    nw.sc = sc2;
                    nw.visitStmt(fbody);
                }

                sc2 = sc2.pop();
            }

            Statement freq = frequire;
            Statement fens = fensure;

            /* Do the semantic analysis on the [in] preconditions and
             * [out] postconditions.
             */
            if (freq)
            {
                /* frequire is composed of the [in] contracts
                 */
                auto sym = new ScopeDsymbol();
                sym.parent = sc2.scopesym;
                sym.loc = loc;
                sym.endlinnum = endloc.linnum;
                sc2 = sc2.push(sym);
                sc2.flags = (sc2.flags & ~SCOPEcontract) | SCOPErequire;

                // BUG: need to error if accessing out parameters
                // BUG: need to treat parameters as const
                // BUG: need to disallow returns and throws
                // BUG: verify that all in and ref parameters are read
                freq = freq.semantic(sc2);
                freq.blockExit(this, false);

                sc2 = sc2.pop();

                if (!global.params.useIn)
                    freq = null;
            }
            if (fens)
            {
                /* fensure is composed of the [out] contracts
                 */
                if (f.next.ty == Tvoid && outId)
                    error("void functions have no result");

                if (fensure && f.next.ty != Tvoid)
                    buildResultVar(scout, f.next);

                sc2 = scout; //push
                sc2.flags = (sc2.flags & ~SCOPEcontract) | SCOPEensure;

                // BUG: need to treat parameters as const
                // BUG: need to disallow returns and throws
                if (inferRetType && fdensure && (cast(TypeFunction)fdensure.type).parameters)
                {
                    // Return type was unknown in the first semantic pass
                    Parameter p = (*(cast(TypeFunction)fdensure.type).parameters)[0];
                    p.type = f.next;
                }
                fens = fens.semantic(sc2);
                fens.blockExit(this, false);

                sc2 = sc2.pop();

                if (!global.params.useOut)
                    fens = null;
            }
            if (fbody && fbody.isErrorStatement())
            {
            }
            else
            {
                auto a = new Statements();
                // Merge in initialization of 'out' parameters
                if (parameters)
                {
                    for (size_t i = 0; i < parameters.dim; i++)
                    {
                        VarDeclaration v = (*parameters)[i];
                        if (v.storage_class & STCout)
                        {
                            assert(v._init);
                            ExpInitializer ie = v._init.isExpInitializer();
                            assert(ie);
                            if (ie.exp.op == TOKconstruct)
                                ie.exp.op = TOKassign; // construction occured in parameter processing
                            a.push(new ExpStatement(Loc(), ie.exp));
                        }
                    }
                }

                if (_arguments)
                {
                    /* Advance to elements[] member of TypeInfo_Tuple with:
                     *  _arguments = v_arguments.elements;
                     */
                    Expression e = new VarExp(Loc(), v_arguments);
                    e = new DotIdExp(Loc(), e, Id.elements);
                    e = new ConstructExp(Loc(), _arguments, e);
                    e = e.semantic(sc2);

                    _arguments._init = new ExpInitializer(Loc(), e);
                    auto de = new DeclarationExp(Loc(), _arguments);
                    a.push(new ExpStatement(Loc(), de));
                }

                // Merge contracts together with body into one compound statement

                if (freq || fpreinv)
                {
                    if (!freq)
                        freq = fpreinv;
                    else if (fpreinv)
                        freq = new CompoundStatement(Loc(), freq, fpreinv);

                    a.push(freq);
                }

                if (fbody)
                    a.push(fbody);

                if (fens || fpostinv)
                {
                    if (!fens)
                        fens = fpostinv;
                    else if (fpostinv)
                        fens = new CompoundStatement(Loc(), fpostinv, fens);

                    auto ls = new LabelStatement(Loc(), Id.returnLabel, fens);
                    returnLabel.statement = ls;
                    a.push(returnLabel.statement);

                    if (f.next.ty != Tvoid && vresult)
                    {
                        // Create: return vresult;
                        Expression e = new VarExp(Loc(), vresult);
                        if (tintro)
                        {
                            e = e.implicitCastTo(sc, tintro.nextOf());
                            e = e.semantic(sc);
                        }
                        auto s = new ReturnStatement(Loc(), e);
                        a.push(s);
                    }
                }
                if (isMain() && f.next.ty == Tvoid)
                {
                    // Add a return 0; statement
                    Statement s = new ReturnStatement(Loc(), new IntegerExp(0));
                    a.push(s);
                }

                Statement sbody = new CompoundStatement(Loc(), a);

                /* Append destructor calls for parameters as finally blocks.
                 */
                if (parameters)
                {
                    foreach (v; *parameters)
                    {
                        if (v.storage_class & (STCref | STCout | STClazy))
                            continue;
                        if (v.needsScopeDtor())
                        {
                            // same with ExpStatement.scopeCode()
                            Statement s = new DtorExpStatement(Loc(), v.edtor, v);
                            v.storage_class |= STCnodtor;

                            s = s.semantic(sc2);

                            bool isnothrow = f.isnothrow & !(flags & FUNCFLAGnothrowInprocess);
                            int blockexit = s.blockExit(this, isnothrow);
                            if (f.isnothrow && isnothrow && blockexit & BEthrow)
                                .error(loc, "nothrow %s '%s' may throw", kind(), toPrettyChars());
                            if (flags & FUNCFLAGnothrowInprocess && blockexit & BEthrow)
                                f.isnothrow = false;

                            if (sbody.blockExit(this, f.isnothrow) == BEfallthru)
                                sbody = new CompoundStatement(Loc(), sbody, s);
                            else
                                sbody = new TryFinallyStatement(Loc(), sbody, s);
                        }
                    }
                }
                // from this point on all possible 'throwers' are checked
                flags &= ~FUNCFLAGnothrowInprocess;

                if (isSynchronized())
                {
                    /* Wrap the entire function body in a synchronized statement
                     */
                    ClassDeclaration cd = isThis() ? isThis().isClassDeclaration() : parent.isClassDeclaration();
                    if (cd)
                    {
                        if (!global.params.is64bit && global.params.isWindows && !isStatic() && !sbody.usesEH() && !global.params.trace)
                        {
                            /* The back end uses the "jmonitor" hack for syncing;
                             * no need to do the sync at this level.
                             */
                        }
                        else
                        {
                            Expression vsync;
                            if (isStatic())
                            {
                                // The monitor is in the ClassInfo
                                vsync = new DotIdExp(loc, DsymbolExp.resolve(loc, sc2, cd, false), Id.classinfo);
                            }
                            else
                            {
                                // 'this' is the monitor
                                vsync = new VarExp(loc, vthis);
                            }
                            sbody = new PeelStatement(sbody); // don't redo semantic()
                            sbody = new SynchronizedStatement(loc, vsync, sbody);
                            sbody = sbody.semantic(sc2);
                        }
                    }
                    else
                    {
                        error("synchronized function %s must be a member of a class", toChars());
                    }
                }

                // If declaration has no body, don't set sbody to prevent incorrect codegen.
                InterfaceDeclaration id = parent.isInterfaceDeclaration();
                if (fbody || id && (fdensure || fdrequire) && isVirtual())
                    fbody = sbody;
            }

            // Fix up forward-referenced gotos
            if (gotos)
            {
                for (size_t i = 0; i < gotos.dim; ++i)
                {
                    (*gotos)[i].checkLabel();
                }
            }

            if (naked && (fensure || frequire))
                error("naked assembly functions with contracts are not supported");

            sc2.callSuper = 0;
            sc2.pop();
        }

        if (checkClosure())
        {
            // We should be setting errors here instead of relying on the global error count.
            //errors = true;
        }

        /* If function survived being marked as impure, then it is pure
         */
        if (flags & FUNCFLAGpurityInprocess)
        {
            flags &= ~FUNCFLAGpurityInprocess;
            if (type == f)
                f = cast(TypeFunction)f.copy();
            f.purity = PUREfwdref;
        }

        if (flags & FUNCFLAGsafetyInprocess)
        {
            flags &= ~FUNCFLAGsafetyInprocess;
            if (type == f)
                f = cast(TypeFunction)f.copy();
            f.trust = TRUSTsafe;
        }

        if (flags & FUNCFLAGnogcInprocess)
        {
            flags &= ~FUNCFLAGnogcInprocess;
            if (type == f)
                f = cast(TypeFunction)f.copy();
            f.isnogc = true;
        }

        if (flags & FUNCFLAGreturnInprocess)
        {
            flags &= ~FUNCFLAGreturnInprocess;
            if (storage_class & STCreturn)
            {
                if (type == f)
                    f = cast(TypeFunction)f.copy();
                f.isreturn = true;
            }
        }

        flags &= ~FUNCFLAGinferScope;

        // Infer STCscope
        if (parameters)
        {
            size_t nfparams = Parameter.dim(f.parameters);
            assert(nfparams == parameters.dim);
            foreach (u, v; *parameters)
            {
                if (v.storage_class & STCmaybescope)
                {
                    //printf("Inferring scope for %s\n", v.toChars());
                    Parameter p = Parameter.getNth(f.parameters, u);
                    v.storage_class &= ~STCmaybescope;
                    v.storage_class |= STCscope;
                    p.storageClass |= STCscope;
                    assert(!(p.storageClass & STCmaybescope));
                }
            }
        }

        // reset deco to apply inference result to mangled name
        if (f != type)
            f.deco = null;

        // Do semantic type AFTER pure/nothrow inference.
        if (!f.deco && ident != Id.xopEquals && ident != Id.xopCmp)
        {
            sc = sc.push();
            if (isCtorDeclaration()) // Bugzilla #15665
                sc.flags |= SCOPEctor;
            sc.stc = 0;
            sc.linkage = linkage; // Bugzilla 8496
            type = f.semantic(loc, sc);
            sc = sc.pop();
        }

        /* If this function had instantiated with gagging, error reproduction will be
         * done by TemplateInstance::semantic.
         * Otherwise, error gagging should be temporarily ungagged by functionSemantic3.
         */
        semanticRun = PASSsemantic3done;
        semantic3Errors = (global.errors != oldErrors) || (fbody && fbody.isErrorStatement());
        if (type.ty == Terror)
            errors = true;
        //printf("-FuncDeclaration::semantic3('%s.%s', sc = %p, loc = %s)\n", parent.toChars(), toChars(), sc, loc.toChars());
        //fflush(stdout);
    }

    /****************************************************
     * Resolve forward reference of function signature -
     * parameter types, return type, and attributes.
     * Returns false if any errors exist in the signature.
     */
    final bool functionSemantic()
    {
        if (!_scope)
            return !errors;

        if (!originalType) // semantic not yet run
        {
            TemplateInstance spec = isSpeculative();
            uint olderrs = global.errors;
            uint oldgag = global.gag;
            if (global.gag && !spec)
                global.gag = 0;
            semantic(_scope);
            global.gag = oldgag;
            if (spec && global.errors != olderrs)
                spec.errors = (global.errors - olderrs != 0);
            if (olderrs != global.errors) // if errors compiling this function
                return false;
        }

        // if inferring return type, sematic3 needs to be run
        // - When the function body contains any errors, we cannot assume
        //   the inferred return type is valid.
        //   So, the body errors should become the function signature error.
        if (inferRetType && type && !type.nextOf())
            return functionSemantic3();

        TemplateInstance ti;
        if (isInstantiated() && !isVirtualMethod() &&
            ((ti = parent.isTemplateInstance()) is null || ti.isTemplateMixin() || ti.tempdecl.ident == ident))
        {
            AggregateDeclaration ad = isMember2();
            if (ad && ad.sizeok != SIZEOKdone)
            {
                /* Currently dmd cannot resolve forward references per methods,
                 * then setting SIZOKfwd is too conservative and would break existing code.
                 * So, just stop method attributes inference until ad.semantic() done.
                 */
                //ad.sizeok = SIZEOKfwd;
            }
            else
                return functionSemantic3() || !errors;
        }

        if (storage_class & STCinference)
            return functionSemantic3() || !errors;

        return !errors;
    }

    /****************************************************
     * Resolve forward reference of function body.
     * Returns false if any errors exist in the body.
     */
    final bool functionSemantic3()
    {
        if (semanticRun < PASSsemantic3 && _scope)
        {
            /* Forward reference - we need to run semantic3 on this function.
             * If errors are gagged, and it's not part of a template instance,
             * we need to temporarily ungag errors.
             */
            TemplateInstance spec = isSpeculative();
            uint olderrs = global.errors;
            uint oldgag = global.gag;
            if (global.gag && !spec)
                global.gag = 0;
            semantic3(_scope);
            global.gag = oldgag;

            // If it is a speculatively-instantiated template, and errors occur,
            // we need to mark the template as having errors.
            if (spec && global.errors != olderrs)
                spec.errors = (global.errors - olderrs != 0);
            if (olderrs != global.errors) // if errors compiling this function
                return false;
        }

        return !errors && !semantic3Errors;
    }

    /****************************************************
     * Check that this function type is properly resolved.
     * If not, report "forward reference error" and return true.
     */
    final bool checkForwardRef(Loc loc)
    {
        if (!functionSemantic())
            return true;

        /* No deco means the functionSemantic() call could not resolve
         * forward referenes in the type of this function.
         */
        if (!type.deco)
        {
            bool inSemantic3 = (inferRetType && semanticRun >= PASSsemantic3);
            .error(loc, "forward reference to %s'%s'",
                (inSemantic3 ? "inferred return type of function " : "").ptr,
                toChars());
            return true;
        }
        return false;
    }

    // called from semantic3
    final VarDeclaration declareThis(Scope* sc, AggregateDeclaration ad)
    {
        if (ad)
        {
            Type thandle = ad.handleType();
            assert(thandle);
            thandle = thandle.addMod(type.mod);
            thandle = thandle.addStorageClass(storage_class);
            VarDeclaration v = new ThisDeclaration(loc, thandle);
            v.storage_class |= STCparameter;
            if (thandle.ty == Tstruct)
            {
                v.storage_class |= STCref;
                // if member function is marked 'inout', then 'this' is 'return ref'
                if (type.ty == Tfunction && (cast(TypeFunction)type).iswild & 2)
                    v.storage_class |= STCreturn;
            }
            if (type.ty == Tfunction)
            {
                TypeFunction tf = cast(TypeFunction)type;
                if (tf.isreturn)
                    v.storage_class |= STCreturn;
                if (tf.isscope)
                    v.storage_class |= STCscope;
            }

            v.semantic(sc);
            if (!sc.insert(v))
                assert(0);
            v.parent = this;
            return v;
        }
        if (isNested())
        {
            /* The 'this' for a nested function is the link to the
             * enclosing function's stack frame.
             * Note that nested functions and member functions are disjoint.
             */
            VarDeclaration v = new ThisDeclaration(loc, Type.tvoid.pointerTo());
            v.storage_class |= STCparameter;
            v.semantic(sc);
            if (!sc.insert(v))
                assert(0);
            v.parent = this;
            return v;
        }
        return null;
    }

    override final bool equals(RootObject o)
    {
        if (this == o)
            return true;

        Dsymbol s = isDsymbol(o);
        if (s)
        {
            FuncDeclaration fd1 = this;
            FuncDeclaration fd2 = s.isFuncDeclaration();
            if (!fd2)
                return false;

            FuncAliasDeclaration fa1 = fd1.isFuncAliasDeclaration();
            FuncAliasDeclaration fa2 = fd2.isFuncAliasDeclaration();
            if (fa1 && fa2)
            {
                return fa1.toAliasFunc().equals(fa2.toAliasFunc()) && fa1.hasOverloads == fa2.hasOverloads;
            }

            if (fa1 && (fd1 = fa1.toAliasFunc()).isUnique() && !fa1.hasOverloads)
                fa1 = null;
            if (fa2 && (fd2 = fa2.toAliasFunc()).isUnique() && !fa2.hasOverloads)
                fa2 = null;
            if ((fa1 !is null) != (fa2 !is null))
                return false;

            return fd1.toParent().equals(fd2.toParent()) && fd1.ident.equals(fd2.ident) && fd1.type.equals(fd2.type);
        }
        return false;
    }

    /****************************************************
     * Determine if 'this' overrides fd.
     * Return !=0 if it does.
     */
    final int overrides(FuncDeclaration fd)
    {
        int result = 0;
        if (fd.ident == ident)
        {
            int cov = type.covariant(fd.type);
            if (cov)
            {
                ClassDeclaration cd1 = toParent().isClassDeclaration();
                ClassDeclaration cd2 = fd.toParent().isClassDeclaration();
                if (cd1 && cd2 && cd2.isBaseOf(cd1, null))
                    result = 1;
            }
        }
        return result;
    }

    /*************************************************
     * Find index of function in vtbl[0..dim] that
     * this function overrides.
     * Prefer an exact match to a covariant one.
     * Returns:
     *      -1      didn't find one
     *      -2      can't determine because of forward references
     */
    final int findVtblIndex(Dsymbols* vtbl, int dim)
    {
        FuncDeclaration mismatch = null;
        StorageClass mismatchstc = 0;
        int mismatchvi = -1;
        int exactvi = -1;
        int bestvi = -1;
        for (int vi = 0; vi < dim; vi++)
        {
            FuncDeclaration fdv = (*vtbl)[vi].isFuncDeclaration();
            if (fdv && fdv.ident == ident)
            {
                if (type.equals(fdv.type)) // if exact match
                {
                    if (fdv.parent.isClassDeclaration())
                        return vi; // no need to look further

                    if (exactvi >= 0)
                    {
                        error("cannot determine overridden function");
                        return exactvi;
                    }
                    exactvi = vi;
                    bestvi = vi;
                    continue;
                }

                StorageClass stc = 0;
                int cov = type.covariant(fdv.type, &stc);
                //printf("\tbaseclass cov = %d\n", cov);
                switch (cov)
                {
                case 0:
                    // types are distinct
                    break;

                case 1:
                    bestvi = vi; // covariant, but not identical
                    break;
                    // keep looking for an exact match

                case 2:
                    mismatchvi = vi;
                    mismatchstc = stc;
                    mismatch = fdv; // overrides, but is not covariant
                    break;
                    // keep looking for an exact match

                case 3:
                    return -2; // forward references

                default:
                    assert(0);
                }
            }
        }
        if (bestvi == -1 && mismatch)
        {
            //type.print();
            //mismatch.type.print();
            //printf("%s %s\n", type.deco, mismatch.type.deco);
            //printf("stc = %llx\n", mismatchstc);
            if (mismatchstc)
            {
                // Fix it by modifying the type to add the storage classes
                type = type.addStorageClass(mismatchstc);
                bestvi = mismatchvi;
            }
        }
        return bestvi;
    }

    /*********************************
     * If function a function in a base class,
     * return that base class.
     * Params:
     *  cd = class that function is in
     * Returns:
     *  base class if overriding, null if not
     */
    final BaseClass* overrideInterface()
    {
        ClassDeclaration cd = parent.isClassDeclaration();
        foreach (b; cd.interfaces)
        {
            auto v = findVtblIndex(&b.sym.vtbl, cast(int)b.sym.vtbl.dim);
            if (v >= 0)
                return b;
        }
        return null;
    }

    /****************************************************
     * Overload this FuncDeclaration with the new one f.
     * Return true if successful; i.e. no conflict.
     */
    override bool overloadInsert(Dsymbol s)
    {
        //printf("FuncDeclaration::overloadInsert(s = %s) this = %s\n", s.toChars(), toChars());
        assert(s != this);
        AliasDeclaration ad = s.isAliasDeclaration();
        if (ad)
        {
            if (overnext)
                return overnext.overloadInsert(ad);
            if (!ad.aliassym && ad.type.ty != Tident && ad.type.ty != Tinstance)
            {
                //printf("\tad = '%s'\n", ad.type.toChars());
                return false;
            }
            overnext = ad;
            //printf("\ttrue: no conflict\n");
            return true;
        }
        TemplateDeclaration td = s.isTemplateDeclaration();
        if (td)
        {
            if (!td.funcroot)
                td.funcroot = this;
            if (overnext)
                return overnext.overloadInsert(td);
            overnext = td;
            return true;
        }
        FuncDeclaration fd = s.isFuncDeclaration();
        if (!fd)
            return false;

        version (none)
        {
            /* Disable this check because:
             *  const void foo();
             * semantic() isn't run yet on foo(), so the const hasn't been
             * applied yet.
             */
            if (type)
            {
                printf("type = %s\n", type.toChars());
                printf("fd.type = %s\n", fd.type.toChars());
            }
            // fd.type can be NULL for overloaded constructors
            if (type && fd.type && fd.type.covariant(type) && fd.type.mod == type.mod && !isFuncAliasDeclaration())
            {
                //printf("\tfalse: conflict %s\n", kind());
                return false;
            }
        }

        if (overnext)
        {
            td = overnext.isTemplateDeclaration();
            if (td)
                fd.overloadInsert(td);
            else
                return overnext.overloadInsert(fd);
        }
        overnext = fd;
        //printf("\ttrue: no conflict\n");
        return true;
    }

    /********************************************
     * Find function in overload list that exactly matches t.
     */
    final FuncDeclaration overloadExactMatch(Type t)
    {
        FuncDeclaration fd;
        overloadApply(this, (Dsymbol s)
        {
            auto f = s.isFuncDeclaration();
            if (!f)
                return 0;
            if (t.equals(f.type))
            {
                fd = f;
                return 1;
            }

            /* Allow covariant matches, as long as the return type
             * is just a const conversion.
             * This allows things like pure functions to match with an impure function type.
             */
            if (t.ty == Tfunction)
            {
                auto tf = cast(TypeFunction)f.type;
                if (tf.covariant(t) == 1 &&
                    tf.nextOf().implicitConvTo(t.nextOf()) >= MATCHconst)
                {
                    fd = f;
                    return 1;
                }
            }
            return 0;
        });
        return fd;
    }

    /********************************************
     * Find function in overload list that matches to the 'this' modifier.
     * There's four result types.
     *
     * 1. If the 'tthis' matches only one candidate, it's an "exact match".
     *    Returns the function and 'hasOverloads' is set to false.
     *      eg. If 'tthis" is mutable and there's only one mutable method.
     * 2. If there's two or more match candidates, but a candidate function will be
     *    a "better match".
     *    Returns the better match function but 'hasOverloads' is set to true.
     *      eg. If 'tthis' is mutable, and there's both mutable and const methods,
     *          the mutable method will be a better match.
     * 3. If there's two or more match candidates, but there's no better match,
     *    Returns null and 'hasOverloads' is set to true to represent "ambiguous match".
     *      eg. If 'tthis' is mutable, and there's two or more mutable methods.
     * 4. If there's no candidates, it's "no match" and returns null with error report.
     *      e.g. If 'tthis' is const but there's no const methods.
     */
    final FuncDeclaration overloadModMatch(Loc loc, Type tthis, ref bool hasOverloads)
    {
        //printf("FuncDeclaration::overloadModMatch('%s')\n", toChars());
        Match m;
        m.last = MATCHnomatch;
        overloadApply(this, (Dsymbol s)
        {
            auto f = s.isFuncDeclaration();
            if (!f || f == m.lastf) // skip duplicates
                return 0;
            m.anyf = f;

            auto tf = cast(TypeFunction)f.type;
            //printf("tf = %s\n", tf.toChars());

            MATCH match;
            if (tthis) // non-static functions are preferred than static ones
            {
                if (f.needThis())
                    match = f.isCtorDeclaration() ? MATCHexact : MODmethodConv(tthis.mod, tf.mod);
                else
                    match = MATCHconst; // keep static funciton in overload candidates
            }
            else // static functions are preferred than non-static ones
            {
                if (f.needThis())
                    match = MATCHconvert;
                else
                    match = MATCHexact;
            }
            if (match == MATCHnomatch)
                return 0;

            if (match > m.last) goto LcurrIsBetter;
            if (match < m.last) goto LlastIsBetter;

            // See if one of the matches overrides the other.
            if (m.lastf.overrides(f)) goto LlastIsBetter;
            if (f.overrides(m.lastf)) goto LcurrIsBetter;

        Lambiguous:
            //printf("\tambiguous\n");
            m.nextf = f;
            m.count++;
            return 0;

        LlastIsBetter:
            //printf("\tlastbetter\n");
            m.count++; // count up
            return 0;

        LcurrIsBetter:
            //printf("\tisbetter\n");
            if (m.last <= MATCHconvert)
            {
                // clear last secondary matching
                m.nextf = null;
                m.count = 0;
            }
            m.last = match;
            m.lastf = f;
            m.count++; // count up
            return 0;
        });

        if (m.count == 1)       // exact match
        {
            hasOverloads = false;
        }
        else if (m.count > 1)   // better or ambiguous match
        {
            hasOverloads = true;
        }
        else                    // no match
        {
            hasOverloads = true;
            auto tf = cast(TypeFunction)this.type;
            assert(tthis);
            assert(!MODimplicitConv(tthis.mod, tf.mod)); // modifier mismatch
            {
                OutBuffer thisBuf, funcBuf;
                MODMatchToBuffer(&thisBuf, tthis.mod, tf.mod);
                MODMatchToBuffer(&funcBuf, tf.mod, tthis.mod);
                .error(loc, "%smethod %s is not callable using a %sobject",
                    funcBuf.peekString(), this.toPrettyChars(), thisBuf.peekString());
            }
        }
        return m.lastf;
    }

    /********************************************
     * find function template root in overload list
     */
    final TemplateDeclaration findTemplateDeclRoot()
    {
        FuncDeclaration f = this;
        while (f && f.overnext)
        {
            //printf("f.overnext = %p %s\n", f.overnext, f.overnext.toChars());
            TemplateDeclaration td = f.overnext.isTemplateDeclaration();
            if (td)
                return td;
            f = f.overnext.isFuncDeclaration();
        }
        return null;
    }

    /********************************************
     * Returns true if function was declared
     * directly or indirectly in a unittest block
     */
    final bool inUnittest()
    {
        Dsymbol f = this;
        do
        {
            if (f.isUnitTestDeclaration())
                return true;
            f = f.toParent();
        }
        while (f);
        return false;
    }

    /*************************************
     * Determine partial specialization order of 'this' vs g.
     * This is very similar to TemplateDeclaration::leastAsSpecialized().
     * Returns:
     *      match   'this' is at least as specialized as g
     *      0       g is more specialized than 'this'
     */
    final MATCH leastAsSpecialized(FuncDeclaration g)
    {
        enum LOG_LEASTAS = 0;
        static if (LOG_LEASTAS)
        {
            printf("%s.leastAsSpecialized(%s)\n", toChars(), g.toChars());
            printf("%s, %s\n", type.toChars(), g.type.toChars());
        }

        /* This works by calling g() with f()'s parameters, and
         * if that is possible, then f() is at least as specialized
         * as g() is.
         */

        TypeFunction tf = cast(TypeFunction)type;
        TypeFunction tg = cast(TypeFunction)g.type;
        size_t nfparams = Parameter.dim(tf.parameters);

        /* If both functions have a 'this' pointer, and the mods are not
         * the same and g's is not const, then this is less specialized.
         */
        if (needThis() && g.needThis() && tf.mod != tg.mod)
        {
            if (isCtorDeclaration())
            {
                if (!MODimplicitConv(tg.mod, tf.mod))
                    return MATCHnomatch;
            }
            else
            {
                if (!MODimplicitConv(tf.mod, tg.mod))
                    return MATCHnomatch;
            }
        }

        /* Create a dummy array of arguments out of the parameters to f()
         */
        Expressions args;
        args.setDim(nfparams);
        for (size_t u = 0; u < nfparams; u++)
        {
            Parameter p = Parameter.getNth(tf.parameters, u);
            Expression e;
            if (p.storageClass & (STCref | STCout))
            {
                e = new IdentifierExp(Loc(), p.ident);
                e.type = p.type;
            }
            else
                e = p.type.defaultInitLiteral(Loc());
            args[u] = e;
        }

        MATCH m = tg.callMatch(null, &args, 1);
        if (m > MATCHnomatch)
        {
            /* A variadic parameter list is less specialized than a
             * non-variadic one.
             */
            if (tf.varargs && !tg.varargs)
                goto L1; // less specialized

            static if (LOG_LEASTAS)
            {
                printf("  matches %d, so is least as specialized\n", m);
            }
            return m;
        }
    L1:
        static if (LOG_LEASTAS)
        {
            printf("  doesn't match, so is not as specialized\n");
        }
        return MATCHnomatch;
    }

    /********************************
     * Labels are in a separate scope, one per function.
     */
    final LabelDsymbol searchLabel(Identifier ident)
    {
        Dsymbol s;
        if (!labtab)
            labtab = new DsymbolTable(); // guess we need one

        s = labtab.lookup(ident);
        if (!s)
        {
            s = new LabelDsymbol(ident);
            labtab.insert(s);
        }
        return cast(LabelDsymbol)s;
    }

    /*****************************************
     * Determine lexical level difference from 'this' to nested function 'fd'.
     * Error if this cannot call fd.
     * Returns:
     *      0       same level
     *      >0      decrease nesting by number
     *      -1      increase nesting by 1 (fd is nested within 'this')
     *      -2      error
     */
    final int getLevel(Loc loc, Scope* sc, FuncDeclaration fd)
    {
        int level;
        Dsymbol s;
        Dsymbol fdparent;

        //printf("FuncDeclaration::getLevel(fd = '%s')\n", fd.toChars());
        fdparent = fd.toParent2();
        if (fdparent == this)
            return -1;
        s = this;
        level = 0;
        while (fd != s && fdparent != s.toParent2())
        {
            //printf("\ts = %s, '%s'\n", s.kind(), s.toChars());
            FuncDeclaration thisfd = s.isFuncDeclaration();
            if (thisfd)
            {
                if (!thisfd.isNested() && !thisfd.vthis && !sc.intypeof)
                    goto Lerr;
            }
            else
            {
                AggregateDeclaration thiscd = s.isAggregateDeclaration();
                if (thiscd)
                {
                    /* AggregateDeclaration::isNested returns true only when
                     * it has a hidden pointer.
                     * But, calling the function belongs unrelated lexical scope
                     * is still allowed inside typeof.
                     *
                     * struct Map(alias fun) {
                     *   typeof({ return fun(); }) RetType;
                     *   // No member function makes Map struct 'not nested'.
                     * }
                     */
                    if (!thiscd.isNested() && !sc.intypeof)
                        goto Lerr;
                }
                else
                    goto Lerr;
            }

            s = s.toParent2();
            assert(s);
            level++;
        }
        return level;

    Lerr:
        // Don't give error if in template constraint
        if (!(sc.flags & SCOPEconstraint))
        {
            const(char)* xstatic = isStatic() ? "static " : "";
            // better diagnostics for static functions
            .error(loc, "%s%s %s cannot access frame of function %s", xstatic, kind(), toPrettyChars(), fd.toPrettyChars());
            return -2;
        }
        return 1;
    }

    override const(char)* toPrettyChars(bool QualifyTypes = false)
    {
        if (isMain())
            return "D main";
        else
            return Dsymbol.toPrettyChars(QualifyTypes);
    }

    /** for diagnostics, e.g. 'int foo(int x, int y) pure' */
    final const(char)* toFullSignature()
    {
        OutBuffer buf;
        functionToBufferWithIdent(cast(TypeFunction)type, &buf, toChars());
        return buf.extractString();
    }

    final bool isMain()
    {
        return ident == Id.main && linkage != LINKc && !isMember() && !isNested();
    }

    final bool isCMain()
    {
        return ident == Id.main && linkage == LINKc && !isMember() && !isNested();
    }

    final bool isWinMain()
    {
        //printf("FuncDeclaration::isWinMain() %s\n", toChars());
        version (none)
        {
            bool x = ident == Id.WinMain && linkage != LINKc && !isMember();
            printf("%s\n", x ? "yes" : "no");
            return x;
        }
        else
        {
            return ident == Id.WinMain && linkage != LINKc && !isMember();
        }
    }

    final bool isDllMain()
    {
        return ident == Id.DllMain && linkage != LINKc && !isMember();
    }

    final bool isRtInit()
    {
        return ident == Id.rt_init && linkage == LINKc && !isMember() && !isNested();
    }

    override final bool isExport()
    {
        return protection.kind == PROTexport;
    }

    override final bool isImportedSymbol()
    {
        //printf("isImportedSymbol()\n");
        //printf("protection = %d\n", protection);
        return (protection.kind == PROTexport) && !fbody;
    }

    override final bool isCodeseg()
    {
        return true; // functions are always in the code segment
    }

    override final bool isOverloadable()
    {
        return true; // functions can be overloaded
    }

    /**********************************
     * Decide if attributes for this function can be inferred from examining
     * the function body.
     * Returns:
     *  true if can
     */
    private final bool canInferAttributes(Scope* sc)
    {
        if (!fbody)
            return false;

        if (isVirtualMethod())
            return false;               // since they may be overridden

        if (sc.func &&
            /********** this is for backwards compatibility for the moment ********/
            (!isMember() || sc.func.isSafeBypassingInference() && !isInstantiated()))
            return true;

        if (isFuncLiteralDeclaration() ||               // externs are not possible with literals
            (storage_class & STCinference) ||           // do attribute inference
            (inferRetType && !isCtorDeclaration()))
            return true;

        if (isInstantiated())
        {
            TemplateInstance ti = parent.isTemplateInstance();
            if (ti is null || ti.isTemplateMixin() || ti.tempdecl.ident == ident)
                return true;
        }

        return false;
    }

    /*****************************************
     * Initialize for inferring the attributes of this function.
     */
    private final void initInferAttributes()
    {
        assert(type.ty == Tfunction);
        TypeFunction tf = cast(TypeFunction)type;
        if (tf.purity == PUREimpure) // purity not specified
            flags |= FUNCFLAGpurityInprocess;

        if (tf.trust == TRUSTdefault)
            flags |= FUNCFLAGsafetyInprocess;

        if (!tf.isnothrow)
            flags |= FUNCFLAGnothrowInprocess;

        if (!tf.isnogc)
            flags |= FUNCFLAGnogcInprocess;

        if (!isVirtual() || introducing)
            flags |= FUNCFLAGreturnInprocess;

        // Initialize for inferring STCscope
        if (global.params.vsafe)
            flags |= FUNCFLAGinferScope;
    }

    final PURE isPure()
    {
        //printf("FuncDeclaration::isPure() '%s'\n", toChars());
        assert(type.ty == Tfunction);
        TypeFunction tf = cast(TypeFunction)type;
        if (flags & FUNCFLAGpurityInprocess)
            setImpure();
        if (tf.purity == PUREfwdref)
            tf.purityLevel();
        PURE purity = tf.purity;
        if (purity > PUREweak && isNested())
            purity = PUREweak;
        if (purity > PUREweak && needThis())
        {
            // The attribute of the 'this' reference affects purity strength
            if (type.mod & MODimmutable)
            {
            }
            else if (type.mod & (MODconst | MODwild) && purity >= PUREconst)
                purity = PUREconst;
            else
                purity = PUREweak;
        }
        tf.purity = purity;
        // ^ This rely on the current situation that every FuncDeclaration has a
        //   unique TypeFunction.
        return purity;
    }

    final PURE isPureBypassingInference()
    {
        if (flags & FUNCFLAGpurityInprocess)
            return PUREfwdref;
        else
            return isPure();
    }

    /**************************************
     * The function is doing something impure,
     * so mark it as impure.
     * If there's a purity error, return true.
     */
    final bool setImpure()
    {
        if (flags & FUNCFLAGpurityInprocess)
        {
            flags &= ~FUNCFLAGpurityInprocess;
            if (fes)
                fes.func.setImpure();
        }
        else if (isPure())
            return true;
        return false;
    }

    final bool isSafe()
    {
        assert(type.ty == Tfunction);
        if (flags & FUNCFLAGsafetyInprocess)
            setUnsafe();
        return (cast(TypeFunction)type).trust == TRUSTsafe;
    }

    final bool isSafeBypassingInference()
    {
        return !(flags & FUNCFLAGsafetyInprocess) && isSafe();
    }

    final bool isTrusted()
    {
        assert(type.ty == Tfunction);
        if (flags & FUNCFLAGsafetyInprocess)
            setUnsafe();
        return (cast(TypeFunction)type).trust == TRUSTtrusted;
    }

    /**************************************
     * The function is doing something unsave,
     * so mark it as unsafe.
     * If there's a safe error, return true.
     */
    final bool setUnsafe()
    {
        if (flags & FUNCFLAGsafetyInprocess)
        {
            flags &= ~FUNCFLAGsafetyInprocess;
            (cast(TypeFunction)type).trust = TRUSTsystem;
            if (fes)
                fes.func.setUnsafe();
        }
        else if (isSafe())
            return true;
        return false;
    }

    final bool isNogc()
    {
        assert(type.ty == Tfunction);
        if (flags & FUNCFLAGnogcInprocess)
            setGC();
        return (cast(TypeFunction)type).isnogc;
    }

    final bool isNogcBypassingInference()
    {
        return !(flags & FUNCFLAGnogcInprocess) && isNogc();
    }

    /**************************************
     * The function is doing something that may allocate with the GC,
     * so mark it as not nogc (not no-how).
     * Returns:
     *      true if function is marked as @nogc, meaning a user error occurred
     */
    final bool setGC()
    {
        if (flags & FUNCFLAGnogcInprocess)
        {
            flags &= ~FUNCFLAGnogcInprocess;
            (cast(TypeFunction)type).isnogc = false;
            if (fes)
                fes.func.setGC();
        }
        else if (isNogc())
            return true;
        return false;
    }

    final void printGCUsage(Loc loc, const(char)* warn)
    {
        if (!global.params.vgc)
            return;

        Module m = getModule();
        if (m && m.isRoot() && !inUnittest())
        {
            fprintf(global.stdmsg, "%s: vgc: %s\n", loc.toChars(), warn);
        }
    }

    /********************************************
     * Returns true if the function return value has no indirection
     * which comes from the parameters.
     */
    final bool isolateReturn()
    {
        assert(type.ty == Tfunction);
        TypeFunction tf = cast(TypeFunction)type;
        assert(tf.next);

        Type treti = tf.next;
        treti = tf.isref ? treti : getIndirection(treti);
        if (!treti)
            return true; // target has no mutable indirection
        return parametersIntersect(treti);
    }

    /********************************************
     * Returns true if an object typed t can have indirections
     * which come from the parameters.
     */
    final bool parametersIntersect(Type t)
    {
        assert(t);
        if (!isPureBypassingInference() || isNested())
            return false;

        assert(type.ty == Tfunction);
        TypeFunction tf = cast(TypeFunction)type;

        //printf("parametersIntersect(%s) t = %s\n", tf.toChars(), t.toChars());

        size_t dim = Parameter.dim(tf.parameters);
        for (size_t i = 0; i < dim; i++)
        {
            Parameter fparam = Parameter.getNth(tf.parameters, i);
            if (!fparam.type)
                continue;
            Type tprmi = (fparam.storageClass & (STClazy | STCout | STCref)) ? fparam.type : getIndirection(fparam.type);
            if (!tprmi)
                continue; // there is no mutable indirection

            //printf("\t[%d] tprmi = %d %s\n", i, tprmi.ty, tprmi.toChars());
            if (traverseIndirections(tprmi, t))
                return false;
        }
        if (AggregateDeclaration ad = isCtorDeclaration() ? null : isThis())
        {
            Type tthis = ad.getType().addMod(tf.mod);
            //printf("\ttthis = %s\n", tthis.toChars());
            if (traverseIndirections(tthis, t))
                return false;
        }

        return true;
    }

    /****************************************
     * Determine if function needs a static frame pointer.
     * Returns:
     *  `true` if function is really nested within other function.
     * Contracts:
     *  If isNested() returns true, isThis() should return false.
     */
    bool isNested()
    {
        auto f = toAliasFunc();
        //printf("\ttoParent2() = '%s'\n", f.toParent2().toChars());
        return ((f.storage_class & STCstatic) == 0) &&
                (f.linkage == LINKd) &&
                (f.toParent2().isFuncDeclaration() !is null);
    }

    /****************************************
     * Determine if function is a non-static member function
     * that has an implicit 'this' expression.
     * Returns:
     *  The aggregate it is a member of, or null.
     * Contracts:
     *  If isThis() returns true, isNested() should return false.
     */
    override AggregateDeclaration isThis()
    {
        //printf("+FuncDeclaration::isThis() '%s'\n", toChars());
        auto ad = (storage_class & STCstatic) ? null : isMember2();
        //printf("-FuncDeclaration::isThis() %p\n", ad);
        return ad;
    }

    override final bool needThis()
    {
        //printf("FuncDeclaration::needThis() '%s'\n", toChars());
        return toAliasFunc().isThis() !is null;
    }

    // Determine if a function is pedantically virtual
    final bool isVirtualMethod()
    {
        if (toAliasFunc() != this)
            return toAliasFunc().isVirtualMethod();

        //printf("FuncDeclaration::isVirtualMethod() %s\n", toChars());
        if (!isVirtual())
            return false;
        // If it's a final method, and does not override anything, then it is not virtual
        if (isFinalFunc() && foverrides.dim == 0)
        {
            return false;
        }
        return true;
    }

    // Determine if function goes into virtual function pointer table
    bool isVirtual()
    {
        if (toAliasFunc() != this)
            return toAliasFunc().isVirtual();

        Dsymbol p = toParent();
        version (none)
        {
            printf("FuncDeclaration::isVirtual(%s)\n", toChars());
            printf("isMember:%p isStatic:%d private:%d ctor:%d !Dlinkage:%d\n", isMember(), isStatic(), protection == PROTprivate, isCtorDeclaration(), linkage != LINKd);
            printf("result is %d\n", isMember() && !(isStatic() || protection == PROTprivate || protection == PROTpackage) && p.isClassDeclaration() && !(p.isInterfaceDeclaration() && isFinalFunc()));
        }
        return isMember() && !(isStatic() || protection.kind == PROTprivate || protection.kind == PROTpackage) && p.isClassDeclaration() && !(p.isInterfaceDeclaration() && isFinalFunc());
    }

    bool isFinalFunc()
    {
        if (toAliasFunc() != this)
            return toAliasFunc().isFinalFunc();

        ClassDeclaration cd;
        version (none)
        {
            printf("FuncDeclaration::isFinalFunc(%s), %x\n", toChars(), Declaration.isFinal());
            printf("%p %d %d %d\n", isMember(), isStatic(), Declaration.isFinal(), ((cd = toParent().isClassDeclaration()) !is null && cd.storage_class & STCfinal));
            printf("result is %d\n", isMember() && (Declaration.isFinal() || ((cd = toParent().isClassDeclaration()) !is null && cd.storage_class & STCfinal)));
            if (cd)
                printf("\tmember of %s\n", cd.toChars());
        }
        return isMember() && (Declaration.isFinal() || ((cd = toParent().isClassDeclaration()) !is null && cd.storage_class & STCfinal));
    }

    bool addPreInvariant()
    {
        AggregateDeclaration ad = isThis();
        ClassDeclaration cd = ad ? ad.isClassDeclaration() : null;
        return (ad && !(cd && cd.isCPPclass()) && global.params.useInvariants && (protection.kind == PROTprotected || protection.kind == PROTpublic || protection.kind == PROTexport) && !naked);
    }

    bool addPostInvariant()
    {
        AggregateDeclaration ad = isThis();
        ClassDeclaration cd = ad ? ad.isClassDeclaration() : null;
        return (ad && !(cd && cd.isCPPclass()) && ad.inv && global.params.useInvariants && (protection.kind == PROTprotected || protection.kind == PROTpublic || protection.kind == PROTexport) && !naked);
    }

    override const(char)* kind() const
    {
        return generated ? "generated function" : "function";
    }

    /********************************************
     * If there are no overloads of function f, return that function,
     * otherwise return NULL.
     */
    final FuncDeclaration isUnique()
    {
        FuncDeclaration result = null;
        overloadApply(this, (Dsymbol s)
        {
            auto f = s.isFuncDeclaration();
            if (!f)
                return 0;
            if (result)
            {
                result = null;
                return 1; // ambiguous, done
            }
            else
            {
                result = f;
                return 0;
            }
        });
        return result;
    }

    /*********************************************
     * In the current function, we are calling 'this' function.
     * 1. Check to see if the current function can call 'this' function, issue error if not.
     * 2. If the current function is not the parent of 'this' function, then add
     *    the current function to the list of siblings of 'this' function.
     * 3. If the current function is a literal, and it's accessing an uplevel scope,
     *    then mark it as a delegate.
     * Returns true if error occurs.
     */
    final bool checkNestedReference(Scope* sc, Loc loc)
    {
        //printf("FuncDeclaration::checkNestedReference() %s\n", toPrettyChars());

        if (auto fld = this.isFuncLiteralDeclaration())
        {
            if (fld.tok == TOKreserved)
            {
                fld.tok = TOKfunction;
                fld.vthis = null;
            }
        }

        if (!parent || parent == sc.parent)
            return false;
        if (ident == Id.require || ident == Id.ensure)
            return false;
        if (!isThis() && !isNested())
            return false;

        // The current function
        FuncDeclaration fdthis = sc.parent.isFuncDeclaration();
        if (!fdthis)
            return false; // out of function scope

        Dsymbol p = toParent2();

        // Function literals from fdthis to p must be delegates
        checkNestedRef(fdthis, p);

        if (isNested())
        {
            // The function that this function is in
            FuncDeclaration fdv = p.isFuncDeclaration();
            if (!fdv)
                return false;
            if (fdv == fdthis)
                return false;

            //printf("this = %s in [%s]\n", this.toChars(), this.loc.toChars());
            //printf("fdv  = %s in [%s]\n", fdv .toChars(), fdv .loc.toChars());
            //printf("fdthis = %s in [%s]\n", fdthis.toChars(), fdthis.loc.toChars());

            // Add this function to the list of those which called us
            if (fdthis != this)
            {
                bool found = false;
                for (size_t i = 0; i < siblingCallers.dim; ++i)
                {
                    if (siblingCallers[i] == fdthis)
                        found = true;
                }
                if (!found)
                {
                    //printf("\tadding sibling %s\n", fdthis.toPrettyChars());
                    if (!sc.intypeof && !(sc.flags & SCOPEcompile))
                        siblingCallers.push(fdthis);
                }
            }

            int lv = fdthis.getLevel(loc, sc, fdv);
            if (lv == -2)
                return true; // error
            if (lv == -1)
                return false; // downlevel call
            if (lv == 0)
                return false; // same level call

            // Uplevel call
        }
        return false;
    }

    /*******************************
     * Look at all the variables in this function that are referenced
     * by nested functions, and determine if a closure needs to be
     * created for them.
     */
    final bool needsClosure()
    {
        /* Need a closure for all the closureVars[] if any of the
         * closureVars[] are accessed by a
         * function that escapes the scope of this function.
         * We take the conservative approach and decide that a function needs
         * a closure if it:
         * 1) is a virtual function
         * 2) has its address taken
         * 3) has a parent that escapes
         * 4) calls another nested function that needs a closure
         * -or-
         * 5) this function returns a local struct/class
         *
         * Note that since a non-virtual function can be called by
         * a virtual one, if that non-virtual function accesses a closure
         * var, the closure still has to be taken. Hence, we check for isThis()
         * instead of isVirtual(). (thanks to David Friedman)
         */

        //printf("FuncDeclaration::needsClosure() %s\n", toChars());

        if (requiresClosure)
            goto Lyes;

        for (size_t i = 0; i < closureVars.dim; i++)
        {
            VarDeclaration v = closureVars[i];
            //printf("\tv = %s\n", v.toChars());

            for (size_t j = 0; j < v.nestedrefs.dim; j++)
            {
                FuncDeclaration f = v.nestedrefs[j];
                assert(f != this);

<<<<<<< HEAD
                //printf("\t\tf = %p, %s, isVirtual=%d, isThis=%p, tookAddressOf=%d\n", f, f.toChars(), f.isVirtual(), f.isThis(), f.tookAddressOf);
=======
                //printf("\t\tf = %s, isVirtual=%d, isThis=%p, tookAddressOf=%d\n", f.toChars(), f.isVirtual(), f.isThis(), f.tookAddressOf);
>>>>>>> 6950be8a

                /* Look to see if f escapes. We consider all parents of f within
                 * this, and also all siblings which call f; if any of them escape,
                 * so does f.
                 * Mark all affected functions as requiring closures.
                 */
                for (Dsymbol s = f; s && s != this; s = s.parent)
                {
                    FuncDeclaration fx = s.isFuncDeclaration();
                    if (!fx)
                        continue;
                    if (fx.isThis() || fx.tookAddressOf)
                    {
                        //printf("\t\tfx = %s, isVirtual=%d, isThis=%p, tookAddressOf=%d\n", fx.toChars(), fx.isVirtual(), fx.isThis(), fx.tookAddressOf);

                        /* Mark as needing closure any functions between this and f
                         */
                        markAsNeedingClosure((fx == f) ? fx.parent : fx, this);

                        requiresClosure = true;
                    }

                    /* We also need to check if any sibling functions that
                     * called us, have escaped. This is recursive: we need
                     * to check the callers of our siblings.
                     */
                    if (checkEscapingSiblings(fx, this))
                        requiresClosure = true;

                    /* Bugzilla 12406: Iterate all closureVars to mark all descendant
                     * nested functions that access to the closing context of this funciton.
                     */
                }
            }
        }
        if (requiresClosure)
            goto Lyes;

        /* Look for case (5)
         */
        if (closureVars.dim)
        {
            assert(type.ty == Tfunction);
            Type tret = (cast(TypeFunction)type).next;
            assert(tret);
            tret = tret.toBasetype();
            //printf("\t\treturning %s\n", tret.toChars());
            if (tret.ty == Tclass || tret.ty == Tstruct)
            {
                Dsymbol st = tret.toDsymbol(null);
                //printf("\t\treturning class/struct %s\n", tret.toChars());
                for (Dsymbol s = st.parent; s; s = s.parent)
                {
                    //printf("\t\t\tparent = %s %s\n", s.kind(), s.toChars());
                    if (s == this)
                    {
                        //printf("\t\treturning local %s\n", st.toChars());
                        goto Lyes;
                    }
                }
            }
        }

        return false;

    Lyes:
        //printf("\tneeds closure\n");
        return true;
    }

    /***********************************************
     * Check that the function contains any closure.
     * If it's @nogc, report suitable errors.
     * This is mostly consistent with FuncDeclaration::needsClosure().
     *
     * Returns:
     *      true if any errors occur.
     */
    final bool checkClosure()
    {
        if (!needsClosure())
            return false;

        if (setGC())
        {
            error("is @nogc yet allocates closures with the GC");
            if (global.gag)     // need not report supplemental errors
                return true;
        }
        else
        {
            printGCUsage(loc, "using closure causes GC allocation");
            return false;
        }

        FuncDeclarations a;
        foreach (v; closureVars)
        {
            foreach (f; v.nestedrefs)
            {
                assert(f !is this);

            LcheckAncestorsOfANestedRef:
                for (Dsymbol s = f; s && s !is this; s = s.parent)
                {
                    auto fx = s.isFuncDeclaration();
                    if (!fx)
                        continue;
                    if (fx.isThis() ||
                        fx.tookAddressOf ||
                        checkEscapingSiblings(fx, this))
                    {
                        foreach (f2; a)
                        {
                            if (f2 == f)
                                break LcheckAncestorsOfANestedRef;
                        }
                        a.push(f);
                        .errorSupplemental(f.loc, "%s closes over variable %s at %s",
                            f.toPrettyChars(), v.toChars(), v.loc.toChars());
                        break LcheckAncestorsOfANestedRef;
                    }
                }
            }
        }

        return true;
    }

    /***********************************************
     * Determine if function's variables are referenced by a function
     * nested within it.
     */
    final bool hasNestedFrameRefs()
    {
        if (closureVars.dim)
            return true;

        /* If a virtual function has contracts, assume its variables are referenced
         * by those contracts, even if they aren't. Because they might be referenced
         * by the overridden or overriding function's contracts.
         * This can happen because frequire and fensure are implemented as nested functions,
         * and they can be called directly by an overriding function and the overriding function's
         * context had better match, or Bugzilla 7335 will bite.
         */
        if (fdrequire || fdensure)
            return true;

        if (foverrides.dim && isVirtualMethod())
        {
            for (size_t i = 0; i < foverrides.dim; i++)
            {
                FuncDeclaration fdv = foverrides[i];
                if (fdv.hasNestedFrameRefs())
                    return true;
            }
        }
        return false;
    }

    /****************************************************
     * Declare result variable lazily.
     */
    final void buildResultVar(Scope* sc, Type tret)
    {
        if (!vresult)
        {
            Loc loc = fensure ? fensure.loc : this.loc;

            /* If inferRetType is true, tret may not be a correct return type yet.
             * So, in here it may be a temporary type for vresult, and after
             * fbody.semantic() running, vresult.type might be modified.
             */
            vresult = new VarDeclaration(loc, tret, outId ? outId : Id.result, null);
            vresult.storage_class |= STCnodtor;

            if (outId == Id.result)
                vresult.storage_class |= STCtemp;
            if (!isVirtual())
                vresult.storage_class |= STCconst;
            vresult.storage_class |= STCresult;

            // set before the semantic() for checkNestedReference()
            vresult.parent = this;
        }

        if (sc && vresult.semanticRun == PASSinit)
        {
            assert(type.ty == Tfunction);
            TypeFunction tf = cast(TypeFunction)type;
            if (tf.isref)
                vresult.storage_class |= STCref;
            vresult.type = tret;

            vresult.semantic(sc);

            if (!sc.insert(vresult))
                error("out result %s is already defined", vresult.toChars());
            assert(vresult.parent == this);
        }
    }

    /****************************************************
     * Merge into this function the 'in' contracts of all it overrides.
     * 'in's are OR'd together, i.e. only one of them needs to pass.
     */
    final Statement mergeFrequire(Statement sf)
    {
        /* If a base function and its override both have an IN contract, then
         * only one of them needs to succeed. This is done by generating:
         *
         * void derived.in() {
         *  try {
         *    base.in();
         *  }
         *  catch () {
         *    ... body of derived.in() ...
         *  }
         * }
         *
         * So if base.in() doesn't throw, derived.in() need not be executed, and the contract is valid.
         * If base.in() throws, then derived.in()'s body is executed.
         */

        /* Implementing this is done by having the overriding function call
         * nested functions (the fdrequire functions) nested inside the overridden
         * function. This requires that the stack layout of the calling function's
         * parameters and 'this' pointer be in the same place (as the nested
         * function refers to them).
         * This is easy for the parameters, as they are all on the stack in the same
         * place by definition, since it's an overriding function. The problem is
         * getting the 'this' pointer in the same place, since it is a local variable.
         * We did some hacks in the code generator to make this happen:
         *  1. always generate exception handler frame, or at least leave space for it
         *     in the frame (Windows 32 SEH only)
         *  2. always generate an EBP style frame
         *  3. since 'this' is passed in a register that is subsequently copied into
         *     a stack local, allocate that local immediately following the exception
         *     handler block, so it is always at the same offset from EBP.
         */
        for (size_t i = 0; i < foverrides.dim; i++)
        {
            FuncDeclaration fdv = foverrides[i];

            /* The semantic pass on the contracts of the overridden functions must
             * be completed before code generation occurs (bug 3602).
             */
            if (fdv.fdrequire && fdv.fdrequire.semanticRun != PASSsemantic3done)
            {
                assert(fdv._scope);
                Scope* sc = fdv._scope.push();
                sc.stc &= ~STCoverride;
                fdv.semantic3(sc);
                sc.pop();
            }

            sf = fdv.mergeFrequire(sf);
            if (sf && fdv.fdrequire)
            {
                //printf("fdv.frequire: %s\n", fdv.frequire.toChars());
                /* Make the call:
                 *   try { __require(); }
                 *   catch (Throwable) { frequire; }
                 */
                Expression eresult = null;
                Expression e = new CallExp(loc, new VarExp(loc, fdv.fdrequire, false), eresult);
                Statement s2 = new ExpStatement(loc, e);

                auto c = new Catch(loc, getThrowable(), null, sf);
                c.internalCatch = true;
                auto catches = new Catches();
                catches.push(c);
                sf = new TryCatchStatement(loc, s2, catches);
            }
            else
                return null;
        }
        return sf;
    }

    /****************************************************
     * Merge into this function the 'out' contracts of all it overrides.
     * 'out's are AND'd together, i.e. all of them need to pass.
     */
    final Statement mergeFensure(Statement sf, Identifier oid)
    {
        /* Same comments as for mergeFrequire(), except that we take care
         * of generating a consistent reference to the 'result' local by
         * explicitly passing 'result' to the nested function as a reference
         * argument.
         * This won't work for the 'this' parameter as it would require changing
         * the semantic code for the nested function so that it looks on the parameter
         * list for the 'this' pointer, something that would need an unknown amount
         * of tweaking of various parts of the compiler that I'd rather leave alone.
         */
        for (size_t i = 0; i < foverrides.dim; i++)
        {
            FuncDeclaration fdv = foverrides[i];

            /* The semantic pass on the contracts of the overridden functions must
             * be completed before code generation occurs (bug 3602 and 5230).
             */
            if (fdv.fdensure && fdv.fdensure.semanticRun != PASSsemantic3done)
            {
                assert(fdv._scope);
                Scope* sc = fdv._scope.push();
                sc.stc &= ~STCoverride;
                fdv.semantic3(sc);
                sc.pop();
            }

            sf = fdv.mergeFensure(sf, oid);
            if (fdv.fdensure)
            {
                //printf("fdv.fensure: %s\n", fdv.fensure.toChars());
                // Make the call: __ensure(result)
                Expression eresult = null;
                if (outId)
                {
                    eresult = new IdentifierExp(loc, oid);

                    Type t1 = fdv.type.nextOf().toBasetype();
                    Type t2 = this.type.nextOf().toBasetype();
                    if (t1.isBaseOf(t2, null))
                    {
                        /* Making temporary reference variable is necessary
                         * in covariant return.
                         * See bugzilla 5204 and 10479.
                         */
                        auto ei = new ExpInitializer(Loc(), eresult);
                        auto v = new VarDeclaration(Loc(), t1, Identifier.generateId("__covres"), ei);
                        v.storage_class |= STCtemp;
                        auto de = new DeclarationExp(Loc(), v);
                        auto ve = new VarExp(Loc(), v);
                        eresult = new CommaExp(Loc(), de, ve);
                    }
                }
                Expression e = new CallExp(loc, new VarExp(loc, fdv.fdensure, false), eresult);
                Statement s2 = new ExpStatement(loc, e);

                if (sf)
                {
                    sf = new CompoundStatement(sf.loc, s2, sf);
                }
                else
                    sf = s2;
            }
        }
        return sf;
    }

    /*********************************************
     * Return the function's parameter list, and whether
     * it is variadic or not.
     */
    final Parameters* getParameters(int* pvarargs)
    {
        Parameters* fparameters = null;
        int fvarargs = 0;

        if (type)
        {
            assert(type.ty == Tfunction);
            TypeFunction fdtype = cast(TypeFunction)type;
            fparameters = fdtype.parameters;
            fvarargs = fdtype.varargs;
        }
        if (pvarargs)
            *pvarargs = fvarargs;

        return fparameters;
    }

    /**********************************
     * Generate a FuncDeclaration for a runtime library function.
     */
    static FuncDeclaration genCfunc(Parameters* fparams, Type treturn, const(char)* name, StorageClass stc = 0)
    {
        return genCfunc(fparams, treturn, Identifier.idPool(name, strlen(name)), stc);
    }

    static FuncDeclaration genCfunc(Parameters* fparams, Type treturn, Identifier id, StorageClass stc = 0)
    {
        FuncDeclaration fd;
        TypeFunction tf;
        Dsymbol s;
        static __gshared DsymbolTable st = null;

        //printf("genCfunc(name = '%s')\n", id.toChars());
        //printf("treturn\n\t"); treturn.print();

        // See if already in table
        if (!st)
            st = new DsymbolTable();
        s = st.lookup(id);
        if (s)
        {
            fd = s.isFuncDeclaration();
            assert(fd);
            assert(fd.type.nextOf().equals(treturn));
        }
        else
        {
            tf = new TypeFunction(fparams, treturn, 0, LINKc, stc);
            fd = new FuncDeclaration(Loc(), Loc(), id, STCstatic, tf);
            fd.protection = Prot(PROTpublic);
            fd.linkage = LINKc;

            st.insert(fd);
        }
        return fd;
    }

    override final inout(FuncDeclaration) isFuncDeclaration() inout
    {
        return this;
    }

    FuncDeclaration toAliasFunc()
    {
        return this;
    }

    override void accept(Visitor v)
    {
        v.visit(this);
    }
}

/********************************************************
 * Generate Expression to call the invariant.
 * Input:
 *      ad      aggregate with the invariant
 *      vthis   variable with 'this'
 *      direct  call invariant directly
 * Returns:
 *      void expression that calls the invariant
 */
extern (C++) Expression addInvariant(Loc loc, Scope* sc, AggregateDeclaration ad, VarDeclaration vthis, bool direct)
{
    Expression e = null;
    if (direct)
    {
        // Call invariant directly only if it exists
        FuncDeclaration inv = ad.inv;
        ClassDeclaration cd = ad.isClassDeclaration();

        while (!inv && cd)
        {
            cd = cd.baseClass;
            if (!cd)
                break;
            inv = cd.inv;
        }
        if (inv)
        {
            version (all)
            {
                // Workaround for bugzilla 13394: For the correct mangling,
                // run attribute inference on inv if needed.
                inv.functionSemantic();
            }

            //e = new DsymbolExp(Loc(), inv);
            //e = new CallExp(Loc(), e);
            //e = e.semantic(sc2);

            /* Bugzilla 13113: Currently virtual invariant calls completely
             * bypass attribute enforcement.
             * Change the behavior of pre-invariant call by following it.
             */
            e = new ThisExp(Loc());
            e.type = vthis.type;
            e = new DotVarExp(Loc(), e, inv, false);
            e.type = inv.type;
            e = new CallExp(Loc(), e);
            e.type = Type.tvoid;
        }
    }
    else
    {
        version (all)
        {
            // Workaround for bugzilla 13394: For the correct mangling,
            // run attribute inference on inv if needed.
            if (ad.isStructDeclaration() && ad.inv)
                ad.inv.functionSemantic();
        }
        // Call invariant virtually
        Expression v = new ThisExp(Loc());
        v.type = vthis.type;
        if (ad.isStructDeclaration())
            v = v.addressOf();
        e = new StringExp(Loc(), cast(char*)"null this");
        e = new AssertExp(loc, v, e);
        e = e.semantic(sc);
    }
    return e;
}

/***************************************************
 * Visit each overloaded function/template in turn, and call dg(s) on it.
 * Exit when no more, or dg(s) returns nonzero.
 * Returns:
 *      ==0     continue
 *      !=0     done
 */
extern (D) int overloadApply(Dsymbol fstart, scope int delegate(Dsymbol) dg)
{
    Dsymbol next;
    for (Dsymbol d = fstart; d; d = next)
    {
        if (auto od = d.isOverDeclaration())
        {
            if (od.hasOverloads)
            {
                if (int r = overloadApply(od.aliassym, dg))
                    return r;
            }
            else
            {
                if (int r = dg(od.aliassym))
                    return r;
            }
            next = od.overnext;
        }
        else if (auto fa = d.isFuncAliasDeclaration())
        {
            if (fa.hasOverloads)
            {
                if (int r = overloadApply(fa.funcalias, dg))
                    return r;
            }
            else if (auto fd = fa.toAliasFunc())
            {
                if (int r = dg(fd))
                    return r;
            }
            else
            {
                d.error("is aliased to a function");
                break;
            }
            next = fa.overnext;
        }
        else if (auto ad = d.isAliasDeclaration())
        {
            next = ad.toAlias();
            if (next == ad)
                break;
            if (next == fstart)
                break;
        }
        else if (auto td = d.isTemplateDeclaration())
        {
            if (int r = dg(td))
                return r;
            next = td.overnext;
        }
        else if (auto fd = d.isFuncDeclaration())
        {
            if (int r = dg(fd))
                return r;
            next = fd.overnext;
        }
        else
        {
            d.error("is aliased to a function");
            break;
            // BUG: should print error message?
        }
    }
    return 0;
}

extern (C++) int overloadApply(Dsymbol fstart, void* param, int function(void*, Dsymbol) fp)
{
    return overloadApply(fstart, s => (*fp)(param, s));
}

extern (C++) static void MODMatchToBuffer(OutBuffer* buf, ubyte lhsMod, ubyte rhsMod)
{
    bool bothMutable = ((lhsMod & rhsMod) == 0);
    bool sharedMismatch = ((lhsMod ^ rhsMod) & MODshared) != 0;
    bool sharedMismatchOnly = ((lhsMod ^ rhsMod) == MODshared);

    if (lhsMod & MODshared)
        buf.writestring("shared ");
    else if (sharedMismatch && !(lhsMod & MODimmutable))
        buf.writestring("non-shared ");

    if (bothMutable && sharedMismatchOnly)
    {
    }
    else if (lhsMod & MODimmutable)
        buf.writestring("immutable ");
    else if (lhsMod & MODconst)
        buf.writestring("const ");
    else if (lhsMod & MODwild)
        buf.writestring("inout ");
    else
        buf.writestring("mutable ");
}

/*******************************************
 * Given a symbol that could be either a FuncDeclaration or
 * a function template, resolve it to a function symbol.
 *      loc             instantiation location
 *      sc              instantiation scope
 *      tiargs          initial list of template arguments
 *      tthis           if !NULL, the 'this' pointer argument
 *      fargs           arguments to function
 *      flags           1: do not issue error message on no match, just return NULL
 *                      2: overloadResolve only
 */
extern (C++) FuncDeclaration resolveFuncCall(Loc loc, Scope* sc, Dsymbol s,
    Objects* tiargs, Type tthis, Expressions* fargs, int flags = 0)
{
    if (!s)
        return null; // no match

    version (none)
    {
        printf("resolveFuncCall('%s')\n", s.toChars());
        if (fargs)
        {
            for (size_t i = 0; i < fargs.dim; i++)
            {
                Expression arg = (*fargs)[i];
                assert(arg.type);
                printf("\t%s: ", arg.toChars());
                arg.type.print();
            }
        }
    }

    if (tiargs && arrayObjectIsError(tiargs) ||
        fargs && arrayObjectIsError(cast(Objects*)fargs))
    {
        return null;
    }

    Match m;
    m.last = MATCHnomatch;

    functionResolve(&m, s, loc, sc, tiargs, tthis, fargs);

    if (m.last > MATCHnomatch && m.lastf)
    {
        if (m.count == 1) // exactly one match
        {
            if (!(flags & 1))
                m.lastf.functionSemantic();
            return m.lastf;
        }
        if ((flags & 2) && !tthis && m.lastf.needThis())
        {
            return m.lastf;
        }
    }

    /* Failed to find a best match.
     * Do nothing or print error.
     */
    if (m.last <= MATCHnomatch)
    {
        // error was caused on matched function
        if (m.count == 1)
            return m.lastf;

        // if do not print error messages
        if (flags & 1)
            return null; // no match
    }

    auto fd = s.isFuncDeclaration();
    auto od = s.isOverDeclaration();
    auto td = s.isTemplateDeclaration();
    if (td && td.funcroot)
        s = fd = td.funcroot;

    OutBuffer tiargsBuf;
    arrayObjectsToBuffer(&tiargsBuf, tiargs);

    OutBuffer fargsBuf;
    fargsBuf.writeByte('(');
    argExpTypesToCBuffer(&fargsBuf, fargs);
    fargsBuf.writeByte(')');
    if (tthis)
        tthis.modToBuffer(&fargsBuf);

    // max num of overloads to print (-v overrides this).
    enum int numOverloadsDisplay = 5;

    if (!m.lastf && !(flags & 1)) // no match
    {
        if (td && !fd) // all of overloads are templates
        {
            .error(loc, "%s %s.%s cannot deduce function from argument types !(%s)%s, candidates are:",
                td.kind(), td.parent.toPrettyChars(), td.ident.toChars(),
                tiargsBuf.peekString(), fargsBuf.peekString());

            // Display candidate templates (even if there are no multiple overloads)
            int numToDisplay = numOverloadsDisplay;
            overloadApply(td, (Dsymbol s)
            {
                auto td = s.isTemplateDeclaration();
                if (!td)
                    return 0;
                .errorSupplemental(td.loc, "%s", td.toPrettyChars());
                if (global.params.verbose || --numToDisplay != 0 || !td.overnext)
                    return 0;

                // Too many overloads to sensibly display.
                // Just show count of remaining overloads.
                int num = 0;
                overloadApply(td.overnext, (s) { ++num; return 0; });
                if (num > 0)
                    .errorSupplemental(loc, "... (%d more, -v to show) ...", num);
                return 1;   // stop iterating
            });
        }
        else if (od)
        {
            .error(loc, "none of the overloads of '%s' are callable using argument types !(%s)%s",
                od.ident.toChars(), tiargsBuf.peekString(), fargsBuf.peekString());
        }
        else
        {
            assert(fd);

            bool hasOverloads = fd.overnext !is null;
            auto tf = cast(TypeFunction)fd.type;
            if (tthis && !MODimplicitConv(tthis.mod, tf.mod)) // modifier mismatch
            {
                OutBuffer thisBuf, funcBuf;
                MODMatchToBuffer(&thisBuf, tthis.mod, tf.mod);
                MODMatchToBuffer(&funcBuf, tf.mod, tthis.mod);
                if (hasOverloads)
                {
                    .error(loc, "none of the overloads of '%s' are callable using a %sobject, candidates are:",
                        fd.ident.toChars(), thisBuf.peekString());
                }
                else
                {
                    .error(loc, "%smethod %s is not callable using a %sobject",
                        funcBuf.peekString(), fd.toPrettyChars(),
                        thisBuf.peekString());
                }
            }
            else
            {
                //printf("tf = %s, args = %s\n", tf.deco, (*fargs)[0]->type.deco);
                if (hasOverloads)
                {
                    .error(loc, "none of the overloads of '%s' are callable using argument types %s, candidates are:",
                        fd.ident.toChars(), fargsBuf.peekString());
                }
                else
                {
                    fd.error(loc, "%s%s is not callable using argument types %s",
                        parametersTypeToChars(tf.parameters, tf.varargs),
                        tf.modToChars(), fargsBuf.peekString());
                }
            }

            // Display candidate functions
            int numToDisplay = numOverloadsDisplay;
            overloadApply(hasOverloads ? fd : null, (Dsymbol s)
            {
                auto fd = s.isFuncDeclaration();
                if (!fd || fd.errors || fd.type.ty == Terror)
                    return 0;
                auto tf = cast(TypeFunction)fd.type;
                .errorSupplemental(fd.loc, "%s%s", fd.toPrettyChars(),
                    parametersTypeToChars(tf.parameters, tf.varargs));
                if (global.params.verbose || --numToDisplay != 0 || !fd.overnext)
                    return 0;

                // Too many overloads to sensibly display.
                int num = 0;
                overloadApply(fd.overnext, (s){ num += !!s.isFuncDeclaration(); return 0; });
                if (num > 0)
                    .errorSupplemental(loc, "... (%d more, -v to show) ...", num);
                return 1;   // stop iterating
            });
        }
    }
    else if (m.nextf)
    {
        TypeFunction tf1 = cast(TypeFunction)m.lastf.type;
        TypeFunction tf2 = cast(TypeFunction)m.nextf.type;
        const(char)* lastprms = parametersTypeToChars(tf1.parameters, tf1.varargs);
        const(char)* nextprms = parametersTypeToChars(tf2.parameters, tf2.varargs);
        .error(loc, "%s.%s called with argument types %s matches both:\n%s:     %s%s\nand:\n%s:     %s%s",
            s.parent.toPrettyChars(), s.ident.toChars(),
            fargsBuf.peekString(),
            m.lastf.loc.toChars(), m.lastf.toPrettyChars(), lastprms,
            m.nextf.loc.toChars(), m.nextf.toPrettyChars(), nextprms);
    }
    return null;
}

/**************************************
 * Returns an indirect type one step from t.
 */
extern (C++) Type getIndirection(Type t)
{
    t = t.baseElemOf();
    if (t.ty == Tarray || t.ty == Tpointer)
        return t.nextOf().toBasetype();
    if (t.ty == Taarray || t.ty == Tclass)
        return t;
    if (t.ty == Tstruct)
        return t.hasPointers() ? t : null; // TODO

    // should consider TypeDelegate?
    return null;
}

/**************************************
 * Returns true if memory reachable through a reference B to a value of type tb,
 * which has been constructed with a reference A to a value of type ta
 * available, can alias memory reachable from A based on the types involved
 * (either directly or via any number of indirections).
 *
 * Note that this relation is not symmetric in the two arguments. For example,
 * a const(int) reference can point to a pre-existing int, but not the other
 * way round.
 */
extern (C++) bool traverseIndirections(Type ta, Type tb, void* p = null, bool reversePass = false)
{
    Type source = ta;
    Type target = tb;
    if (reversePass)
    {
        source = tb;
        target = ta;
    }

    if (source.constConv(target))
        return true;
    else if (target.ty == Tvoid && MODimplicitConv(source.mod, target.mod))
        return true;

    // No direct match, so try breaking up one of the types (starting with tb).
    Type tbb = tb.toBasetype().baseElemOf();
    if (tbb != tb)
        return traverseIndirections(ta, tbb, p, reversePass);

    // context date to detect circular look up
    struct Ctxt
    {
        Ctxt* prev;
        Type type;
    }

    Ctxt* ctxt = cast(Ctxt*)p;
    if (tb.ty == Tclass || tb.ty == Tstruct)
    {
        for (Ctxt* c = ctxt; c; c = c.prev)
            if (tb == c.type)
                return false;
        Ctxt c;
        c.prev = ctxt;
        c.type = tb;

        AggregateDeclaration sym = tb.toDsymbol(null).isAggregateDeclaration();
        for (size_t i = 0; i < sym.fields.dim; i++)
        {
            VarDeclaration v = sym.fields[i];
            Type tprmi = v.type.addMod(tb.mod);
            //printf("\ttb = %s, tprmi = %s\n", tb.toChars(), tprmi.toChars());
            if (traverseIndirections(ta, tprmi, &c, reversePass))
                return true;
        }
    }
    else if (tb.ty == Tarray || tb.ty == Taarray || tb.ty == Tpointer)
    {
        Type tind = tb.nextOf();
        if (traverseIndirections(ta, tind, ctxt, reversePass))
            return true;
    }
    else if (tb.hasPointers())
    {
        // FIXME: function pointer/delegate types should be considered.
        return true;
    }

    // Still no match, so try breaking up ta if we have note done so yet.
    if (!reversePass)
        return traverseIndirections(tb, ta, ctxt, true);

    return false;
}

/* For all functions between outerFunc and f, mark them as needing
 * a closure.
 */
extern (C++) void markAsNeedingClosure(Dsymbol f, FuncDeclaration outerFunc)
{
    for (Dsymbol sx = f; sx && sx != outerFunc; sx = sx.parent)
    {
        FuncDeclaration fy = sx.isFuncDeclaration();
        if (fy && fy.closureVars.dim)
        {
            /* fy needs a closure if it has closureVars[],
             * because the frame pointer in the closure will be accessed.
             */
            fy.requiresClosure = true;
        }
    }
}

/* Given a nested function f inside a function outerFunc, check
 * if any sibling callers of f have escaped. If so, mark
 * all the enclosing functions as needing closures.
 * Return true if any closures were detected.
 * This is recursive: we need to check the callers of our siblings.
 * Note that nested functions can only call lexically earlier nested
 * functions, so loops are impossible.
 */
extern (C++) bool checkEscapingSiblings(FuncDeclaration f, FuncDeclaration outerFunc, void* p = null)
{
    struct PrevSibling
    {
        PrevSibling* p;
        FuncDeclaration f;
    }

    PrevSibling ps;
    ps.p = cast(PrevSibling*)p;
    ps.f = f;

    //printf("checkEscapingSiblings(f = %s, outerfunc = %s)\n", f.toChars(), outerFunc.toChars());
    bool bAnyClosures = false;
    for (size_t i = 0; i < f.siblingCallers.dim; ++i)
    {
        FuncDeclaration g = f.siblingCallers[i];
        if (g.isThis() || g.tookAddressOf)
        {
            markAsNeedingClosure(g, outerFunc);
            bAnyClosures = true;
        }

        PrevSibling* prev = cast(PrevSibling*)p;
        while (1)
        {
            if (!prev)
            {
                bAnyClosures |= checkEscapingSiblings(g, outerFunc, &ps);
                break;
            }
            if (prev.f == g)
                break;
            prev = prev.p;
        }
    }
    //printf("\t%d\n", bAnyClosures);
    return bAnyClosures;
}

/***********************************************************
 * Used as a way to import a set of functions from another scope into this one.
 */
extern (C++) final class FuncAliasDeclaration : FuncDeclaration
{
    FuncDeclaration funcalias;
    bool hasOverloads;

    extern (D) this(Identifier ident, FuncDeclaration funcalias, bool hasOverloads = true)
    {
        super(funcalias.loc, funcalias.endloc, ident, funcalias.storage_class, funcalias.type);
        assert(funcalias != this);
        this.funcalias = funcalias;

        this.hasOverloads = hasOverloads;
        if (hasOverloads)
        {
            if (FuncAliasDeclaration fad = funcalias.isFuncAliasDeclaration())
                this.hasOverloads = fad.hasOverloads;
        }
        else
        {
            // for internal use
            assert(!funcalias.isFuncAliasDeclaration());
            this.hasOverloads = false;
        }
        userAttribDecl = funcalias.userAttribDecl;
    }

    override inout(FuncAliasDeclaration) isFuncAliasDeclaration() inout
    {
        return this;
    }

    override const(char)* kind() const
    {
        return "function alias";
    }

    override FuncDeclaration toAliasFunc()
    {
        return funcalias.toAliasFunc();
    }

    override void accept(Visitor v)
    {
        v.visit(this);
    }
}

/***********************************************************
 */
extern (C++) final class FuncLiteralDeclaration : FuncDeclaration
{
    TOK tok;        // TOKfunction or TOKdelegate
    Type treq;      // target of return type inference

    // backend
    bool deferToObj;

    extern (D) this(Loc loc, Loc endloc, Type type, TOK tok, ForeachStatement fes, Identifier id = null)
    {
        super(loc, endloc, null, STCundefined, type);
        this.ident = id ? id : Id.empty;
        this.tok = tok;
        this.fes = fes;
        //printf("FuncLiteralDeclaration() id = '%s', type = '%s'\n", this.ident.toChars(), type.toChars());
    }

    override Dsymbol syntaxCopy(Dsymbol s)
    {
        //printf("FuncLiteralDeclaration::syntaxCopy('%s')\n", toChars());
        assert(!s);
        auto f = new FuncLiteralDeclaration(loc, endloc, type.syntaxCopy(), tok, fes, ident);
        f.treq = treq; // don't need to copy
        return FuncDeclaration.syntaxCopy(f);
    }

    override bool isNested()
    {
        //printf("FuncLiteralDeclaration::isNested() '%s'\n", toChars());
        return (tok != TOKfunction) && !isThis();
    }

    override AggregateDeclaration isThis()
    {
        return tok == TOKdelegate ? super.isThis() : null;
    }

    override bool isVirtual()
    {
        return false;
    }

    override bool addPreInvariant()
    {
        return false;
    }

    override bool addPostInvariant()
    {
        return false;
    }

    /*******************************
     * Modify all expression type of return statements to tret.
     *
     * On function literals, return type may be modified based on the context type
     * after its semantic3 is done, in FuncExp::implicitCastTo.
     *
     *  A function() dg = (){ return new B(); } // OK if is(B : A) == true
     *
     * If B to A conversion is convariant that requires offseet adjusting,
     * all return statements should be adjusted to return expressions typed A.
     */
    void modifyReturns(Scope* sc, Type tret)
    {
        extern (C++) final class RetWalker : StatementRewriteWalker
        {
            alias visit = super.visit;
        public:
            Scope* sc;
            Type tret;
            FuncLiteralDeclaration fld;

            override void visit(ReturnStatement s)
            {
                Expression exp = s.exp;
                if (exp && !exp.type.equals(tret))
                {
                    s.exp = exp.castTo(sc, tret);
                }
            }
        }

        if (semanticRun < PASSsemantic3done)
            return;

        if (fes)
            return;

        scope RetWalker w = new RetWalker();
        w.sc = sc;
        w.tret = tret;
        w.fld = this;
        fbody.accept(w);

        // Also update the inferred function type to match the new return type.
        // This is required so the code generator does not try to cast the
        // modified returns back to the original type.
        if (inferRetType && type.nextOf() != tret)
            (cast(TypeFunction)type).next = tret;
    }

    override inout(FuncLiteralDeclaration) isFuncLiteralDeclaration() inout
    {
        return this;
    }

    override const(char)* kind() const
    {
        // GCC requires the (char*) casts
        return (tok != TOKfunction) ? cast(char*)"delegate" : cast(char*)"function";
    }

    override const(char)* toPrettyChars(bool QualifyTypes = false)
    {
        if (parent)
        {
            TemplateInstance ti = parent.isTemplateInstance();
            if (ti)
                return ti.tempdecl.toPrettyChars(QualifyTypes);
        }
        return Dsymbol.toPrettyChars(QualifyTypes);
    }

    override void accept(Visitor v)
    {
        v.visit(this);
    }
}

/***********************************************************
 */
extern (C++) final class CtorDeclaration : FuncDeclaration
{
    extern (D) this(Loc loc, Loc endloc, StorageClass stc, Type type)
    {
        super(loc, endloc, Id.ctor, stc, type);
        //printf("CtorDeclaration(loc = %s) %s\n", loc.toChars(), toChars());
    }

    override Dsymbol syntaxCopy(Dsymbol s)
    {
        assert(!s);
        auto f = new CtorDeclaration(loc, endloc, storage_class, type.syntaxCopy());
        return FuncDeclaration.syntaxCopy(f);
    }

    override void semantic(Scope* sc)
    {
        //printf("CtorDeclaration::semantic() %s\n", toChars());
        if (semanticRun >= PASSsemanticdone)
            return;
        if (_scope)
        {
            sc = _scope;
            _scope = null;
        }

        parent = sc.parent;
        Dsymbol p = toParent2();
        AggregateDeclaration ad = p.isAggregateDeclaration();
        if (!ad)
        {
            .error(loc, "constructor can only be a member of aggregate, not %s %s", p.kind(), p.toChars());
            type = Type.terror;
            errors = true;
            return;
        }

        sc = sc.push();
        sc.stc &= ~STCstatic; // not a static constructor
        sc.flags |= SCOPEctor;

        FuncDeclaration.semantic(sc);

        sc.pop();

        if (errors)
            return;

        TypeFunction tf = cast(TypeFunction)type;
        assert(tf && tf.ty == Tfunction);

        /* See if it's the default constructor
         * But, template constructor should not become a default constructor.
         */
        if (ad && (!parent.isTemplateInstance() || parent.isTemplateMixin()))
        {
            immutable dim = Parameter.dim(tf.parameters);

            if (auto sd = ad.isStructDeclaration())
            {
                if (dim == 0 && tf.varargs == 0) // empty default ctor w/o any varargs
                {
                    if (fbody || !(storage_class & STCdisable))
                    {
                        error("default constructor for structs only allowed " ~
                            "with @disable, no body, and no parameters");
                        storage_class |= STCdisable;
                        fbody = null;
                    }
                    sd.noDefaultCtor = true;
                }
                else if (dim == 0 && tf.varargs) // allow varargs only ctor
                {
                }
                else if (dim && Parameter.getNth(tf.parameters, 0).defaultArg)
                {
                    // if the first parameter has a default argument, then the rest does as well
                    if (storage_class & STCdisable)
                    {
                        deprecation("@disable'd constructor cannot have default "~
                                    "arguments for all parameters.");
                        deprecationSupplemental(loc, "Use @disable this(); if you want to disable default initialization.");
                    }
                    else
                        deprecation("all parameters have default arguments, "~
                                    "but structs cannot have default constructors.");
                }
            }
            else if (dim == 0 && tf.varargs == 0)
            {
                ad.defaultCtor = this;
            }
        }
    }

    override const(char)* kind() const
    {
        return "constructor";
    }

    override const(char)* toChars() const
    {
        return "this";
    }

    override bool isVirtual()
    {
        return false;
    }

    override bool addPreInvariant()
    {
        return false;
    }

    override bool addPostInvariant()
    {
        return (isThis() && vthis && global.params.useInvariants);
    }

    override inout(CtorDeclaration) isCtorDeclaration() inout
    {
        return this;
    }

    override void accept(Visitor v)
    {
        v.visit(this);
    }
}

/***********************************************************
 */
extern (C++) final class PostBlitDeclaration : FuncDeclaration
{
    extern (D) this(Loc loc, Loc endloc, StorageClass stc, Identifier id)
    {
        super(loc, endloc, id, stc, null);
    }

    override Dsymbol syntaxCopy(Dsymbol s)
    {
        assert(!s);
        auto dd = new PostBlitDeclaration(loc, endloc, storage_class, ident);
        return FuncDeclaration.syntaxCopy(dd);
    }

    override void semantic(Scope* sc)
    {
        //printf("PostBlitDeclaration::semantic() %s\n", toChars());
        //printf("ident: %s, %s, %p, %p\n", ident.toChars(), Id::dtor.toChars(), ident, Id::dtor);
        //printf("stc = x%llx\n", sc.stc);
        if (semanticRun >= PASSsemanticdone)
            return;
        if (_scope)
        {
            sc = _scope;
            _scope = null;
        }

        parent = sc.parent;
        Dsymbol p = toParent2();
        StructDeclaration ad = p.isStructDeclaration();
        if (!ad)
        {
            .error(loc, "postblit can only be a member of struct/union, not %s %s", p.kind(), p.toChars());
            type = Type.terror;
            errors = true;
            return;
        }
        if (ident == Id.postblit && semanticRun < PASSsemantic)
            ad.postblits.push(this);
        if (!type)
            type = new TypeFunction(null, Type.tvoid, false, LINKd, storage_class);

        sc = sc.push();
        sc.stc &= ~STCstatic; // not static
        sc.linkage = LINKd;

        FuncDeclaration.semantic(sc);

        sc.pop();
    }

    override bool isVirtual()
    {
        return false;
    }

    override bool addPreInvariant()
    {
        return false;
    }

    override bool addPostInvariant()
    {
        return (isThis() && vthis && global.params.useInvariants);
    }

    override bool overloadInsert(Dsymbol s)
    {
        return false; // cannot overload postblits
    }

    override inout(PostBlitDeclaration) isPostBlitDeclaration() inout
    {
        return this;
    }

    override void accept(Visitor v)
    {
        v.visit(this);
    }
}

/***********************************************************
 */
extern (C++) final class DtorDeclaration : FuncDeclaration
{
    extern (D) this(Loc loc, Loc endloc)
    {
        super(loc, endloc, Id.dtor, STCundefined, null);
    }

    extern (D) this(Loc loc, Loc endloc, StorageClass stc, Identifier id)
    {
        super(loc, endloc, id, stc, null);
    }

    override Dsymbol syntaxCopy(Dsymbol s)
    {
        assert(!s);
        auto dd = new DtorDeclaration(loc, endloc, storage_class, ident);
        return FuncDeclaration.syntaxCopy(dd);
    }

    override void semantic(Scope* sc)
    {
        //printf("DtorDeclaration::semantic() %s\n", toChars());
        //printf("ident: %s, %s, %p, %p\n", ident.toChars(), Id::dtor.toChars(), ident, Id::dtor);
        if (semanticRun >= PASSsemanticdone)
            return;
        if (_scope)
        {
            sc = _scope;
            _scope = null;
        }

        parent = sc.parent;
        Dsymbol p = toParent2();
        AggregateDeclaration ad = p.isAggregateDeclaration();
        if (!ad)
        {
            .error(loc, "destructor can only be a member of aggregate, not %s %s", p.kind(), p.toChars());
            type = Type.terror;
            errors = true;
            return;
        }
        if (ident == Id.dtor && semanticRun < PASSsemantic)
            ad.dtors.push(this);
        if (!type)
            type = new TypeFunction(null, Type.tvoid, false, LINKd, storage_class);

        sc = sc.push();
        sc.stc &= ~STCstatic; // not a static destructor
        if (sc.linkage != LINKcpp)
            sc.linkage = LINKd;

        FuncDeclaration.semantic(sc);

        sc.pop();
    }

    override const(char)* kind() const
    {
        return "destructor";
    }

    override const(char)* toChars() const
    {
        return "~this";
    }

    override bool isVirtual()
    {
        // false so that dtor's don't get put into the vtbl[]
        return false;
    }

    override bool addPreInvariant()
    {
        return (isThis() && vthis && global.params.useInvariants);
    }

    override bool addPostInvariant()
    {
        return false;
    }

    override bool overloadInsert(Dsymbol s)
    {
        return false; // cannot overload destructors
    }

    override inout(DtorDeclaration) isDtorDeclaration() inout
    {
        return this;
    }

    override void accept(Visitor v)
    {
        v.visit(this);
    }
}

/***********************************************************
 */
extern (C++) class StaticCtorDeclaration : FuncDeclaration
{
    final extern (D) this(Loc loc, Loc endloc, StorageClass stc)
    {
        super(loc, endloc, Identifier.generateId("_staticCtor"), STCstatic | stc, null);
    }

    final extern (D) this(Loc loc, Loc endloc, const(char)* name, StorageClass stc)
    {
        super(loc, endloc, Identifier.generateId(name), STCstatic | stc, null);
    }

    override Dsymbol syntaxCopy(Dsymbol s)
    {
        assert(!s);
        auto scd = new StaticCtorDeclaration(loc, endloc, storage_class);
        return FuncDeclaration.syntaxCopy(scd);
    }

    override final void semantic(Scope* sc)
    {
        //printf("StaticCtorDeclaration::semantic()\n");
        if (semanticRun >= PASSsemanticdone)
            return;
        if (_scope)
        {
            sc = _scope;
            _scope = null;
        }

        parent = sc.parent;
        Dsymbol p = parent.pastMixin();
        if (!p.isScopeDsymbol())
        {
            const(char)* s = (isSharedStaticCtorDeclaration() ? "shared " : "");
            .error(loc, "%sstatic constructor can only be member of module/aggregate/template, not %s %s", s, p.kind(), p.toChars());
            type = Type.terror;
            errors = true;
            return;
        }
        if (!type)
            type = new TypeFunction(null, Type.tvoid, false, LINKd, storage_class);

        /* If the static ctor appears within a template instantiation,
         * it could get called multiple times by the module constructors
         * for different modules. Thus, protect it with a gate.
         */
        if (isInstantiated() && semanticRun < PASSsemantic)
        {
            /* Add this prefix to the function:
             *      static int gate;
             *      if (++gate != 1) return;
             * Note that this is not thread safe; should not have threads
             * during static construction.
             */
            auto v = new VarDeclaration(Loc(), Type.tint32, Id.gate, null);
            v.storage_class = STCtemp | (isSharedStaticCtorDeclaration() ? STCstatic : STCtls);

            auto sa = new Statements();
            Statement s = new ExpStatement(Loc(), v);
            sa.push(s);

            Expression e = new IdentifierExp(Loc(), v.ident);
            e = new AddAssignExp(Loc(), e, new IntegerExp(1));
            e = new EqualExp(TOKnotequal, Loc(), e, new IntegerExp(1));
            s = new IfStatement(Loc(), null, e, new ReturnStatement(Loc(), null), null, Loc());

            sa.push(s);
            if (fbody)
                sa.push(fbody);

            fbody = new CompoundStatement(Loc(), sa);
        }

        FuncDeclaration.semantic(sc);

        // We're going to need ModuleInfo
        Module m = getModule();
        if (!m)
            m = sc._module;
        if (m)
        {
            m.needmoduleinfo = 1;
            //printf("module1 %s needs moduleinfo\n", m.toChars());
        }
    }

    override final AggregateDeclaration isThis()
    {
        return null;
    }

    override final bool isVirtual()
    {
        return false;
    }

    override final bool addPreInvariant()
    {
        return false;
    }

    override final bool addPostInvariant()
    {
        return false;
    }

    override final bool hasStaticCtorOrDtor()
    {
        return true;
    }

    override final inout(StaticCtorDeclaration) isStaticCtorDeclaration() inout
    {
        return this;
    }

    override void accept(Visitor v)
    {
        v.visit(this);
    }
}

/***********************************************************
 */
extern (C++) final class SharedStaticCtorDeclaration : StaticCtorDeclaration
{
    extern (D) this(Loc loc, Loc endloc, StorageClass stc)
    {
        super(loc, endloc, "_sharedStaticCtor", stc);
    }

    override Dsymbol syntaxCopy(Dsymbol s)
    {
        assert(!s);
        auto scd = new SharedStaticCtorDeclaration(loc, endloc, storage_class);
        return FuncDeclaration.syntaxCopy(scd);
    }

    override inout(SharedStaticCtorDeclaration) isSharedStaticCtorDeclaration() inout
    {
        return this;
    }

    override void accept(Visitor v)
    {
        v.visit(this);
    }
}

/***********************************************************
 */
extern (C++) class StaticDtorDeclaration : FuncDeclaration
{
    VarDeclaration vgate; // 'gate' variable

    final extern (D) this(Loc loc, Loc endloc, StorageClass stc)
    {
        super(loc, endloc, Identifier.generateId("_staticDtor"), STCstatic | stc, null);
    }

    final extern (D) this(Loc loc, Loc endloc, const(char)* name, StorageClass stc)
    {
        super(loc, endloc, Identifier.generateId(name), STCstatic | stc, null);
    }

    override Dsymbol syntaxCopy(Dsymbol s)
    {
        assert(!s);
        auto sdd = new StaticDtorDeclaration(loc, endloc, storage_class);
        return FuncDeclaration.syntaxCopy(sdd);
    }

    override final void semantic(Scope* sc)
    {
        if (semanticRun >= PASSsemanticdone)
            return;
        if (_scope)
        {
            sc = _scope;
            _scope = null;
        }

        parent = sc.parent;
        Dsymbol p = parent.pastMixin();
        if (!p.isScopeDsymbol())
        {
            const(char)* s = (isSharedStaticDtorDeclaration() ? "shared " : "");
            .error(loc, "%sstatic destructor can only be member of module/aggregate/template, not %s %s", s, p.kind(), p.toChars());
            type = Type.terror;
            errors = true;
            return;
        }
        if (!type)
            type = new TypeFunction(null, Type.tvoid, false, LINKd, storage_class);

        /* If the static ctor appears within a template instantiation,
         * it could get called multiple times by the module constructors
         * for different modules. Thus, protect it with a gate.
         */
        if (isInstantiated() && semanticRun < PASSsemantic)
        {
            /* Add this prefix to the function:
             *      static int gate;
             *      if (--gate != 0) return;
             * Increment gate during constructor execution.
             * Note that this is not thread safe; should not have threads
             * during static destruction.
             */
            auto v = new VarDeclaration(Loc(), Type.tint32, Id.gate, null);
            v.storage_class = STCtemp | (isSharedStaticDtorDeclaration() ? STCstatic : STCtls);

            auto sa = new Statements();
            Statement s = new ExpStatement(Loc(), v);
            sa.push(s);

            Expression e = new IdentifierExp(Loc(), v.ident);
            e = new AddAssignExp(Loc(), e, new IntegerExp(-1));
            e = new EqualExp(TOKnotequal, Loc(), e, new IntegerExp(0));
            s = new IfStatement(Loc(), null, e, new ReturnStatement(Loc(), null), null, Loc());

            sa.push(s);
            if (fbody)
                sa.push(fbody);

            fbody = new CompoundStatement(Loc(), sa);

            vgate = v;
        }

        FuncDeclaration.semantic(sc);

        // We're going to need ModuleInfo
        Module m = getModule();
        if (!m)
            m = sc._module;
        if (m)
        {
            m.needmoduleinfo = 1;
            //printf("module2 %s needs moduleinfo\n", m.toChars());
        }
    }

    override final AggregateDeclaration isThis()
    {
        return null;
    }

    override final bool isVirtual()
    {
        return false;
    }

    override final bool hasStaticCtorOrDtor()
    {
        return true;
    }

    override final bool addPreInvariant()
    {
        return false;
    }

    override final bool addPostInvariant()
    {
        return false;
    }

    override final inout(StaticDtorDeclaration) isStaticDtorDeclaration() inout
    {
        return this;
    }

    override void accept(Visitor v)
    {
        v.visit(this);
    }
}

/***********************************************************
 */
extern (C++) final class SharedStaticDtorDeclaration : StaticDtorDeclaration
{
    extern (D) this(Loc loc, Loc endloc, StorageClass stc)
    {
        super(loc, endloc, "_sharedStaticDtor", stc);
    }

    override Dsymbol syntaxCopy(Dsymbol s)
    {
        assert(!s);
        auto sdd = new SharedStaticDtorDeclaration(loc, endloc, storage_class);
        return FuncDeclaration.syntaxCopy(sdd);
    }

    override inout(SharedStaticDtorDeclaration) isSharedStaticDtorDeclaration() inout
    {
        return this;
    }

    override void accept(Visitor v)
    {
        v.visit(this);
    }
}

/***********************************************************
 */
extern (C++) final class InvariantDeclaration : FuncDeclaration
{
    extern (D) this(Loc loc, Loc endloc, StorageClass stc, Identifier id, Statement fbody)
    {
        super(loc, endloc, id ? id : Identifier.generateId("__invariant"), stc, null);
        this.fbody = fbody;
    }

    override Dsymbol syntaxCopy(Dsymbol s)
    {
        assert(!s);
        auto id = new InvariantDeclaration(loc, endloc, storage_class, null, null);
        return FuncDeclaration.syntaxCopy(id);
    }

    override void semantic(Scope* sc)
    {
        if (semanticRun >= PASSsemanticdone)
            return;
        if (_scope)
        {
            sc = _scope;
            _scope = null;
        }

        parent = sc.parent;
        Dsymbol p = parent.pastMixin();
        AggregateDeclaration ad = p.isAggregateDeclaration();
        if (!ad)
        {
            .error(loc, "invariant can only be a member of aggregate, not %s %s", p.kind(), p.toChars());
            type = Type.terror;
            errors = true;
            return;
        }
        if (ident != Id.classInvariant &&
             semanticRun < PASSsemantic &&
             !ad.isUnionDeclaration()           // users are on their own with union fields
           )
            ad.invs.push(this);
        if (!type)
            type = new TypeFunction(null, Type.tvoid, false, LINKd, storage_class);

        sc = sc.push();
        sc.stc &= ~STCstatic; // not a static invariant
        sc.stc |= STCconst; // invariant() is always const
        sc.flags = (sc.flags & ~SCOPEcontract) | SCOPEinvariant;
        sc.linkage = LINKd;

        FuncDeclaration.semantic(sc);

        sc.pop();
    }

    override bool isVirtual()
    {
        return false;
    }

    override bool addPreInvariant()
    {
        return false;
    }

    override bool addPostInvariant()
    {
        return false;
    }

    override inout(InvariantDeclaration) isInvariantDeclaration() inout
    {
        return this;
    }

    override void accept(Visitor v)
    {
        v.visit(this);
    }
}

/***********************************************************
 * Generate unique unittest function Id so we can have multiple
 * instances per module.
 */
extern (C++) static Identifier unitTestId(Loc loc)
{
    OutBuffer buf;
    buf.printf("__unittestL%u_", loc.linnum);
    return Identifier.generateId(buf.peekString());
}

/***********************************************************
 */
extern (C++) final class UnitTestDeclaration : FuncDeclaration
{
    char* codedoc;      // for documented unittest

    // toObjFile() these nested functions after this one
    FuncDeclarations deferredNested;

    extern (D) this(Loc loc, Loc endloc, StorageClass stc, char* codedoc)
    {
        super(loc, endloc, unitTestId(loc), stc, null);
        this.codedoc = codedoc;
    }

    override Dsymbol syntaxCopy(Dsymbol s)
    {
        assert(!s);
        auto utd = new UnitTestDeclaration(loc, endloc, storage_class, codedoc);
        return FuncDeclaration.syntaxCopy(utd);
    }

    override void semantic(Scope* sc)
    {
        if (semanticRun >= PASSsemanticdone)
            return;
        if (_scope)
        {
            sc = _scope;
            _scope = null;
        }

        protection = sc.protection;

        parent = sc.parent;
        Dsymbol p = parent.pastMixin();
        if (!p.isScopeDsymbol())
        {
            .error(loc, "unittest can only be a member of module/aggregate/template, not %s %s", p.kind(), p.toChars());
            type = Type.terror;
            errors = true;
            return;
        }

        if (global.params.useUnitTests)
        {
            if (!type)
                type = new TypeFunction(null, Type.tvoid, false, LINKd, storage_class);
            Scope* sc2 = sc.push();
            sc2.linkage = LINKd;
            FuncDeclaration.semantic(sc2);
            sc2.pop();
        }

        version (none)
        {
            // We're going to need ModuleInfo even if the unit tests are not
            // compiled in, because other modules may import this module and refer
            // to this ModuleInfo.
            // (This doesn't make sense to me?)
            Module m = getModule();
            if (!m)
                m = sc._module;
            if (m)
            {
                //printf("module3 %s needs moduleinfo\n", m.toChars());
                m.needmoduleinfo = 1;
            }
        }
    }

    override AggregateDeclaration isThis()
    {
        return null;
    }

    override bool isVirtual()
    {
        return false;
    }

    override bool addPreInvariant()
    {
        return false;
    }

    override bool addPostInvariant()
    {
        return false;
    }

    override inout(UnitTestDeclaration) isUnitTestDeclaration() inout
    {
        return this;
    }

    override void accept(Visitor v)
    {
        v.visit(this);
    }
}

/***********************************************************
 */
extern (C++) final class NewDeclaration : FuncDeclaration
{
    Parameters* parameters;
    int varargs;

    extern (D) this(Loc loc, Loc endloc, StorageClass stc, Parameters* fparams, int varargs)
    {
        super(loc, endloc, Id.classNew, STCstatic | stc, null);
        this.parameters = fparams;
        this.varargs = varargs;
    }

    override Dsymbol syntaxCopy(Dsymbol s)
    {
        assert(!s);
        auto f = new NewDeclaration(loc, endloc, storage_class, Parameter.arraySyntaxCopy(parameters), varargs);
        return FuncDeclaration.syntaxCopy(f);
    }

    override void semantic(Scope* sc)
    {
        //printf("NewDeclaration::semantic()\n");
        if (semanticRun >= PASSsemanticdone)
            return;
        if (_scope)
        {
            sc = _scope;
            _scope = null;
        }

        parent = sc.parent;
        Dsymbol p = parent.pastMixin();
        if (!p.isAggregateDeclaration())
        {
            .error(loc, "allocator can only be a member of aggregate, not %s %s", p.kind(), p.toChars());
            type = Type.terror;
            errors = true;
            return;
        }
        Type tret = Type.tvoid.pointerTo();
        if (!type)
            type = new TypeFunction(parameters, tret, varargs, LINKd, storage_class);

        type = type.semantic(loc, sc);
        assert(type.ty == Tfunction);

        // Check that there is at least one argument of type size_t
        TypeFunction tf = cast(TypeFunction)type;
        if (Parameter.dim(tf.parameters) < 1)
        {
            error("at least one argument of type size_t expected");
        }
        else
        {
            Parameter fparam = Parameter.getNth(tf.parameters, 0);
            if (!fparam.type.equals(Type.tsize_t))
                error("first argument must be type size_t, not %s", fparam.type.toChars());
        }

        FuncDeclaration.semantic(sc);
    }

    override const(char)* kind() const
    {
        return "allocator";
    }

    override bool isVirtual()
    {
        return false;
    }

    override bool addPreInvariant()
    {
        return false;
    }

    override bool addPostInvariant()
    {
        return false;
    }

    override inout(NewDeclaration) isNewDeclaration() inout
    {
        return this;
    }

    override void accept(Visitor v)
    {
        v.visit(this);
    }
}

/***********************************************************
 */
extern (C++) final class DeleteDeclaration : FuncDeclaration
{
    Parameters* parameters;

    extern (D) this(Loc loc, Loc endloc, StorageClass stc, Parameters* fparams)
    {
        super(loc, endloc, Id.classDelete, STCstatic | stc, null);
        this.parameters = fparams;
    }

    override Dsymbol syntaxCopy(Dsymbol s)
    {
        assert(!s);
        auto f = new DeleteDeclaration(loc, endloc, storage_class, Parameter.arraySyntaxCopy(parameters));
        return FuncDeclaration.syntaxCopy(f);
    }

    override void semantic(Scope* sc)
    {
        //printf("DeleteDeclaration::semantic()\n");
        if (semanticRun >= PASSsemanticdone)
            return;
        if (_scope)
        {
            sc = _scope;
            _scope = null;
        }

        parent = sc.parent;
        Dsymbol p = parent.pastMixin();
        if (!p.isAggregateDeclaration())
        {
            .error(loc, "deallocator can only be a member of aggregate, not %s %s", p.kind(), p.toChars());
            type = Type.terror;
            errors = true;
            return;
        }
        if (!type)
            type = new TypeFunction(parameters, Type.tvoid, 0, LINKd, storage_class);

        type = type.semantic(loc, sc);
        assert(type.ty == Tfunction);

        // Check that there is only one argument of type void*
        TypeFunction tf = cast(TypeFunction)type;
        if (Parameter.dim(tf.parameters) != 1)
        {
            error("one argument of type void* expected");
        }
        else
        {
            Parameter fparam = Parameter.getNth(tf.parameters, 0);
            if (!fparam.type.equals(Type.tvoid.pointerTo()))
                error("one argument of type void* expected, not %s", fparam.type.toChars());
        }

        FuncDeclaration.semantic(sc);
    }

    override const(char)* kind() const
    {
        return "deallocator";
    }

    override bool isDelete()
    {
        return true;
    }

    override bool isVirtual()
    {
        return false;
    }

    override bool addPreInvariant()
    {
        return false;
    }

    override bool addPostInvariant()
    {
        return false;
    }

    override inout(DeleteDeclaration) isDeleteDeclaration() inout
    {
        return this;
    }

    override void accept(Visitor v)
    {
        v.visit(this);
    }
}<|MERGE_RESOLUTION|>--- conflicted
+++ resolved
@@ -3603,11 +3603,7 @@
                 FuncDeclaration f = v.nestedrefs[j];
                 assert(f != this);
 
-<<<<<<< HEAD
                 //printf("\t\tf = %p, %s, isVirtual=%d, isThis=%p, tookAddressOf=%d\n", f, f.toChars(), f.isVirtual(), f.isThis(), f.tookAddressOf);
-=======
-                //printf("\t\tf = %s, isVirtual=%d, isThis=%p, tookAddressOf=%d\n", f.toChars(), f.isVirtual(), f.isThis(), f.tookAddressOf);
->>>>>>> 6950be8a
 
                 /* Look to see if f escapes. We consider all parents of f within
                  * this, and also all siblings which call f; if any of them escape,
