--- conflicted
+++ resolved
@@ -1420,14 +1420,9 @@
             if (tf->varargs == 2 && i + 1 == nparams)
             {
                 //printf("\t\tvarargs == 2, p->type = '%s'\n", p->type->toChars());
-<<<<<<< HEAD
-=======
-                MATCH m;
-                if ((m = arg->implicitConvTo(p->type)) > MATCHnomatch)
->>>>>>> 425fce8d
                 {
                     MATCH m;
-                    if ((m = arg->implicitConvTo(p->type)) != MATCHnomatch)
+                    if ((m = arg->implicitConvTo(p->type)) > MATCHnomatch)
                     {
                         if (p->type->nextOf() && arg->implicitConvTo(p->type->nextOf()) >= m)
                             goto L2;
