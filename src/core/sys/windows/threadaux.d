--- conflicted
+++ resolved
@@ -266,23 +266,7 @@
         impersonate_thread(id, () => fn());
     }
 
-<<<<<<< HEAD
     static void impersonate_thread( uint id, scope void delegate() dg)
-=======
-    // get the address of the entry in the TLS array for the current thread
-    // use C mangling to access it from msvc.c
-    extern(C) void** GetTlsEntryAdr()
-    {
-        if( void** teb = getTEB() )
-            if( void** tlsarray = cast(void**) teb[11] )
-                return tlsarray + _tls_index;
-        return null;
-    }
-
-    ///////////////////////////////////////////////////////////////////
-    // run rt_moduleTlsCtor in the context of the given thread
-    void thread_moduleTlsCtor( uint id )
->>>>>>> 471a3419
     {
         if( id == GetCurrentThreadId() )
         {
@@ -334,6 +318,16 @@
     return tls;
 }
 
+// get the address of the entry in the TLS array for the current thread
+// use C mangling to access it from msvc.c
+extern(C) void** GetTlsEntryAdr()
+{
+    if( void** teb = getTEB() )
+        if( void** tlsarray = cast(void**) teb[11] )
+            return tlsarray + _tls_index;
+    return null;
+}
+
 ///////////////////////////////////////////////////////////////////
 // run rt_moduleTlsCtor in the context of the given thread
 void thread_moduleTlsCtor( uint id )
