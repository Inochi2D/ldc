--- conflicted
+++ resolved
@@ -257,40 +257,24 @@
             if (dbghelp.SymGetSymFromAddr64(hProcess, pc, null, symbol) &&
                 *symbol.Name.ptr)
             {
-<<<<<<< HEAD
-                char[] res;
-                if (dbghelp.SymGetSymFromAddr64(hProcess, pc, null, symbol) &&
-                    *symbol.Name.ptr)
+                version (LDC)
                 {
-                    version (LDC)
+                    // when encountering the first `_d_throw_exception()` frame,
+                    // clear the current trace and continue with the next frame
+                    if (!haveEncounteredDThrowException)
                     {
-                        // when encountering the first `_d_throw_exception()` frame,
-                        // clear the current trace and continue with the next frame
-                        if (!haveEncounteredDThrowException)
+                        auto len = strlen(symbol.Name.ptr);
+                        // ignore missing leading underscore (Win64 release) or additional module prefix (Win64 debug)
+                        //import core.stdc.stdio; printf("RAW: %s\n", symbol.Name.ptr);
+                        if (len >= 17 && symbol.Name.ptr[len-17 .. len] == "d_throw_exception")
                         {
-                            auto len = strlen(symbol.Name.ptr);
-                            // ignore missing leading underscore (Win64 release) or additional module prefix (Win64 debug)
-                            //import core.stdc.stdio; printf("RAW: %s\n", symbol.Name.ptr);
-                            if (len >= 17 && symbol.Name.ptr[len-17 .. len] == "d_throw_exception")
-                            {
-                                haveEncounteredDThrowException = true;
-                                trace.length = 0;
-                                continue;
-                            }
+                            haveEncounteredDThrowException = true;
+                            trace.length = 0;
+                            continue;
                         }
                     }
-
-                    DWORD disp;
-                    IMAGEHLP_LINEA64 line=void;
-                    line.SizeOfStruct = IMAGEHLP_LINEA64.sizeof;
-
-                    if (dbghelp.SymGetLineFromAddr64(hProcess, pc, &disp, &line))
-                        res = formatStackFrame(cast(void*)pc, symbol.Name.ptr,
-                                               line.FileName, line.LineNumber);
-                    else
-                        res = formatStackFrame(cast(void*)pc, symbol.Name.ptr);
                 }
-=======
+
                 DWORD disp;
                 IMAGEHLP_LINEA64 line=void;
                 line.SizeOfStruct = IMAGEHLP_LINEA64.sizeof;
@@ -298,7 +282,6 @@
                 if (dbghelp.SymGetLineFromAddr64(hProcess, pc, &disp, &line))
                     res = formatStackFrame(cast(void*)pc, symbol.Name.ptr,
                                            line.FileName, line.LineNumber);
->>>>>>> 2e844768
                 else
                     res = formatStackFrame(cast(void*)pc, symbol.Name.ptr);
             }
