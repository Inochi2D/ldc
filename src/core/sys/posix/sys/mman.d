/**
 * D header file for POSIX.
 *
 * Copyright: Copyright Sean Kelly 2005 - 2009.
 * License:   <a href="http://www.boost.org/LICENSE_1_0.txt">Boost License 1.0</a>.
 * Authors:   Sean Kelly, Alex Rønne Petersen
 * Standards: The Open Group Base Specifications Issue 6, IEEE Std 1003.1, 2004 Edition
 */

/*          Copyright Sean Kelly 2005 - 2009.
 * Distributed under the Boost Software License, Version 1.0.
 *    (See accompanying file LICENSE or copy at
 *          http://www.boost.org/LICENSE_1_0.txt)
 */
module core.sys.posix.sys.mman;

private import core.sys.posix.config;
public import core.stdc.stddef;          // for size_t
public import core.sys.posix.sys.types; // for off_t, mode_t

version (Posix):
extern (C):
nothrow:

//
// Advisory Information (ADV)
//
/*
int posix_madvise(void*, size_t, int);
*/

//
// Advisory Information and either Memory Mapped Files or Shared Memory Objects (MC1)
//
/*
POSIX_MADV_NORMAL
POSIX_MADV_SEQUENTIAL
POSIX_MADV_RANDOM
POSIX_MADV_WILLNEED
POSIX_MADV_DONTNEED
*/

version( linux )
{
    version (Alpha)
        private enum __POSIX_MADV_DONTNEED = 6;
    else
        private enum __POSIX_MADV_DONTNEED = 4;

    static if (__USE_XOPEN2K)
    {
        enum
        {
            POSIX_MADV_NORMAL = 0,
            POSIX_MADV_RANDOM = 1,
            POSIX_MADV_SEQUENTIAL = 2,
            POSIX_MADV_WILLNEED = 3,
            POSIX_MADV_DONTNEED = __POSIX_MADV_DONTNEED,
        }
        int posix_madvise(void *__addr, size_t __len, int __advice);
    }
}
else version( OSX )
{
    enum POSIX_MADV_NORMAL      = 0;
    enum POSIX_MADV_RANDOM      = 1;
    enum POSIX_MADV_SEQUENTIAL  = 2;
    enum POSIX_MADV_WILLNEED    = 3;
    enum POSIX_MADV_DONTNEED    = 4;
    int posix_madvise(void *addr, size_t len, int advice);
}
else version( FreeBSD )
{
    enum POSIX_MADV_NORMAL      = 0;
    enum POSIX_MADV_RANDOM      = 1;
    enum POSIX_MADV_SEQUENTIAL  = 2;
    enum POSIX_MADV_WILLNEED    = 3;
    enum POSIX_MADV_DONTNEED    = 4;
    int posix_madvise(void *addr, size_t len, int advice);
}
else version (Solaris)
{
}
else
{
    static assert(false, "Unsupported platform");
}

//
// Memory Mapped Files, Shared Memory Objects, or Memory Protection (MC2)
//
/*
PROT_READ
PROT_WRITE
PROT_EXEC
PROT_NONE
*/

version( linux )
{
    enum PROT_NONE      = 0x0;
    enum PROT_READ      = 0x1;
    enum PROT_WRITE     = 0x2;
    enum PROT_EXEC      = 0x4;
}
else version( OSX )
{
    enum PROT_NONE      = 0x00;
    enum PROT_READ      = 0x01;
    enum PROT_WRITE     = 0x02;
    enum PROT_EXEC      = 0x04;
}
else version( FreeBSD )
{
    enum PROT_NONE      = 0x00;
    enum PROT_READ      = 0x01;
    enum PROT_WRITE     = 0x02;
    enum PROT_EXEC      = 0x04;
}
else version (Solaris)
{
    enum PROT_NONE = 0x00;
    enum PROT_READ = 0x01;
    enum PROT_WRITE = 0x02;
    enum PROT_EXEC = 0x04;
}
else
{
    static assert(false, "Unsupported platform");
}

//
// Memory Mapped Files, Shared Memory Objects, or Typed Memory Objects (MC3)
//
/*
void* mmap(void*, size_t, int, int, int, off_t);
int munmap(void*, size_t);
*/

version( linux )
{
    static if (__USE_LARGEFILE64) void* mmap64(void*, size_t, int, int, int, off_t);
    static if (__USE_FILE_OFFSET64)
        alias mmap = mmap64;
    else
        void* mmap(void*, size_t, int, int, int, off_t);
    int munmap(void*, size_t);
}
else version( OSX )
{
    void* mmap(void*, size_t, int, int, int, off_t);
    int   munmap(void*, size_t);
}
else version( FreeBSD )
{
    void* mmap(void*, size_t, int, int, int, off_t);
    int   munmap(void*, size_t);
}
else version (Solaris)
{
    void* mmap(void*, size_t, int, int, int, off_t);
    int   munmap(void*, size_t);
}
else
{
    static assert(false, "Unsupported platform");
}

//
// Memory Mapped Files (MF)
//
/*
MAP_SHARED (MF|SHM)
MAP_PRIVATE (MF|SHM)
MAP_FIXED  (MF|SHM)
MAP_FAILED (MF|SHM)

MS_ASYNC (MF|SIO)
MS_SYNC (MF|SIO)
MS_INVALIDATE (MF|SIO)

int msync(void*, size_t, int); (MF|SIO)
*/

version( linux )
{
    enum MAP_SHARED     = 0x01;
    enum MAP_PRIVATE    = 0x02;
    enum MAP_FIXED      = 0x10;

<<<<<<< HEAD
    version (X86)
        enum MAP_ANON       = 0x20;   // non-standard
    else version (X86_64)
        enum MAP_ANON       = 0x20;   // non-standard
    else version (MIPS32)
        enum MAP_ANON       = 0x0800; // non-standard
    else version (PPC)
        enum MAP_ANON       = 0x20;   // non-standard
    else version (PPC64)
        enum MAP_ANON       = 0x20;   // non-standard
    else version (ARM)
        enum MAP_ANON       = 0x20;   // non-standard
    else version (AArch64)
        enum MAP_ANON       = 0x20;   // non-standard
    else
        static assert(0, "unimplemented");
=======
    static import core.sys.linux.sys.mman;
    deprecated("Please use core.sys.linux.sys.mman for non-POSIX extensions")
    alias MAP_ANON = core.sys.linux.sys.mman.MAP_ANON;
>>>>>>> 572338d0

    enum MAP_FAILED     = cast(void*) -1;

    version (Alpha) enum
    {
        MS_ASYNC = 1,
        MS_SYNC = 2,
        MS_INVALIDATE = 4,
    }
    else version (HPPA) enum
    {
        MS_ASYNC = 1,
        MS_SYNC = 2,
        MS_INVALIDATE = 4,
    }
    else version (HPPA64) enum
    {
        MS_ASYNC = 1,
        MS_SYNC = 2,
        MS_INVALIDATE = 4,
    }
    else enum
    {
        MS_ASYNC = 1,
        MS_SYNC = 4,
        MS_INVALIDATE = 2
    }

    int msync(void*, size_t, int);
}
else version( OSX )
{
    enum MAP_SHARED     = 0x0001;
    enum MAP_PRIVATE    = 0x0002;
    enum MAP_FIXED      = 0x0010;
    enum MAP_ANON       = 0x1000; // non-standard

    enum MAP_FAILED     = cast(void*)-1;

    enum MS_ASYNC       = 0x0001;
    enum MS_INVALIDATE  = 0x0002;
    enum MS_SYNC        = 0x0010;

    int msync(void*, size_t, int);
}
else version( FreeBSD )
{
    enum MAP_SHARED     = 0x0001;
    enum MAP_PRIVATE    = 0x0002;
    enum MAP_FIXED      = 0x0010;
    enum MAP_ANON       = 0x1000; // non-standard

    enum MAP_FAILED     = cast(void*)-1;

    enum MS_SYNC        = 0x0000;
    enum MS_ASYNC       = 0x0001;
    enum MS_INVALIDATE  = 0x0002;

    int msync(void*, size_t, int);
}
else version (Solaris)
{
    enum MAP_SHARED = 0x0001;
    enum MAP_PRIVATE = 0x0002;
    enum MAP_FIXED = 0x0010;
    enum MAP_ANON = 0x0100;

    enum MAP_FAILED = cast(void*)-1;

    enum MS_SYNC = 0x0004;
    enum MS_ASYNC = 0x0001;
    enum MS_INVALIDATE  = 0x0002;

    int msync(void*, size_t, int);
}
else
{
    static assert(false, "Unsupported platform");
}

//
// Process Memory Locking (ML)
//
/*
MCL_CURRENT
MCL_FUTURE

int mlockall(int);
int munlockall();
*/

version( linux )
{
    version (SPARC) enum
    {
        MCL_CURRENT = 0x2000,
        MCL_FUTURE = 0x4000,
    }
    else version (SPARC64) enum
    {
        MCL_CURRENT = 0x2000,
        MCL_FUTURE = 0x4000,
    }
    else version (PPC) enum
    {
        MCL_CURRENT = 0x2000,
        MCL_FUTURE = 0x4000,
    }
    else version (PPC64) enum
    {
        MCL_CURRENT = 0x2000,
        MCL_FUTURE = 0x4000,
    }
    else version (Alpha) enum
    {
        MCL_CURRENT = 8192,
        MCL_FUTURE = 16384,
    }
    else enum
    {
        MCL_CURRENT = 1,
        MCL_FUTURE = 2,
    }

    int mlockall(int);
    int munlockall();

}
else version( OSX )
{
    enum MCL_CURRENT    = 0x0001;
    enum MCL_FUTURE     = 0x0002;

    int mlockall(int);
    int munlockall();
}
else version( FreeBSD )
{
    enum MCL_CURRENT    = 0x0001;
    enum MCL_FUTURE     = 0x0002;

    int mlockall(int);
    int munlockall();
}
else version (Solaris)
{
    enum MCL_CURRENT = 0x0001;
    enum MCL_FUTURE = 0x0002;

    int mlockall(int);
    int munlockall();
}
else
{
    static assert(false, "Unsupported platform");
}

//
// Range Memory Locking (MLR)
//
/*
int mlock(in void*, size_t);
int munlock(in void*, size_t);
*/

version( linux )
{
    int mlock(in void*, size_t);
    int munlock(in void*, size_t);
}
else version( OSX )
{
    int mlock(in void*, size_t);
    int munlock(in void*, size_t);
}
else version( FreeBSD )
{
    int mlock(in void*, size_t);
    int munlock(in void*, size_t);
}
else version (Solaris)
{
    int mlock(in void*, size_t);
    int munlock(in void*, size_t);
}
else
{
    static assert(false, "Unsupported platform");
}

//
// Memory Protection (MPR)
//
/*
int mprotect(void*, size_t, int);
*/

version (linux)
{
    int mprotect(void*, size_t, int);
}
else version( OSX )
{
    int mprotect(void*, size_t, int);
}
else version( FreeBSD )
{
    int mprotect(void*, size_t, int);
}
else version (Solaris)
{
    int mprotect(void*, size_t, int);
}
else
{
    static assert(false, "Unsupported platform");
}

//
// Shared Memory Objects (SHM)
//
/*
int shm_open(in char*, int, mode_t);
int shm_unlink(in char*);
*/

version( linux )
{
    int shm_open(in char*, int, mode_t);
    int shm_unlink(in char*);
}
else version( OSX )
{
    int shm_open(in char*, int, mode_t);
    int shm_unlink(in char*);
}
else version( FreeBSD )
{
    int shm_open(in char*, int, mode_t);
    int shm_unlink(in char*);
}
else version (Solaris)
{
    int shm_open(in char*, int, mode_t);
    int shm_unlink(in char*);
}
else
{
    static assert(false, "Unsupported platform");
}

//
// Typed Memory Objects (TYM)
//
/*
POSIX_TYPED_MEM_ALLOCATE
POSIX_TYPED_MEM_ALLOCATE_CONTIG
POSIX_TYPED_MEM_MAP_ALLOCATABLE

struct posix_typed_mem_info
{
    size_t posix_tmi_length;
}

int posix_mem_offset(in void*, size_t, off_t *, size_t *, int *);
int posix_typed_mem_get_info(int, struct posix_typed_mem_info *);
int posix_typed_mem_open(in char*, int, int);
*/<|MERGE_RESOLUTION|>--- conflicted
+++ resolved
@@ -188,28 +188,9 @@
     enum MAP_PRIVATE    = 0x02;
     enum MAP_FIXED      = 0x10;
 
-<<<<<<< HEAD
-    version (X86)
-        enum MAP_ANON       = 0x20;   // non-standard
-    else version (X86_64)
-        enum MAP_ANON       = 0x20;   // non-standard
-    else version (MIPS32)
-        enum MAP_ANON       = 0x0800; // non-standard
-    else version (PPC)
-        enum MAP_ANON       = 0x20;   // non-standard
-    else version (PPC64)
-        enum MAP_ANON       = 0x20;   // non-standard
-    else version (ARM)
-        enum MAP_ANON       = 0x20;   // non-standard
-    else version (AArch64)
-        enum MAP_ANON       = 0x20;   // non-standard
-    else
-        static assert(0, "unimplemented");
-=======
     static import core.sys.linux.sys.mman;
     deprecated("Please use core.sys.linux.sys.mman for non-POSIX extensions")
     alias MAP_ANON = core.sys.linux.sys.mman.MAP_ANON;
->>>>>>> 572338d0
 
     enum MAP_FAILED     = cast(void*) -1;
 
