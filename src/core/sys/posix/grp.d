--- conflicted
+++ resolved
@@ -127,8 +127,6 @@
         char**  gr_mem;
     }
 }
-<<<<<<< HEAD
-=======
 else version( CRuntime_UClibc )
 {
     struct group
@@ -139,7 +137,6 @@
         char**  gr_mem;
     }
 }
->>>>>>> 3eb321ec
 else version( CRuntime_Musl )
 {
     struct group
@@ -204,14 +201,11 @@
 else version( CRuntime_Bionic )
 {
 }
-<<<<<<< HEAD
-=======
 else version( CRuntime_UClibc )
 {
     int getgrnam_r(in char*, group*, char*, size_t, group**);
     int getgrgid_r(gid_t, group*, char*, size_t, group**);
 }
->>>>>>> 3eb321ec
 else version( CRuntime_Musl )
 {
     int getgrnam_r(in char*, group*, char*, size_t, group**);
@@ -276,15 +270,12 @@
 else version( CRuntime_Bionic )
 {
 }
-<<<<<<< HEAD
-=======
 else version( CRuntime_UClibc )
 {
     group* getgrent();
     @trusted void endgrent();
     @trusted void setgrent();
 }
->>>>>>> 3eb321ec
 else version( CRuntime_Musl )
 {
     group* getgrent();
