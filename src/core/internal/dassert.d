/*
 * Support for rich error messages generation with `assert`
 *
 * This module provides the `_d_assert_fail` hooks which are instantiated
 * by the compiler whenever `-checkaction=context` is used.
 * There are two hooks, one for unary expressions, and one for binary.
 * When used, the compiler will rewrite `assert(a >= b)` as
 * `assert(a >= b, _d_assert_fail!">="(a, b))`.
 * Temporaries will be created to avoid side effects if deemed necessary
 * by the compiler.
 *
 * For more information, refer to the implementation in DMD frontend
 * for `AssertExpression`'s semantic analysis.
 *
 * Copyright: D Language Foundation 2018 - 2020
 * License:   $(LINK2 http://www.boost.org/LICENSE_1_0.txt, Boost License 1.0)
 * Source:    $(LINK2 https://github.com/dlang/druntime/blob/master/src/core/internal/dassert.d, _dassert.d)
 * Documentation: https://dlang.org/phobos/core_internal_dassert.html
 */
module core.internal.dassert;

/**
 * Generates rich assert error messages for unary expressions
 *
 * The unary expression `assert(!una)` will be turned into
 * `assert(!una, _d_assert_fail("!", una))`.
 * This routine simply acts as if the user wrote `assert(una == false)`.
 *
 * Params:
 *   op = Operator that was used in the expression, currently only "!"
 *        is supported.
 *   a  = Result of the expression that was used in `assert` before
 *        its implicit conversion to `bool`.
 *
 * Returns:
 *   A string such as "$a != true" or "$a == true".
 */
string _d_assert_fail(A)(const scope string op, auto ref const scope A a)
{
    string[2] vals = [ miniFormatFakeAttributes(a), "true" ];
    immutable token = op == "!" ? "==" : "!=";
    return combine(vals[0 .. 1], token, vals[1 .. $]);
}

/**
 * Generates rich assert error messages for binary expressions
 *
 * The binary expression `assert(x == y)` will be turned into
 * `assert(x == y, _d_assert_fail!(typeof(x))("==", x, y))`.
 *
 * Params:
 *   comp = Comparison operator that was used in the expression.
 *   a  = Left hand side operand (can be a tuple).
 *   b  = Right hand side operand (can be a tuple).
 *
 * Returns:
 *   A string such as "$a $comp $b".
 */
template _d_assert_fail(A...)
{
    string _d_assert_fail(B...)(
        const scope string comp, auto ref const scope A a, auto ref const scope B b)
    if (B.length > 0)
    {
        string[A.length + B.length] vals;
        static foreach (idx; 0 .. A.length)
            vals[idx] = miniFormatFakeAttributes(a[idx]);
        static foreach (idx; 0 .. B.length)
            vals[A.length + idx] = miniFormatFakeAttributes(b[idx]);
        immutable token = invertCompToken(comp);
        return combine(vals[0 .. A.length], token, vals[A.length .. $]);
    }
}

// Legacy definition
string _d_assert_fail(A, B)(const scope string comp, auto ref const scope A a, auto ref const scope B b)
{
    /*
    The program will be terminated after the assertion error message has
    been printed and its not considered part of the "main" program.
    Also, catching an AssertError is Undefined Behavior
    Hence, we can fake purity and @nogc-ness here.
    */

    string valA = miniFormatFakeAttributes(a);
    string valB = miniFormatFakeAttributes(b);
    immutable token = invertCompToken(comp);
    return combine([valA], token, [valB]);
}

/// Combines the supplied arguments into one string "valA token valB"
private string combine(const scope string[] valA, const scope string token,
    const scope string[] valB) pure nothrow @nogc @safe
{
    // Each separator is 2 chars (", "), plus the two spaces around the token.
    size_t totalLen = (valA.length - 1) * 2 +
        (valB.length - 1) * 2 + 2 + token.length;
    foreach (v; valA) totalLen += v.length;
    foreach (v; valB) totalLen += v.length;

    // Include braces when printing tuples
    const printBraces = (valA.length + valB.length) > 2;
    if (printBraces) totalLen += 4; // '(', ')' for both tuples

    char[] buffer = cast(char[]) pureAlloc(totalLen)[0 .. totalLen];
    // @nogc-concat of "<valA> <comp> <valB>"
    static void formatTuple (scope char[] buffer, ref size_t n, in string[] vals, in bool printBraces)
    {
        if (printBraces) buffer[n++] = '(';
        foreach (idx, v; vals)
        {
            if (idx)
            {
                buffer[n++] = ',';
                buffer[n++] = ' ';
            }
            buffer[n .. n + v.length] = v;
            n += v.length;
        }
        if (printBraces) buffer[n++] = ')';
    }

    size_t n;
    formatTuple(buffer, n, valA, printBraces);
    buffer[n++] = ' ';
    buffer[n .. n + token.length] = token;
    n += token.length;
    buffer[n++] = ' ';
    formatTuple(buffer, n, valB, printBraces);
    return (() @trusted => cast(string) buffer)();
}

// Yields the appropriate printf format token for a type T
// Indended to be used by miniFormat
private template getPrintfFormat(T)
{
    static if (is(T == long))
    {
        enum getPrintfFormat = "%lld";
    }
    else static if (is(T == ulong))
    {
        enum getPrintfFormat = "%llu";
    }
    else static if (__traits(isIntegral, T))
    {
        static if (__traits(isUnsigned, T))
        {
            enum getPrintfFormat = "%u";
        }
        else
        {
            enum getPrintfFormat = "%d";
        }
    }
    else
    {
        static assert(0, "Unknown format");
    }
}

/**
Minimalistic formatting for use in _d_assert_fail to keep the compilation
overhead small and avoid the use of Phobos.
*/
private string miniFormat(V)(const scope ref V v)
{
    import core.internal.traits: isAggregateType;
    import core.stdc.stdio : sprintf;
    import core.stdc.string : strlen;

    static if (is(V == shared T, T))
    {
        // Use atomics to avoid race conditions whenever possible
        static if (__traits(compiles, atomicLoad(v)))
        {
            T tmp = cast(T) atomicLoad(v);
            return miniFormat(tmp);
        }
        else
        {   // Fall back to a simple cast - we're violating the type system anyways
            return miniFormat(*cast(T*) &v);
        }
    }
    // Format enum members using their name
    else static if (is(V BaseType == enum))
    {
        // Always generate repeated if's instead of switch to skip the detection
        // of non-integral enums. This method doesn't need to be fast.
        static foreach (mem; __traits(allMembers, V))
        {
            if (v == __traits(getMember, V, mem))
                return mem;
        }

        // Format invalid enum values as their base type
        enum cast_ = "cast(" ~ V.stringof ~ ")";
        const val = miniFormat(*(cast(BaseType*) &v));
        return combine([ cast_ ], "", [ val ]);
    }
    else static if (is(V == bool))
    {
        return v ? "true" : "false";
    }
    else static if (__traits(isIntegral, V))
    {
        static if (is(V == char))
        {
            // Avoid invalid code points
            if (v < 0x7F)
                return ['\'', v, '\''];

            uint tmp = v;
            return "cast(char) " ~ miniFormat(tmp);
        }
        else static if (is(V == wchar) || is(V == dchar))
        {
            import core.internal.utf: isValidDchar, toUTF8;

            // Avoid invalid code points
            if (isValidDchar(v))
                return toUTF8(['\'', v, '\'']);

            uint tmp = v;
            return "cast(" ~ V.stringof ~ ") " ~ miniFormat(tmp);
        }
        else
        {
            enum printfFormat = getPrintfFormat!V;
            char[20] val;
            const len = sprintf(&val[0], printfFormat, v);
            return val.idup[0 .. len];
        }
    }
    else static if (__traits(isFloating, V))
    {
<<<<<<< HEAD
        version (LDC)
            alias LD = real;
        else
            import core.stdc.config : LD = c_long_double;
=======
        import core.stdc.config : LD = c_long_double;
        // Workaround for https://issues.dlang.org/show_bug.cgi?id=20759
        static if (is(LD == real))
            enum realFmt = "%Lg";
        else
            enum realFmt = "%g";
>>>>>>> 4a27a8bc

        char[60] val;
        int len;
        static if (is(V == float) || is(V == double))
            len = sprintf(&val[0], "%g", v);
        else static if (is(V == real))
            len = sprintf(&val[0], realFmt, cast(LD) v);
        else static if (is(V == cfloat) || is(V == cdouble))
            len = sprintf(&val[0], "%g + %gi", v.re, v.im);
        else static if (is(V == creal))
            len = sprintf(&val[0], realFmt ~ " + " ~ realFmt ~ 'i', cast(LD) v.re, cast(LD) v.im);
        else static if (is(V == ifloat) || is(V == idouble))
            len = sprintf(&val[0], "%gi", v);
        else // ireal
        {
            static assert(is(V == ireal));
            static if (is(LD == real))
                alias R = ireal;
            else
                alias R = idouble;
            len = sprintf(&val[0], realFmt ~ 'i', cast(R) v);
        }
        return val.idup[0 .. len];
    }
    // special-handling for void-arrays
    else static if (is(V == typeof(null)))
    {
        return "`null`";
    }
    else static if (is(V == U*, U))
    {
        // Format as ulong because not all sprintf implementations
        // prepend a 0x for pointers
        char[20] val;
        const len = sprintf(&val[0], "0x%llX", cast(ulong) v);
        return val.idup[0 .. len];
    }
    // toString() isn't always const, e.g. classes inheriting from Object
    else static if (__traits(compiles, { string s = V.init.toString(); }))
    {
        // Object references / struct pointers may be null
        static if (is(V == class) || is(V == interface))
        {
            if (v is null)
                return "`null`";
        }

        // Prefer const overload of toString
        static if (__traits(compiles, { string s = v.toString(); }))
            return v.toString();
        else
            return (cast() v).toString();
    }
    // Static arrays or slices (but not aggregates with `alias this`)
    else static if (is(V : U[], U) && !isAggregateType!V)
    {
        import core.internal.traits: Unqual;
        alias E = Unqual!U;

        // special-handling for void-arrays
        static if (is(E == void))
        {
            const bytes = cast(byte[]) v;
            return miniFormat(bytes);
        }
        // anything string-like
        else static if (is(E == char) || is(E == dchar) || is(E == wchar))
        {
            const s = `"` ~ v ~ `"`;

            // v could be a char[], dchar[] or wchar[]
            static if (is(typeof(s) : const char[]))
                return cast(immutable) s;
            else
            {
                import core.internal.utf: toUTF8;
                return toUTF8(s);
            }
        }
        else
        {
            string msg = "[";
            foreach (i, ref el; v)
            {
                if (i > 0)
                    msg ~= ", ";

                // don't fully print big arrays
                if (i >= 30)
                {
                    msg ~= "...";
                    break;
                }
                msg ~= miniFormat(el);
            }
            msg ~= "]";
            return msg;
        }
    }
    else static if (is(V : Val[K], K, Val))
    {
        size_t i;
        string msg = "[";
        foreach (k, ref val; v)
        {
            if (i > 0)
                msg ~= ", ";
            // don't fully print big AAs
            if (i++ >= 30)
            {
                msg ~= "...";
                break;
            }
            msg ~= miniFormat(k) ~ ": " ~ miniFormat(val);
        }
        msg ~= "]";
        return msg;
    }
    else static if (is(V == struct))
    {
        string msg = V.stringof ~ "(";
        foreach (i, ref field; v.tupleof)
        {
            if (i > 0)
                msg ~= ", ";
            msg ~= miniFormat(field);
        }
        msg ~= ")";
        return msg;
    }
    else
    {
        return V.stringof;
    }
}

// This should be a local import in miniFormat but fails with a cyclic dependency error
// core.thread.osthread -> core.time -> object -> core.internal.array.capacity
// -> core.atomic -> core.thread -> core.thread.osthread
import core.atomic : atomicLoad;

// Inverts a comparison token for use in _d_assert_fail
private string invertCompToken(string comp) pure nothrow @nogc @safe
{
    switch (comp)
    {
        case "==":
            return "!=";
        case "!=":
            return "==";
        case "<":
            return ">=";
        case "<=":
            return ">";
        case ">":
            return "<=";
        case ">=":
            return "<";
        case "is":
            return "!is";
        case "!is":
            return "is";
        case "in":
            return "!in";
        case "!in":
            return "in";
        default:
            assert(0, combine(["Invalid comparison operator"], "-", [comp]));
    }
}

private auto assumeFakeAttributes(T)(T t) @trusted
{
    import core.internal.traits : Parameters, ReturnType;
    alias RT = ReturnType!T;
    alias P = Parameters!T;
    alias type = RT function(P) nothrow @nogc @safe pure;
    return cast(type) t;
}

private string miniFormatFakeAttributes(T)(const scope ref T t)
{
    alias miniT = miniFormat!T;
    return assumeFakeAttributes(&miniT)(t);
}

private auto pureAlloc(size_t t)
{
    static auto alloc(size_t len)
    {
        return new ubyte[len];
    }
    return assumeFakeAttributes(&alloc)(t);
}

// https://issues.dlang.org/show_bug.cgi?id=21544
unittest
{
    // Normal enum values
    enum E { A, BCDE }
    E e = E.A;
    assert(miniFormat(e) == "A");
    e = E.BCDE;
    assert(miniFormat(e) == "BCDE");

    // Invalid enum value is printed as their implicit base type (int)
    e = cast(E) 3;
    assert(miniFormat(e) == "cast(E)  3");

    // Non-integral enums work as well
    static struct S
    {
        int a;
        string str;
    }

    enum E2 : S { a2 = S(1, "Hello") }
    E2 es = E2.a2;
    assert(miniFormat(es) == `a2`);

    // Even invalid values
    es = cast(E2) S(2, "World");
    assert(miniFormat(es) == `cast(E2)  S(2, "World")`);
}<|MERGE_RESOLUTION|>--- conflicted
+++ resolved
@@ -234,19 +234,15 @@
     }
     else static if (__traits(isFloating, V))
     {
-<<<<<<< HEAD
         version (LDC)
             alias LD = real;
         else
             import core.stdc.config : LD = c_long_double;
-=======
-        import core.stdc.config : LD = c_long_double;
         // Workaround for https://issues.dlang.org/show_bug.cgi?id=20759
         static if (is(LD == real))
             enum realFmt = "%Lg";
         else
             enum realFmt = "%g";
->>>>>>> 4a27a8bc
 
         char[60] val;
         int len;
