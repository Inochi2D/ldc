/**
 * D header file for C99.
 *
 * $(C_HEADER_DESCRIPTION pubs.opengroup.org/onlinepubs/009695399/basedefs/_stdarg.h.html, _stdarg.h)
 *
 * Copyright: Copyright Digital Mars 2000 - 2020.
 * License:   $(HTTP www.boost.org/LICENSE_1_0.txt, Boost License 1.0).
 * Authors:   Walter Bright, Hauke Duden
 * Standards: ISO/IEC 9899:1999 (E)
 * Source: $(DRUNTIMESRC core/stdc/_stdarg.d)
 */

module core.stdc.stdarg;

@system:
//@nogc:    // Not yet, need to make TypeInfo's member functions @nogc first
nothrow:

<<<<<<< HEAD
version (LDC)
{
    version (PPC) version = AnyPPC;
    version (PPC64) version = AnyPPC;
    version (MIPS32) version = AnyMIPS;
    version (MIPS64) version = AnyMIPS;

    version (ARM)
    {
        // iOS uses older APCS variant instead of AAPCS
        version (iOS) {}
        else version = AAPCS;
    }
    version (AArch64)
    {
        // iOS, tvOS are AAPCS64, but don't follow it for va_list
        version (iOS) {}
        else version (TVOS) {}
        else version = AAPCS64;
    }

    version (AArch64)
    {
        void va_arg_aarch64(T)(ref __va_list ap, ref T parmn)
        {
            assert(false, "Not yet implemented");
        }

        void va_arg_aarch64()(ref __va_list ap, TypeInfo ti, void* parmn)
        {
            assert(false, "Not yet implemented");
        }
    }

    version (X86_64)
    {
        version (Win64) {}
        else version = SystemV_AMD64;
    }

    // Type va_list:
    // On most platforms, really struct va_list { void* ptr; },
    // but for compatibility with x86-style code that uses char*,
    // we just define it as the raw pointer.
    // For System V AMD64 ABI, really __va_list[1], i.e., a 24-bytes
    // struct passed by reference. We define va_list as a raw pointer
    // (to the actual struct) for the byref semantics and allocate
    // the struct in LDC's va_start and va_copy intrinsics.
    version (SystemV_AMD64)
    {
        alias va_list = __va_list_tag*;
    }
    else version (AAPCS64)
    {
        alias va_list = __va_list;
    }
    else version (ARM)
    {
        // __va_list will be defined for ARM AAPCS targets that need
        // it by object.d.  Use a .ptr property so ARM code below can
        // be common
        static if (is(__va_list))
        {
            alias va_list = __va_list;

            private ref auto ptr(ref va_list ap) @property
            {
                return ap.__ap;
            }
            private auto ptr(ref va_list ap, void* ptr) @property
            {
                return ap.__ap = ptr;
            }
        }
        else
        {
            alias va_list = char*;

            private ref auto ptr(ref va_list ap) @property
            {
                return ap;
            }
            private auto ptr(ref va_list ap, void* ptr) @property
            {
                return ap = cast(va_list)ptr;
            }
        }
    }
    else
    {
        alias va_list = char*;
    }

    pragma(LDC_va_start)
        void va_start(T)(out va_list ap, ref T) @nogc;

    private pragma(LDC_va_arg)
        T va_arg_intrinsic(T)(ref va_list ap);

    T va_arg(T)(ref va_list ap)
    {
        version (SystemV_AMD64)
        {
            T arg;
            va_arg(ap, arg);
            return arg;
        }
        else version (AAPCS64)
        {
            T arg;
            va_arg(ap, arg);
            return arg;
        }
        else version (Win64)
        {
            // dynamic arrays are passed as 2 separate 64-bit values
            import std.traits: isDynamicArray;
            static if (isDynamicArray!T)
            {
                auto length = *cast(size_t*)ap;
                ap += size_t.sizeof;
                auto ptr = *cast(typeof(T.init.ptr)*)ap;
                ap += size_t.sizeof;
                return ptr[0..length];
            }
            else
            {
                // passed as byval reference if > 64 bits or of a size that is not a power of 2
                static if (T.sizeof > size_t.sizeof || (T.sizeof & (T.sizeof - 1)) != 0)
                    T arg = **cast(T**)ap;
                else
                    T arg = *cast(T*)ap;
                ap += size_t.sizeof;
                return arg;
            }
        }
        else version (X86)
        {
            T arg = *cast(T*)ap;
            ap += (T.sizeof + size_t.sizeof - 1) & ~(size_t.sizeof - 1);
            return arg;
        }
        else version (AArch64)
        {
            T arg = *cast(T*)ap;
            ap += (T.sizeof + size_t.sizeof - 1) & ~(size_t.sizeof - 1);
            return arg;
        }
        else version (ARM)
        {
            // AAPCS sec 5.5 B.5: type with alignment >= 8 is 8-byte aligned
            // instead of normal 4-byte alignment (APCS doesn't do this).
            version (AAPCS)
            {
                if (T.alignof >= 8)
                    ap.ptr = cast(void*)((cast(size_t)ap.ptr + 7) & ~7);
            }
            T arg = *cast(T*)ap.ptr;
            ap.ptr += (T.sizeof + size_t.sizeof - 1) & ~(size_t.sizeof - 1);
            return arg;
        }
        else version (AnyPPC)
        {
            /*
             * The rules are described in the 64bit PowerPC ELF ABI Supplement 1.9,
             * available here:
             * http://refspecs.linuxfoundation.org/ELF/ppc64/PPC-elf64abi-1.9.html#PARAM-PASS
             */

            // Chapter 3.1.4 and 3.2.3: Alignment may require the va_list pointer to first
            // be aligned before accessing a value.
            if (T.alignof >= 8)
                ap = cast(va_list)((cast(size_t)ap + 7) & ~7);
            version (BigEndian)
                auto p = (T.sizeof < size_t.sizeof ? ap + (size_t.sizeof - T.sizeof) : ap);
            version (LittleEndian)
                auto p = ap;
            T arg = *cast(T*)p;
            ap += (T.sizeof + size_t.sizeof - 1) & ~(size_t.sizeof - 1);
            return arg;
        }
        else version (AnyMIPS)
        {
            T arg = *cast(T*)ap;
            ap += (T.sizeof + size_t.sizeof - 1) & ~(size_t.sizeof - 1);
            return arg;
        }
        else
            return va_arg_intrinsic!T(ap);
    }

    void va_arg(T)(ref va_list ap, ref T parmn)
    {
        version (SystemV_AMD64)
        {
            va_arg_x86_64(cast(__va_list*)ap, parmn);
        }
        else version (AAPCS64)
        {
            va_arg_aarch64(ap, parmn);
        }
        else version (Win64)
        {
            import std.traits: isDynamicArray;
            static if (isDynamicArray!T)
            {
                parmn = *cast(T*)ap;
                ap += T.sizeof;
            }
            else
            {
                static if (T.sizeof > size_t.sizeof || (T.sizeof & (T.sizeof - 1)) != 0)
                    parmn = **cast(T**)ap;
                else
                    parmn = *cast(T*)ap;
                ap += size_t.sizeof;
            }
        }
        else version (X86)
        {
            parmn = *cast(T*)ap;
            ap += (T.sizeof + size_t.sizeof - 1) & ~(size_t.sizeof - 1);
        }
        else version (AArch64)
        {
            parmn = *cast(T*)ap;
            ap += (T.sizeof + size_t.sizeof - 1) & ~(size_t.sizeof - 1);
        }
        else version (ARM)
        {
            // AAPCS sec 5.5 B.5: type with alignment >= 8 is 8-byte aligned
            // instead of normal 4-byte alignment (APCS doesn't do this).
            version (AAPCS)
            {
                if (T.alignof >= 8)
                    ap.ptr = cast(void*)((cast(size_t)ap.ptr + 7) & ~7);
            }
            parmn = *cast(T*)ap.ptr;
            ap.ptr += (T.sizeof + size_t.sizeof - 1) & ~(size_t.sizeof - 1);
        }
        else
            parmn = va_arg!T(ap);
    }

    void va_arg()(ref va_list ap, TypeInfo ti, void* parmn)
    {
      version (SystemV_AMD64)
      {
        va_arg_x86_64(cast(__va_list*)ap, ti, parmn);
      }
      else version (AAPCS64)
      {
        va_arg_aarch64(ap, ti, parmn);
      }
      else
      {
        auto tsize = ti.tsize;

        version (X86)
        {
            // Wait until everyone updates to get TypeInfo.talign
            //auto talign = ti.talign;
            //auto p = cast(va_list) ((cast(size_t)ap + talign - 1) & ~(talign - 1));
            auto p = ap;
            ap = p + ((tsize + size_t.sizeof - 1) & ~(size_t.sizeof - 1));
        }
        else version (Win64)
        {
            char* p;
            auto ti_dynArray = cast(TypeInfo_Array) ti;
            if (ti_dynArray !is null)
            {
                p = ap;
                ap += tsize;
            }
            else
            {
                p = (tsize > size_t.sizeof || (tsize & (tsize - 1)) != 0) ? *cast(char**)ap : ap;
                ap += size_t.sizeof;
            }
        }
        else version (AArch64)
        {
            auto p = ap;
            ap = p + ((tsize + size_t.sizeof - 1) & ~(size_t.sizeof - 1));
        }
        else version (ARM)
        {
            // AAPCS sec 5.5 B.5: type with alignment >= 8 is 8-byte aligned
            // instead of normal 4-byte alignment (APCS doesn't do this).
            version (AAPCS)
            {
                if (ti.talign >= 8)
                    ap.ptr = cast(void*)((cast(size_t)ap.ptr + 7) & ~7);
            }
            auto p = ap.ptr;
            ap.ptr = p + ((tsize + size_t.sizeof - 1) & ~(size_t.sizeof - 1));
        }
        else version (AnyPPC)
        {
            /*
             * The rules are described in the 64bit PowerPC ELF ABI Supplement 1.9,
             * available here:
             * http://refspecs.linuxfoundation.org/ELF/ppc64/PPC-elf64abi-1.9.html#PARAM-PASS
             */

            // Chapter 3.1.4 and 3.2.3: Alignment may require the va_list pointer to first
            // be aligned before accessing a value.
            if (ti.alignof >= 8)
                ap = cast(va_list)((cast(size_t)ap + 7) & ~7);
            version (BigEndian)
                auto p = (tsize < size_t.sizeof ? ap + (size_t.sizeof - tsize) : ap);
            version (LittleEndian)
                auto p = ap;
            ap += (tsize + size_t.sizeof - 1) & ~(size_t.sizeof - 1);
        }
        else version (AnyMIPS)
        {
            // This works for all types because only the rules for non-floating,
            // non-vector types are used.
            auto p = (tsize < size_t.sizeof ? ap + (size_t.sizeof - tsize) : ap);
            ap += (tsize + size_t.sizeof - 1) & ~(size_t.sizeof - 1);
        }
        else
        {
            static assert(false, "Unsupported platform");
        }

        parmn[0..tsize] = (cast(void*)p)[0..tsize];
      }
    }

    pragma(LDC_va_end)
        void va_end(va_list ap);

    pragma(LDC_va_copy)
        void va_copy(out va_list dest, va_list src);
} // version (LDC)


private T alignUp(size_t alignment = size_t.sizeof, T)(T base)
=======
version (X86_64)
{
    version (Windows) { /* different ABI */ }
    else version = SysV_x64;
}

version (GNU)
{
    import gcc.builtins;
}
else version (SysV_x64)
{
    static import core.internal.vararg.sysv_x64;

    version (DigitalMars)
    {
        align(16) struct __va_argsave_t
        {
            size_t[6] regs;   // RDI,RSI,RDX,RCX,R8,R9
            real[8] fpregs;   // XMM0..XMM7
            __va_list va;
        }
    }
}

version (ARM)     version = ARM_Any;
version (AArch64) version = ARM_Any;
version (MIPS32)  version = MIPS_Any;
version (MIPS64)  version = MIPS_Any;
version (PPC)     version = PPC_Any;
version (PPC64)   version = PPC_Any;

version (ARM_Any)
{
    // Darwin uses a simpler varargs implementation
    version (OSX) {}
    else version (iOS) {}
    else version (TVOS) {}
    else version (WatchOS) {}
    else:

    version (ARM)     version = AAPCS32;
    version (AArch64) version = AAPCS64;
}


T alignUp(size_t alignment = size_t.sizeof, T)(T base) pure
>>>>>>> a5a2ed0c
{
    enum mask = alignment - 1;
    static assert(alignment > 0 && (alignment & mask) == 0, "alignment must be a power of 2");
    auto b = cast(size_t) base;
    b = (b + mask) & ~mask;
    return cast(T) b;
}

unittest
{
    assert(1.alignUp == size_t.sizeof);
    assert(31.alignUp!16 == 32);
    assert(32.alignUp!16 == 32);
    assert(33.alignUp!16 == 48);
    assert((-9).alignUp!8 == -8);
}

<<<<<<< HEAD
// LDC: we need a few non-Windows x86_64 helpers
version (X86)
{
    version (LDC) {} else:

    /*********************
     * The argument pointer type.
     */
    alias char* va_list;
=======
>>>>>>> a5a2ed0c

version (BigEndian)
{
    // Adjusts a size_t-aligned pointer for types smaller than size_t.
    T* adjustForBigEndian(T)(T* p, size_t size) pure
    {
        return size >= size_t.sizeof ? p :
            cast(T*) ((cast(void*) p) + (size_t.sizeof - size));
    }
}


/**
 * The argument pointer type.
 */
version (GNU)
{
    alias va_list = __gnuc_va_list;
    alias __gnuc_va_list = __builtin_va_list;
}
else version (SysV_x64)
{
    alias va_list = core.internal.vararg.sysv_x64.va_list;
    public import core.internal.vararg.sysv_x64 : __va_list, __va_list_tag;
}
else version (AAPCS32)
{
    alias va_list = __va_list;

    // need std::__va_list for C++ mangling compatibility (AAPCS32 section 8.1.4)
    extern (C++, std) struct __va_list
    {
        void* __ap;
    }
}
else version (AAPCS64)
{
    alias va_list = __va_list;

    // https://github.com/ARM-software/abi-aa/blob/master/aapcs64/aapcs64.rst#definition-of-va-list
    extern (C++, std) struct __va_list
    {
        void* __stack;
        void* __gr_top;
        void* __vr_top;
        int __gr_offs;
        int __vr_offs;
    }
}
else
{
    alias va_list = char*; // incl. unknown platforms
}


/**
 * Initialize ap.
 * parmn should be the last named parameter.
 */
version (GNU)
{
    void va_start(T)(out va_list ap, ref T parmn);
}
else version (LDC)
{
    pragma(LDC_va_start)
    void va_start(T)(out va_list ap, ref T parmn) @nogc;
}
else version (DigitalMars)
{
    version (X86)
    {
        void va_start(T)(out va_list ap, ref T parmn)
        {
            ap = cast(va_list) ((cast(void*) &parmn) + T.sizeof.alignUp);
        }
    }
    else
    {
        void va_start(T)(out va_list ap, ref T parmn); // intrinsic; parmn should be __va_argsave for non-Windows x86_64 targets
    }
}
<<<<<<< HEAD
else version (Windows) // Win64
{   /* Win64 is characterized by all arguments fitting into a register size.
     * Smaller ones are padded out to register size, and larger ones are passed by
     * reference.
     */

    version (LDC) {} else:

    /*********************
     * The argument pointer type.
     */
    alias char* va_list;
=======
>>>>>>> a5a2ed0c


/**
 * Retrieve and return the next value that is of type T.
 */
version (GNU)
    T va_arg(T)(ref va_list ap); // intrinsic
else
T va_arg(T)(ref va_list ap)
{
    version (X86)
    {
        auto p = cast(T*) ap;
        ap += T.sizeof.alignUp;
        return *p;
    }
    else version (Win64)
    {
        // LDC passes slices as 2 separate 64-bit values, not as 128-bit struct
        version (LDC) enum isLDC = true;
        else          enum isLDC = false;
        static if (isLDC && is(T == E[], E))
        {
            auto p = cast(T*) ap;
            ap += T.sizeof;
            return *p;
        }

        // passed indirectly by value if > 64 bits or of a size that is not a power of 2
        static if (T.sizeof > size_t.sizeof || (T.sizeof & (T.sizeof - 1)) != 0)
            auto p = *cast(T**) ap;
        else
            auto p = cast(T*) ap;
        ap += size_t.sizeof;
        return *p;
    }
    else version (SysV_x64)
    {
        return core.internal.vararg.sysv_x64.va_arg!T(ap);
    }
    else version (AAPCS32)
    {
        // AAPCS32 section 6.5 B.5: type with alignment >= 8 is 8-byte aligned
        // instead of normal 4-byte alignment (APCS doesn't do this).
        if (T.alignof >= 8)
            ap.__ap = ap.__ap.alignUp!8;
        auto p = cast(T*) ap.__ap;
        version (BigEndian)
            static if (T.sizeof < size_t.sizeof)
                p = adjustForBigEndian(p, T.sizeof);
        ap.__ap += T.sizeof.alignUp;
        return *p;
    }
    else version (AAPCS64)
    {
        static assert(0, "Unsupported platform");
    }
    else version (ARM_Any)
    {
        auto p = cast(T*) ap;
        version (BigEndian)
            static if (T.sizeof < size_t.sizeof)
                p = adjustForBigEndian(p, T.sizeof);
        ap += T.sizeof.alignUp;
        return *p;
    }
    else version (PPC_Any)
    {
<<<<<<< HEAD
        enum isVectorType = true;
    }

  version (LDC)
  {
    alias __va_list = __va_list_tag;
  }
  else
  {
    // Layout of this struct must match __gnuc_va_list for C ABI compatibility
    struct __va_list_tag
    {
        uint offset_regs = 6 * 8;            // no regs
        uint offset_fpregs = 6 * 8 + 8 * 16; // no fp regs
        void* stack_args;
        void* reg_args;
=======
        /*
         * The rules are described in the 64bit PowerPC ELF ABI Supplement 1.9,
         * available here:
         * http://refspecs.linuxfoundation.org/ELF/ppc64/PPC-elf64abi-1.9.html#PARAM-PASS
         */

        // Chapter 3.1.4 and 3.2.3: alignment may require the va_list pointer to first
        // be aligned before accessing a value
        if (T.alignof >= 8)
            ap = ap.alignUp!8;
        auto p = cast(T*) ap;
        version (BigEndian)
            static if (T.sizeof < size_t.sizeof)
                p = adjustForBigEndian(p, T.sizeof);
        ap += T.sizeof.alignUp;
        return *p;
>>>>>>> a5a2ed0c
    }
    else version (MIPS_Any)
    {
        auto p = cast(T*) ap;
        version (BigEndian)
            static if (T.sizeof < size_t.sizeof)
                p = adjustForBigEndian(p, T.sizeof);
        ap += T.sizeof.alignUp;
        return *p;
    }
    else
        static assert(0, "Unsupported platform");
}


/**
 * Retrieve and store in parmn the next value that is of type T.
 */
void va_arg(T)(ref va_list ap, ref T parmn)
{
    parmn = va_arg!T(ap);
}

<<<<<<< HEAD
    ///
    T va_arg(T)(va_list ap)
    {   T a;
        va_arg(ap, a);
        return a;
    }
  }

    // LDC: renamed & minimally adapted
    private void va_arg_x86_64(T)(__va_list* ap, ref T parmn)
    {
        static if (is(T U == __argTypes))
        {
            static if (U.length == 0 || T.sizeof > 16 || (U[0].sizeof > 8 && !isVectorType!(U[0])))
            {   // Always passed in memory
                // The arg may have more strict alignment than the stack
                void* p = ap.stack_args.alignUp!(T.alignof);
                ap.stack_args = p + T.sizeof.alignUp;
                parmn = *cast(T*) p;
            }
            else static if (U.length == 1)
            {   // Arg is passed in one register
                alias U[0] T1;
                static if (is(T1 == double) || is(T1 == float) || isVectorType!(T1))
                {   // Passed in XMM register
                    if (ap.offset_fpregs < (6 * 8 + 16 * 8))
                    {
                        parmn = *cast(T*) (ap.reg_args + ap.offset_fpregs);
                        ap.offset_fpregs += 16;
                    }
                    else
                    {
                        parmn = *cast(T*) ap.stack_args;
                        ap.stack_args += T1.sizeof.alignUp;
                    }
                }
                else
                {   // Passed in regular register
                    if (ap.offset_regs < 6 * 8 && T.sizeof <= 8)
                    {
                        parmn = *cast(T*) (ap.reg_args + ap.offset_regs);
                        ap.offset_regs += 8;
                    }
                    else
                    {
                        void* p = ap.stack_args.alignUp!(T.alignof);
                        ap.stack_args = p + T.sizeof.alignUp;
                        parmn = *cast(T*) p;
                    }
                }
            }
            else static if (U.length == 2)
            {   // Arg is passed in two registers
                alias U[0] T1;
                alias U[1] T2;
                auto p = (cast(void*) &parmn) + 8;

                // Both must be in registers, or both on stack, hence 4 cases
=======

/**
 * End use of ap.
 */
version (GNU)
{
    alias va_end = __builtin_va_end;
}
else version (LDC)
{
    pragma(LDC_va_end)
    void va_end(va_list ap);
}
else version (DigitalMars)
{
    void va_end(va_list ap) {}
}
>>>>>>> a5a2ed0c


<<<<<<< HEAD
    // LDC: renamed & minimally adapted
    private void va_arg_x86_64()(__va_list* ap, TypeInfo ti, void* parmn)
    {
        TypeInfo arg1, arg2;
        if (!ti.argTypes(arg1, arg2))
=======
/**
 * Make a copy of ap.
 */
version (GNU)
{
    alias va_copy = __builtin_va_copy;
}
else version (LDC)
{
    pragma(LDC_va_copy)
    void va_copy(out va_list dest, va_list src);
}
else version (DigitalMars)
{
    version (SysV_x64)
    {
        void va_copy(out va_list dest, va_list src, void* storage = alloca(__va_list_tag.sizeof))
>>>>>>> a5a2ed0c
        {
            // Instead of copying the pointers, and aliasing the source va_list,
            // the default argument alloca will allocate storage in the caller's
            // stack frame.  This is still not correct (it should be allocated in
            // the place where the va_list variable is declared) but most of the
            // time the caller's stack frame _is_ the place where the va_list is
            // allocated, so in most cases this will now work.
            dest = cast(va_list) storage;
            *dest = *src;
        }

<<<<<<< HEAD
  version (LDC) {} else
  {
    ///
    void va_end(va_list ap)
    {
=======
        import core.stdc.stdlib : alloca;
>>>>>>> a5a2ed0c
    }
    else
    {
        void va_copy(out va_list dest, va_list src)
        {
            dest = src;
        }
    }
<<<<<<< HEAD
  }
}
else
{
    version (LDC) {} else
    static assert(false, "Unsupported platform");
=======
>>>>>>> a5a2ed0c
}<|MERGE_RESOLUTION|>--- conflicted
+++ resolved
@@ -16,349 +16,6 @@
 //@nogc:    // Not yet, need to make TypeInfo's member functions @nogc first
 nothrow:
 
-<<<<<<< HEAD
-version (LDC)
-{
-    version (PPC) version = AnyPPC;
-    version (PPC64) version = AnyPPC;
-    version (MIPS32) version = AnyMIPS;
-    version (MIPS64) version = AnyMIPS;
-
-    version (ARM)
-    {
-        // iOS uses older APCS variant instead of AAPCS
-        version (iOS) {}
-        else version = AAPCS;
-    }
-    version (AArch64)
-    {
-        // iOS, tvOS are AAPCS64, but don't follow it for va_list
-        version (iOS) {}
-        else version (TVOS) {}
-        else version = AAPCS64;
-    }
-
-    version (AArch64)
-    {
-        void va_arg_aarch64(T)(ref __va_list ap, ref T parmn)
-        {
-            assert(false, "Not yet implemented");
-        }
-
-        void va_arg_aarch64()(ref __va_list ap, TypeInfo ti, void* parmn)
-        {
-            assert(false, "Not yet implemented");
-        }
-    }
-
-    version (X86_64)
-    {
-        version (Win64) {}
-        else version = SystemV_AMD64;
-    }
-
-    // Type va_list:
-    // On most platforms, really struct va_list { void* ptr; },
-    // but for compatibility with x86-style code that uses char*,
-    // we just define it as the raw pointer.
-    // For System V AMD64 ABI, really __va_list[1], i.e., a 24-bytes
-    // struct passed by reference. We define va_list as a raw pointer
-    // (to the actual struct) for the byref semantics and allocate
-    // the struct in LDC's va_start and va_copy intrinsics.
-    version (SystemV_AMD64)
-    {
-        alias va_list = __va_list_tag*;
-    }
-    else version (AAPCS64)
-    {
-        alias va_list = __va_list;
-    }
-    else version (ARM)
-    {
-        // __va_list will be defined for ARM AAPCS targets that need
-        // it by object.d.  Use a .ptr property so ARM code below can
-        // be common
-        static if (is(__va_list))
-        {
-            alias va_list = __va_list;
-
-            private ref auto ptr(ref va_list ap) @property
-            {
-                return ap.__ap;
-            }
-            private auto ptr(ref va_list ap, void* ptr) @property
-            {
-                return ap.__ap = ptr;
-            }
-        }
-        else
-        {
-            alias va_list = char*;
-
-            private ref auto ptr(ref va_list ap) @property
-            {
-                return ap;
-            }
-            private auto ptr(ref va_list ap, void* ptr) @property
-            {
-                return ap = cast(va_list)ptr;
-            }
-        }
-    }
-    else
-    {
-        alias va_list = char*;
-    }
-
-    pragma(LDC_va_start)
-        void va_start(T)(out va_list ap, ref T) @nogc;
-
-    private pragma(LDC_va_arg)
-        T va_arg_intrinsic(T)(ref va_list ap);
-
-    T va_arg(T)(ref va_list ap)
-    {
-        version (SystemV_AMD64)
-        {
-            T arg;
-            va_arg(ap, arg);
-            return arg;
-        }
-        else version (AAPCS64)
-        {
-            T arg;
-            va_arg(ap, arg);
-            return arg;
-        }
-        else version (Win64)
-        {
-            // dynamic arrays are passed as 2 separate 64-bit values
-            import std.traits: isDynamicArray;
-            static if (isDynamicArray!T)
-            {
-                auto length = *cast(size_t*)ap;
-                ap += size_t.sizeof;
-                auto ptr = *cast(typeof(T.init.ptr)*)ap;
-                ap += size_t.sizeof;
-                return ptr[0..length];
-            }
-            else
-            {
-                // passed as byval reference if > 64 bits or of a size that is not a power of 2
-                static if (T.sizeof > size_t.sizeof || (T.sizeof & (T.sizeof - 1)) != 0)
-                    T arg = **cast(T**)ap;
-                else
-                    T arg = *cast(T*)ap;
-                ap += size_t.sizeof;
-                return arg;
-            }
-        }
-        else version (X86)
-        {
-            T arg = *cast(T*)ap;
-            ap += (T.sizeof + size_t.sizeof - 1) & ~(size_t.sizeof - 1);
-            return arg;
-        }
-        else version (AArch64)
-        {
-            T arg = *cast(T*)ap;
-            ap += (T.sizeof + size_t.sizeof - 1) & ~(size_t.sizeof - 1);
-            return arg;
-        }
-        else version (ARM)
-        {
-            // AAPCS sec 5.5 B.5: type with alignment >= 8 is 8-byte aligned
-            // instead of normal 4-byte alignment (APCS doesn't do this).
-            version (AAPCS)
-            {
-                if (T.alignof >= 8)
-                    ap.ptr = cast(void*)((cast(size_t)ap.ptr + 7) & ~7);
-            }
-            T arg = *cast(T*)ap.ptr;
-            ap.ptr += (T.sizeof + size_t.sizeof - 1) & ~(size_t.sizeof - 1);
-            return arg;
-        }
-        else version (AnyPPC)
-        {
-            /*
-             * The rules are described in the 64bit PowerPC ELF ABI Supplement 1.9,
-             * available here:
-             * http://refspecs.linuxfoundation.org/ELF/ppc64/PPC-elf64abi-1.9.html#PARAM-PASS
-             */
-
-            // Chapter 3.1.4 and 3.2.3: Alignment may require the va_list pointer to first
-            // be aligned before accessing a value.
-            if (T.alignof >= 8)
-                ap = cast(va_list)((cast(size_t)ap + 7) & ~7);
-            version (BigEndian)
-                auto p = (T.sizeof < size_t.sizeof ? ap + (size_t.sizeof - T.sizeof) : ap);
-            version (LittleEndian)
-                auto p = ap;
-            T arg = *cast(T*)p;
-            ap += (T.sizeof + size_t.sizeof - 1) & ~(size_t.sizeof - 1);
-            return arg;
-        }
-        else version (AnyMIPS)
-        {
-            T arg = *cast(T*)ap;
-            ap += (T.sizeof + size_t.sizeof - 1) & ~(size_t.sizeof - 1);
-            return arg;
-        }
-        else
-            return va_arg_intrinsic!T(ap);
-    }
-
-    void va_arg(T)(ref va_list ap, ref T parmn)
-    {
-        version (SystemV_AMD64)
-        {
-            va_arg_x86_64(cast(__va_list*)ap, parmn);
-        }
-        else version (AAPCS64)
-        {
-            va_arg_aarch64(ap, parmn);
-        }
-        else version (Win64)
-        {
-            import std.traits: isDynamicArray;
-            static if (isDynamicArray!T)
-            {
-                parmn = *cast(T*)ap;
-                ap += T.sizeof;
-            }
-            else
-            {
-                static if (T.sizeof > size_t.sizeof || (T.sizeof & (T.sizeof - 1)) != 0)
-                    parmn = **cast(T**)ap;
-                else
-                    parmn = *cast(T*)ap;
-                ap += size_t.sizeof;
-            }
-        }
-        else version (X86)
-        {
-            parmn = *cast(T*)ap;
-            ap += (T.sizeof + size_t.sizeof - 1) & ~(size_t.sizeof - 1);
-        }
-        else version (AArch64)
-        {
-            parmn = *cast(T*)ap;
-            ap += (T.sizeof + size_t.sizeof - 1) & ~(size_t.sizeof - 1);
-        }
-        else version (ARM)
-        {
-            // AAPCS sec 5.5 B.5: type with alignment >= 8 is 8-byte aligned
-            // instead of normal 4-byte alignment (APCS doesn't do this).
-            version (AAPCS)
-            {
-                if (T.alignof >= 8)
-                    ap.ptr = cast(void*)((cast(size_t)ap.ptr + 7) & ~7);
-            }
-            parmn = *cast(T*)ap.ptr;
-            ap.ptr += (T.sizeof + size_t.sizeof - 1) & ~(size_t.sizeof - 1);
-        }
-        else
-            parmn = va_arg!T(ap);
-    }
-
-    void va_arg()(ref va_list ap, TypeInfo ti, void* parmn)
-    {
-      version (SystemV_AMD64)
-      {
-        va_arg_x86_64(cast(__va_list*)ap, ti, parmn);
-      }
-      else version (AAPCS64)
-      {
-        va_arg_aarch64(ap, ti, parmn);
-      }
-      else
-      {
-        auto tsize = ti.tsize;
-
-        version (X86)
-        {
-            // Wait until everyone updates to get TypeInfo.talign
-            //auto talign = ti.talign;
-            //auto p = cast(va_list) ((cast(size_t)ap + talign - 1) & ~(talign - 1));
-            auto p = ap;
-            ap = p + ((tsize + size_t.sizeof - 1) & ~(size_t.sizeof - 1));
-        }
-        else version (Win64)
-        {
-            char* p;
-            auto ti_dynArray = cast(TypeInfo_Array) ti;
-            if (ti_dynArray !is null)
-            {
-                p = ap;
-                ap += tsize;
-            }
-            else
-            {
-                p = (tsize > size_t.sizeof || (tsize & (tsize - 1)) != 0) ? *cast(char**)ap : ap;
-                ap += size_t.sizeof;
-            }
-        }
-        else version (AArch64)
-        {
-            auto p = ap;
-            ap = p + ((tsize + size_t.sizeof - 1) & ~(size_t.sizeof - 1));
-        }
-        else version (ARM)
-        {
-            // AAPCS sec 5.5 B.5: type with alignment >= 8 is 8-byte aligned
-            // instead of normal 4-byte alignment (APCS doesn't do this).
-            version (AAPCS)
-            {
-                if (ti.talign >= 8)
-                    ap.ptr = cast(void*)((cast(size_t)ap.ptr + 7) & ~7);
-            }
-            auto p = ap.ptr;
-            ap.ptr = p + ((tsize + size_t.sizeof - 1) & ~(size_t.sizeof - 1));
-        }
-        else version (AnyPPC)
-        {
-            /*
-             * The rules are described in the 64bit PowerPC ELF ABI Supplement 1.9,
-             * available here:
-             * http://refspecs.linuxfoundation.org/ELF/ppc64/PPC-elf64abi-1.9.html#PARAM-PASS
-             */
-
-            // Chapter 3.1.4 and 3.2.3: Alignment may require the va_list pointer to first
-            // be aligned before accessing a value.
-            if (ti.alignof >= 8)
-                ap = cast(va_list)((cast(size_t)ap + 7) & ~7);
-            version (BigEndian)
-                auto p = (tsize < size_t.sizeof ? ap + (size_t.sizeof - tsize) : ap);
-            version (LittleEndian)
-                auto p = ap;
-            ap += (tsize + size_t.sizeof - 1) & ~(size_t.sizeof - 1);
-        }
-        else version (AnyMIPS)
-        {
-            // This works for all types because only the rules for non-floating,
-            // non-vector types are used.
-            auto p = (tsize < size_t.sizeof ? ap + (size_t.sizeof - tsize) : ap);
-            ap += (tsize + size_t.sizeof - 1) & ~(size_t.sizeof - 1);
-        }
-        else
-        {
-            static assert(false, "Unsupported platform");
-        }
-
-        parmn[0..tsize] = (cast(void*)p)[0..tsize];
-      }
-    }
-
-    pragma(LDC_va_end)
-        void va_end(va_list ap);
-
-    pragma(LDC_va_copy)
-        void va_copy(out va_list dest, va_list src);
-} // version (LDC)
-
-
-private T alignUp(size_t alignment = size_t.sizeof, T)(T base)
-=======
 version (X86_64)
 {
     version (Windows) { /* different ABI */ }
@@ -406,7 +63,6 @@
 
 
 T alignUp(size_t alignment = size_t.sizeof, T)(T base) pure
->>>>>>> a5a2ed0c
 {
     enum mask = alignment - 1;
     static assert(alignment > 0 && (alignment & mask) == 0, "alignment must be a power of 2");
@@ -424,18 +80,6 @@
     assert((-9).alignUp!8 == -8);
 }
 
-<<<<<<< HEAD
-// LDC: we need a few non-Windows x86_64 helpers
-version (X86)
-{
-    version (LDC) {} else:
-
-    /*********************
-     * The argument pointer type.
-     */
-    alias char* va_list;
-=======
->>>>>>> a5a2ed0c
 
 version (BigEndian)
 {
@@ -518,21 +162,6 @@
         void va_start(T)(out va_list ap, ref T parmn); // intrinsic; parmn should be __va_argsave for non-Windows x86_64 targets
     }
 }
-<<<<<<< HEAD
-else version (Windows) // Win64
-{   /* Win64 is characterized by all arguments fitting into a register size.
-     * Smaller ones are padded out to register size, and larger ones are passed by
-     * reference.
-     */
-
-    version (LDC) {} else:
-
-    /*********************
-     * The argument pointer type.
-     */
-    alias char* va_list;
-=======
->>>>>>> a5a2ed0c
 
 
 /**
@@ -601,24 +230,6 @@
     }
     else version (PPC_Any)
     {
-<<<<<<< HEAD
-        enum isVectorType = true;
-    }
-
-  version (LDC)
-  {
-    alias __va_list = __va_list_tag;
-  }
-  else
-  {
-    // Layout of this struct must match __gnuc_va_list for C ABI compatibility
-    struct __va_list_tag
-    {
-        uint offset_regs = 6 * 8;            // no regs
-        uint offset_fpregs = 6 * 8 + 8 * 16; // no fp regs
-        void* stack_args;
-        void* reg_args;
-=======
         /*
          * The rules are described in the 64bit PowerPC ELF ABI Supplement 1.9,
          * available here:
@@ -635,7 +246,6 @@
                 p = adjustForBigEndian(p, T.sizeof);
         ap += T.sizeof.alignUp;
         return *p;
->>>>>>> a5a2ed0c
     }
     else version (MIPS_Any)
     {
@@ -659,66 +269,6 @@
     parmn = va_arg!T(ap);
 }
 
-<<<<<<< HEAD
-    ///
-    T va_arg(T)(va_list ap)
-    {   T a;
-        va_arg(ap, a);
-        return a;
-    }
-  }
-
-    // LDC: renamed & minimally adapted
-    private void va_arg_x86_64(T)(__va_list* ap, ref T parmn)
-    {
-        static if (is(T U == __argTypes))
-        {
-            static if (U.length == 0 || T.sizeof > 16 || (U[0].sizeof > 8 && !isVectorType!(U[0])))
-            {   // Always passed in memory
-                // The arg may have more strict alignment than the stack
-                void* p = ap.stack_args.alignUp!(T.alignof);
-                ap.stack_args = p + T.sizeof.alignUp;
-                parmn = *cast(T*) p;
-            }
-            else static if (U.length == 1)
-            {   // Arg is passed in one register
-                alias U[0] T1;
-                static if (is(T1 == double) || is(T1 == float) || isVectorType!(T1))
-                {   // Passed in XMM register
-                    if (ap.offset_fpregs < (6 * 8 + 16 * 8))
-                    {
-                        parmn = *cast(T*) (ap.reg_args + ap.offset_fpregs);
-                        ap.offset_fpregs += 16;
-                    }
-                    else
-                    {
-                        parmn = *cast(T*) ap.stack_args;
-                        ap.stack_args += T1.sizeof.alignUp;
-                    }
-                }
-                else
-                {   // Passed in regular register
-                    if (ap.offset_regs < 6 * 8 && T.sizeof <= 8)
-                    {
-                        parmn = *cast(T*) (ap.reg_args + ap.offset_regs);
-                        ap.offset_regs += 8;
-                    }
-                    else
-                    {
-                        void* p = ap.stack_args.alignUp!(T.alignof);
-                        ap.stack_args = p + T.sizeof.alignUp;
-                        parmn = *cast(T*) p;
-                    }
-                }
-            }
-            else static if (U.length == 2)
-            {   // Arg is passed in two registers
-                alias U[0] T1;
-                alias U[1] T2;
-                auto p = (cast(void*) &parmn) + 8;
-
-                // Both must be in registers, or both on stack, hence 4 cases
-=======
 
 /**
  * End use of ap.
@@ -736,16 +286,8 @@
 {
     void va_end(va_list ap) {}
 }
->>>>>>> a5a2ed0c
-
-
-<<<<<<< HEAD
-    // LDC: renamed & minimally adapted
-    private void va_arg_x86_64()(__va_list* ap, TypeInfo ti, void* parmn)
-    {
-        TypeInfo arg1, arg2;
-        if (!ti.argTypes(arg1, arg2))
-=======
+
+
 /**
  * Make a copy of ap.
  */
@@ -763,7 +305,6 @@
     version (SysV_x64)
     {
         void va_copy(out va_list dest, va_list src, void* storage = alloca(__va_list_tag.sizeof))
->>>>>>> a5a2ed0c
         {
             // Instead of copying the pointers, and aliasing the source va_list,
             // the default argument alloca will allocate storage in the caller's
@@ -775,15 +316,7 @@
             *dest = *src;
         }
 
-<<<<<<< HEAD
-  version (LDC) {} else
-  {
-    ///
-    void va_end(va_list ap)
-    {
-=======
         import core.stdc.stdlib : alloca;
->>>>>>> a5a2ed0c
     }
     else
     {
@@ -792,13 +325,4 @@
             dest = src;
         }
     }
-<<<<<<< HEAD
-  }
-}
-else
-{
-    version (LDC) {} else
-    static assert(false, "Unsupported platform");
-=======
->>>>>>> a5a2ed0c
 }