--- conflicted
+++ resolved
@@ -1211,12 +1211,8 @@
                     if( num >= 0x20 && num < 0x7F )
                     {
                         put( "'" );
-<<<<<<< HEAD
-                        put( [cast(char)num] );
-=======
                         char[1] tmp = cast(char)num;
                         put( tmp[] );
->>>>>>> 38fd0cfe
                         put( "'" );
                         return;
                     }
