/**
    The exception module defines all system-level exceptions and provides a
    mechanism to alter system-level error handling.

    Copyright: Copyright Sean Kelly 2005 - 2013.
    License:   $(HTTP www.boost.org/LICENSE_1_0.txt, Boost License 1.0).
    Authors:   Sean Kelly and $(HTTP jmdavisprog.com, Jonathan M Davis)
    Source:    $(DRUNTIMESRC core/_exception.d)
 */
module core.exception;

// Compiler lowers final switch default case to this (which is a runtime error)
void __switch_errorT()(string file = __FILE__, size_t line = __LINE__) @trusted
{
    // Consider making this a compile time check.
    version (D_Exceptions)
        throw staticError!SwitchError(file, line, null);
    else
        assert(0, "No appropriate switch clause found");
}

version (D_BetterC)
{
    // When compiling with -betterC we use template functions so if they are
    // used the bodies are copied into the user's program so there is no need
    // for the D runtime during linking.

    // In the future we might want to convert all functions in this module to
    // templates even for ordinary builds instead of providing them as an
    // extern(C) library.

    void onOutOfMemoryError()(void* pretend_sideffect = null) @nogc nothrow pure @trusted
    {
        assert(0, "Memory allocation failed");
    }
    alias onOutOfMemoryErrorNoGC = onOutOfMemoryError;

    void onInvalidMemoryOperationError()(void* pretend_sideffect = null) @nogc nothrow pure @trusted
    {
        assert(0, "Invalid memory operation");
    }
}
else:

/**
 * Thrown on a range error.
 */
class RangeError : Error
{
    this( string file = __FILE__, size_t line = __LINE__, Throwable next = null ) @nogc nothrow pure @safe
    {
        super( "Range violation", file, line, next );
    }

    protected this( string msg, string file, size_t line, Throwable next = null ) @nogc nothrow pure @safe
    {
        super( msg, file, line, next );
    }
}

unittest
{
    {
        auto re = new RangeError();
        assert(re.file == __FILE__);
        assert(re.line == __LINE__ - 2);
        assert(re.next is null);
        assert(re.msg == "Range violation");
    }

    {
        auto re = new RangeError("hello", 42, new Exception("It's an Exception!"));
        assert(re.file == "hello");
        assert(re.line == 42);
        assert(re.next !is null);
        assert(re.msg == "Range violation");
    }
}

/**
 * Thrown when an out of bounds array index is accessed.
 */
class ArrayIndexError : RangeError
{
    /// Index into array
    const size_t index;
    /// Length of indexed array
    const size_t length;

    // Buffer to avoid GC allocations
    private immutable char[100] msgBuf = '\0';

    this(size_t index, size_t length, string file = __FILE__,
         size_t line = __LINE__, Throwable next = null) @nogc nothrow pure @safe
    {
        this.index  = index;
        this.length = length;

        // Constructing the message is a bit clumsy:
        // It's essentially `printf("index [%zu] exceeds array of length [%zu]", index, length)`,
        // but even `snprintf` isn't `pure`.
        // Also string concatenation isn't `@nogc`, and casting to/from immutable isn't `@safe`
        import core.internal.string : unsignedToTempString;
        char[msgBuf.length] buf = void;
        char[20] tmpBuf = void;
        char[] sink = buf[];
        sink.rangeMsgPut("index [");
        sink.rangeMsgPut(unsignedToTempString!10(index, tmpBuf));
        sink.rangeMsgPut("]");
        sink.rangeMsgPut(" exceeds array of length ");
        sink.rangeMsgPut(unsignedToTempString!10(length, tmpBuf));
        this.msgBuf = buf;
        super(msgBuf[0..$-sink.length], file, line, next);
    }
}

@safe pure unittest
{
    assert(new ArrayIndexError(900, 700).msg == "index [900] exceeds array of length 700");
    // Ensure msg buffer doesn't overflow on large numbers
    assert(new ArrayIndexError(size_t.max, size_t.max-1).msg);
}

unittest
{
    try
    {
        _d_arraybounds_indexp("test", 400, 9, 3);
        assert(0, "no ArrayIndexError thrown");
    }
    catch (ArrayIndexError re)
    {
        assert(re.file   == "test");
        assert(re.line   == 400);
        assert(re.index  == 9);
        assert(re.length == 3);
    }
}

/**
 * Thrown when an out of bounds array slice is created
 */
class ArraySliceError : RangeError
{
    /// Lower/upper bound passed to slice: `array[lower .. upper]`
    const size_t lower, upper;
    /// Length of sliced array
    const size_t length;

    private immutable char[120] msgBuf = '\0';

    this(size_t lower, size_t upper, size_t length, string file = __FILE__,
         size_t line = __LINE__, Throwable next = null) @nogc nothrow pure @safe
    {
        this.lower  = lower;
        this.upper  = upper;
        this.length = length;

        // Constructing the message is a bit clumsy for the same reasons as ArrayIndexError
        import core.internal.string : unsignedToTempString;
        char[msgBuf.length] buf = void;
        char[20] tmpBuf = void;
        char[] sink = buf;
        sink.rangeMsgPut("slice [");
        sink.rangeMsgPut(unsignedToTempString!10(lower, tmpBuf));
        sink.rangeMsgPut(" .. ");
        sink.rangeMsgPut(unsignedToTempString!10(upper, tmpBuf));
        sink.rangeMsgPut("] ");
        if (lower > upper)
        {
            sink.rangeMsgPut("has a larger lower index than upper index");
        }
        else
        {
            sink.rangeMsgPut("extends past source array of length ");
            sink.rangeMsgPut(unsignedToTempString!10(length, tmpBuf));
        }

        this.msgBuf = buf;
        super(msgBuf[0..$-sink.length], file, line, next);
    }
}

@safe pure unittest
{
    assert(new ArraySliceError(40, 80, 20).msg == "slice [40 .. 80] extends past source array of length 20");
    assert(new ArraySliceError(90, 70, 20).msg == "slice [90 .. 70] has a larger lower index than upper index");
    // Ensure msg buffer doesn't overflow on large numbers
    assert(new ArraySliceError(size_t.max, size_t.max, size_t.max-1).msg);
}

unittest
{
    try
    {
        _d_arraybounds_slicep("test", 400, 1, 7, 3);
        assert(0, "no ArraySliceError thrown");
    }
    catch (ArraySliceError re)
    {
        assert(re.file   == "test");
        assert(re.line   == 400);
        assert(re.lower  == 1);
        assert(re.upper  == 7);
        assert(re.length == 3);
    }
}

/// Mini `std.range.primitives: put` for constructor of ArraySliceError / ArrayIndexError
private void rangeMsgPut(ref char[] r, scope const(char)[] e) @nogc nothrow pure @safe
{
    assert(r.length >= e.length); // don't throw ArraySliceError inside ArrayIndexError ctor
    r[0 .. e.length] = e[];
    r = r[e.length .. $];
}

/**
 * Thrown on an assert error.
 */
class AssertError : Error
{
    @safe pure nothrow this( string file, size_t line )
    {
        this(cast(Throwable)null, file, line);
    }

    @safe pure nothrow this( Throwable next, string file = __FILE__, size_t line = __LINE__ )
    {
        this( "Assertion failure", file, line, next);
    }

    @safe pure nothrow this( string msg, string file = __FILE__, size_t line = __LINE__, Throwable next = null )
    {
        super( msg, file, line, next );
    }
}

unittest
{
    {
        auto ae = new AssertError("hello", 42);
        assert(ae.file == "hello");
        assert(ae.line == 42);
        assert(ae.next is null);
        assert(ae.msg == "Assertion failure");
    }

    {
        auto ae = new AssertError(new Exception("It's an Exception!"));
        assert(ae.file == __FILE__);
        assert(ae.line == __LINE__ - 2);
        assert(ae.next !is null);
        assert(ae.msg == "Assertion failure");
    }

    {
        auto ae = new AssertError(new Exception("It's an Exception!"), "hello", 42);
        assert(ae.file == "hello");
        assert(ae.line == 42);
        assert(ae.next !is null);
        assert(ae.msg == "Assertion failure");
    }

    {
        auto ae = new AssertError("msg");
        assert(ae.file == __FILE__);
        assert(ae.line == __LINE__ - 2);
        assert(ae.next is null);
        assert(ae.msg == "msg");
    }

    {
        auto ae = new AssertError("msg", "hello", 42);
        assert(ae.file == "hello");
        assert(ae.line == 42);
        assert(ae.next is null);
        assert(ae.msg == "msg");
    }

    {
        auto ae = new AssertError("msg", "hello", 42, new Exception("It's an Exception!"));
        assert(ae.file == "hello");
        assert(ae.line == 42);
        assert(ae.next !is null);
        assert(ae.msg == "msg");
    }
}


/**
 * Thrown on finalize error.
 */
class FinalizeError : Error
{
    TypeInfo   info;

    this( TypeInfo ci, Throwable next, string file = __FILE__, size_t line = __LINE__ ) @safe pure nothrow @nogc
    {
        this(ci, file, line, next);
    }

    this( TypeInfo ci, string file = __FILE__, size_t line = __LINE__, Throwable next = null ) @safe pure nothrow @nogc
    {
        super( "Finalization error", file, line, next );
        super.info = SuppressTraceInfo.instance;
        info = ci;
    }

    override string toString() const @safe
    {
        return "An exception was thrown while finalizing an instance of " ~ info.toString();
    }
}

unittest
{
    ClassInfo info = new ClassInfo;
    info.name = "testInfo";

    {
        auto fe = new FinalizeError(info);
        assert(fe.file == __FILE__);
        assert(fe.line == __LINE__ - 2);
        assert(fe.next is null);
        assert(fe.msg == "Finalization error");
        assert(fe.info == info);
    }

    {
        auto fe = new FinalizeError(info, new Exception("It's an Exception!"));
        assert(fe.file == __FILE__);
        assert(fe.line == __LINE__ - 2);
        assert(fe.next !is null);
        assert(fe.msg == "Finalization error");
        assert(fe.info == info);
    }

    {
        auto fe = new FinalizeError(info, "hello", 42);
        assert(fe.file == "hello");
        assert(fe.line == 42);
        assert(fe.next is null);
        assert(fe.msg == "Finalization error");
        assert(fe.info == info);
    }

    {
        auto fe = new FinalizeError(info, "hello", 42, new Exception("It's an Exception!"));
        assert(fe.file == "hello");
        assert(fe.line == 42);
        assert(fe.next !is null);
        assert(fe.msg == "Finalization error");
        assert(fe.info == info);
    }
}

/**
 * Thrown on an out of memory error.
 */
class OutOfMemoryError : Error
{
    this(string file = __FILE__, size_t line = __LINE__, Throwable next = null ) @safe pure nothrow @nogc
    {
        this(true, file, line, next);
    }

    this(bool trace, string file = __FILE__, size_t line = __LINE__, Throwable next = null ) @safe pure nothrow @nogc
    {
        super("Memory allocation failed", file, line, next);
        if (!trace)
            this.info = SuppressTraceInfo.instance;
    }

    override string toString() const @trusted
    {
        return msg.length ? (cast()this).superToString() : "Memory allocation failed";
    }

    // kludge to call non-const super.toString
    private string superToString() @trusted
    {
        return super.toString();
    }
}

unittest
{
    {
        auto oome = new OutOfMemoryError();
        assert(oome.file == __FILE__);
        assert(oome.line == __LINE__ - 2);
        assert(oome.next is null);
        assert(oome.msg == "Memory allocation failed");
        assert(oome.toString.length);
    }

    {
        auto oome = new OutOfMemoryError("hello", 42, new Exception("It's an Exception!"));
        assert(oome.file == "hello");
        assert(oome.line == 42);
        assert(oome.next !is null);
        assert(oome.msg == "Memory allocation failed");
    }
}


/**
 * Thrown on an invalid memory operation.
 *
 * An invalid memory operation error occurs in circumstances when the garbage
 * collector has detected an operation it cannot reliably handle. The default
 * D GC is not re-entrant, so this can happen due to allocations done from
 * within finalizers called during a garbage collection cycle.
 */
class InvalidMemoryOperationError : Error
{
    this(string file = __FILE__, size_t line = __LINE__, Throwable next = null ) @safe pure nothrow @nogc
    {
        super( "Invalid memory operation", file, line, next );
        this.info = SuppressTraceInfo.instance;
    }

    override string toString() const @trusted
    {
        return msg.length ? (cast()this).superToString() : "Invalid memory operation";
    }

    // kludge to call non-const super.toString
    private string superToString() @trusted
    {
        return super.toString();
    }
}

unittest
{
    {
        auto oome = new InvalidMemoryOperationError();
        assert(oome.file == __FILE__);
        assert(oome.line == __LINE__ - 2);
        assert(oome.next is null);
        assert(oome.msg == "Invalid memory operation");
        assert(oome.toString.length);
    }

    {
        auto oome = new InvalidMemoryOperationError("hello", 42, new Exception("It's an Exception!"));
        assert(oome.file == "hello");
        assert(oome.line == 42);
        assert(oome.next !is null);
        assert(oome.msg == "Invalid memory operation");
    }
}


/**
* Thrown on a configuration error.
*/
class ForkError : Error
{
    this( string file = __FILE__, size_t line = __LINE__, Throwable next = null ) @nogc nothrow pure @safe
    {
        super( "fork() failed", file, line, next );
    }
}


/**
 * Thrown on a switch error.
 */
class SwitchError : Error
{
    @safe pure nothrow @nogc this( string file = __FILE__, size_t line = __LINE__, Throwable next = null )
    {
        super( "No appropriate switch clause found", file, line, next );
    }
}

unittest
{
    {
        auto se = new SwitchError();
        assert(se.file == __FILE__);
        assert(se.line == __LINE__ - 2);
        assert(se.next is null);
        assert(se.msg == "No appropriate switch clause found");
    }

    {
        auto se = new SwitchError("hello", 42, new Exception("It's an Exception!"));
        assert(se.file == "hello");
        assert(se.line == 42);
        assert(se.next !is null);
        assert(se.msg == "No appropriate switch clause found");
    }
}


/**
 * Thrown on a unicode conversion error.
 */
class UnicodeException : Exception
{
    size_t idx;

    this( string msg, size_t idx, string file = __FILE__, size_t line = __LINE__, Throwable next = null ) @safe pure nothrow @nogc
    {
        super( msg, file, line, next );
        this.idx = idx;
    }
}

unittest
{
    {
        auto ue = new UnicodeException("msg", 2);
        assert(ue.file == __FILE__);
        assert(ue.line == __LINE__ - 2);
        assert(ue.next is null);
        assert(ue.msg == "msg");
        assert(ue.idx == 2);
    }

    {
        auto ue = new UnicodeException("msg", 2, "hello", 42, new Exception("It's an Exception!"));
        assert(ue.file == "hello");
        assert(ue.line == 42);
        assert(ue.next !is null);
        assert(ue.msg == "msg");
        assert(ue.idx == 2);
    }
}


///////////////////////////////////////////////////////////////////////////////
// Overrides
///////////////////////////////////////////////////////////////////////////////


// NOTE: One assert handler is used for all threads.  Thread-local
//       behavior should occur within the handler itself.  This delegate
//       is __gshared for now based on the assumption that it will only
//       set by the main thread during program initialization.
private __gshared AssertHandler _assertHandler = null;


/**
Gets/sets assert hander. null means the default handler is used.
*/
alias AssertHandler = void function(string file, size_t line, string msg) nothrow;

/// ditto
@property AssertHandler assertHandler() @trusted nothrow @nogc
{
    return _assertHandler;
}

/// ditto
@property void assertHandler(AssertHandler handler) @trusted nothrow @nogc
{
    _assertHandler = handler;
}


///////////////////////////////////////////////////////////////////////////////
// Overridable Callbacks
///////////////////////////////////////////////////////////////////////////////


/**
 * A callback for assert errors in D.  The user-supplied assert handler will
 * be called if one has been supplied, otherwise an $(LREF AssertError) will be
 * thrown.
 *
 * Params:
 *  file = The name of the file that signaled this error.
 *  line = The line number on which this error occurred.
 */
extern (C) void onAssertError( string file = __FILE__, size_t line = __LINE__ ) nothrow
{
    if ( _assertHandler is null )
        throw staticError!AssertError(file, line);
    _assertHandler( file, line, null);
}


/**
 * A callback for assert errors in D.  The user-supplied assert handler will
 * be called if one has been supplied, otherwise an $(LREF AssertError) will be
 * thrown.
 *
 * Params:
 *  file = The name of the file that signaled this error.
 *  line = The line number on which this error occurred.
 *  msg  = An error message supplied by the user.
 */
extern (C) void onAssertErrorMsg( string file, size_t line, string msg ) nothrow
{
    if ( _assertHandler is null )
        throw staticError!AssertError(msg, file, line);
    _assertHandler( file, line, msg );
}


/**
 * A callback for unittest errors in D.  The user-supplied unittest handler
 * will be called if one has been supplied, otherwise the error will be
 * written to stderr.
 *
 * Params:
 *  file = The name of the file that signaled this error.
 *  line = The line number on which this error occurred.
 *  msg  = An error message supplied by the user.
 */
extern (C) void onUnittestErrorMsg( string file, size_t line, string msg ) nothrow
{
    onAssertErrorMsg( file, line, msg );
}


///////////////////////////////////////////////////////////////////////////////
// Internal Error Callbacks
///////////////////////////////////////////////////////////////////////////////

/**
 * A callback for general array bounds errors in D. A $(LREF RangeError) will be thrown.
 *
 * Params:
 *  file = The name of the file that signaled this error.
 *  line = The line number on which this error occurred.
 *
 * Throws:
 *  $(LREF RangeError).
 */
extern (C) void onRangeError( string file = __FILE__, size_t line = __LINE__ ) @trusted pure nothrow @nogc
{
    throw staticError!RangeError(file, line, null);
}

/**
 * A callback for array slice out of bounds errors in D.
 *
 * Params:
 *  lower  = the lower bound of the index passed of a slice
 *  upper  = the upper bound of the index passed of a slice or the index if not a slice
 *  length = length of the array
 *  file = The name of the file that signaled this error.
 *  line = The line number on which this error occurred.
 *
 * Throws:
 *  $(LREF ArraySliceError).
 */
extern (C) void onArraySliceError( size_t lower = 0, size_t upper = 0, size_t length = 0,
                              string file = __FILE__, size_t line = __LINE__ ) @trusted pure nothrow @nogc
{
    throw staticError!ArraySliceError(lower, upper, length, file, line, null);
}

/**
 * A callback for array index out of bounds errors in D.
 *
 * Params:
 *  index  = index in the array
 *  length = length of the array
 *  file = The name of the file that signaled this error.
 *  line = The line number on which this error occurred.
 *
 * Throws:
 *  $(LREF ArrayIndexError).
 */
extern (C) void onArrayIndexError( size_t index = 0, size_t length = 0,
                              string file = __FILE__, size_t line = __LINE__ ) @trusted pure nothrow @nogc
{
    throw staticError!ArrayIndexError(index, length, file, line, null);
}

/**
 * A callback for finalize errors in D.  A $(LREF FinalizeError) will be thrown.
 *
 * Params:
 *  info = The TypeInfo instance for the object that failed finalization.
 *  e = The exception thrown during finalization.
 *  file = The name of the file that signaled this error.
 *  line = The line number on which this error occurred.
 *
 * Throws:
 *  $(LREF FinalizeError).
 */
extern (C) void onFinalizeError( TypeInfo info, Throwable e, string file = __FILE__, size_t line = __LINE__ ) @trusted nothrow
{
    // This error is thrown during a garbage collection, so no allocation must occur while
    //  generating this object. So we use a preallocated instance
    throw staticError!FinalizeError(info, e, file, line);
}

/**
 * A callback for out of memory errors in D.  An $(LREF OutOfMemoryError) will be
 * thrown.
 *
 * Throws:
 *  $(LREF OutOfMemoryError).
 */
extern (C) void onOutOfMemoryError(void* pretend_sideffect = null) @trusted pure nothrow @nogc /* dmd @@@BUG11461@@@ */
{
    // NOTE: Since an out of memory condition exists, no allocation must occur
    //       while generating this object.
    throw staticError!OutOfMemoryError();
}

extern (C) void onOutOfMemoryErrorNoGC() @trusted nothrow @nogc
{
    // suppress stacktrace until they are @nogc
    throw staticError!OutOfMemoryError(false);
}


/**
 * A callback for invalid memory operations in D.  An
 * $(LREF InvalidMemoryOperationError) will be thrown.
 *
 * Throws:
 *  $(LREF InvalidMemoryOperationError).
 */
extern (C) void onInvalidMemoryOperationError(void* pretend_sideffect = null) @trusted pure nothrow @nogc /* dmd @@@BUG11461@@@ */
{
    // The same restriction applies as for onOutOfMemoryError. The GC is in an
    // undefined state, thus no allocation must occur while generating this object.
    throw staticError!InvalidMemoryOperationError();
}


/**
 * A callback for errors in the case of a failed fork in D.  A $(LREF ForkError) will be thrown.
 *
 * Params:
 *  file = The name of the file that signaled this error.
 *  line = The line number on which this error occurred.
 *
 * Throws:
 *  $(LREF ConfigurationError).
 */
extern (C) void onForkError( string file = __FILE__, size_t line = __LINE__ ) @trusted pure nothrow @nogc
{
    throw staticError!ForkError( file, line, null );
}

/**
 * A callback for unicode errors in D.  A $(LREF UnicodeException) will be thrown.
 *
 * Params:
 *  msg = Information about the error.
 *  idx = String index where this error was detected.
 *  file = The name of the file that signaled this error.
 *  line = The line number on which this error occurred.
 *
 * Throws:
 *  $(LREF UnicodeException).
 */
extern (C) void onUnicodeError( string msg, size_t idx, string file = __FILE__, size_t line = __LINE__ ) @safe pure
{
    throw new UnicodeException( msg, idx, file, line );
}

/***********************************
 * These functions must be defined for any D program linked
 * against this library.
 */
/+
extern (C) void onAssertError(string file, size_t line);
extern (C) void onAssertErrorMsg(string file, size_t line, string msg);
extern (C) void onUnittestErrorMsg(string file, size_t line, string msg);
extern (C) void onRangeError(string file, size_t line);
extern (C) void onHiddenFuncError(Object o);
+/

/***********************************
 * Function calls to these are generated by the compiler and inserted into
 * the object code.
 */

extern (C)
{
    // Use ModuleInfo to get file name for "m" versions

    /* One of these three is called upon an assert() fail.
     */
    void _d_assertp(immutable(char)* file, uint line)
    {
        import core.stdc.string : strlen;
        onAssertError(file[0 .. strlen(file)], line);
    }

    void _d_assert_msg(string msg, string file, uint line)
    {
        onAssertErrorMsg(file, line, msg);
    }

    void _d_assert(string file, uint line)
    {
        onAssertError(file, line);
    }

    /* One of these three is called upon an assert() fail inside of a unittest block
     */
    void _d_unittestp(immutable(char)* file, uint line)
    {
        import core.stdc.string : strlen;
        _d_unittest(file[0 .. strlen(file)], line);
    }

    void _d_unittest_msg(string msg, string file, uint line)
    {
        onUnittestErrorMsg(file, line, msg);
    }

    void _d_unittest(string file, uint line)
    {
        _d_unittest_msg("unittest failure", file, line);
    }

    /// Called when an invalid array index/slice or associative array key is accessed
    void _d_arrayboundsp(immutable(char*) file, uint line)
    {
        import core.stdc.string : strlen;
        onRangeError(file[0 .. strlen(file)], line);
    }

    /// ditto
    void _d_arraybounds(string file, uint line)
    {
        onRangeError(file, line);
    }

    /// Called when an out of range slice of an array is created
    void _d_arraybounds_slicep(immutable(char*) file, uint line, size_t lower, size_t upper, size_t length)
    {
        import core.stdc.string : strlen;
        onArraySliceError(lower, upper, length, file[0 .. strlen(file)], line);
    }

    /// Called when an out of range array index is accessed
    void _d_arraybounds_indexp(immutable(char*) file, uint line, size_t index, size_t length)
    {
        import core.stdc.string : strlen;
        onArrayIndexError(index, length, file[0 .. strlen(file)], line);
    }
}

// TLS storage shared for all errors, chaining might create circular reference
private align(2 * size_t.sizeof) void[256] _store;

version (LDC) version (Windows)
{
    version = LDC_Windows;

    // cannot access TLS globals directly across DLL boundaries, e.g.,
    // when instantiating `staticError` below in another DLL
    pragma(inline, false) // could be safely inlined in the binary containing druntime only
    private ref void[128] getStore() { return _store; }
}

// only Errors for now as those are rarely chained
private T staticError(T, Args...)(auto ref Args args)
    if (is(T : Error))
{
    // pure hack, what we actually need is @noreturn and allow to call that in pure functions
    static T get()
    {
        static assert(__traits(classInstanceSize, T) <= _store.length,
                      T.stringof ~ " is too large for staticError()");

<<<<<<< HEAD
        version (LDC_Windows)
            auto store = &getStore();
        else
            auto store = &_store;

        return cast(T) store.ptr;
=======
        return cast(T) _store.ptr;
>>>>>>> 5f4e12b8
    }
    auto res = (cast(T function() @trusted pure nothrow @nogc) &get)();
    import core.lifetime : emplace;
    emplace(res, args);
    return res;
}

// Suppress traceinfo generation when the GC cannot be used.  Workaround for
// Bugzilla 14993. We should make stack traces @nogc instead.
package class SuppressTraceInfo : Throwable.TraceInfo
{
    override int opApply(scope int delegate(ref const(char[]))) const { return 0; }
    override int opApply(scope int delegate(ref size_t, ref const(char[]))) const { return 0; }
    override string toString() const { return null; }
    static SuppressTraceInfo instance() @trusted @nogc pure nothrow
    {
        static immutable SuppressTraceInfo it = new SuppressTraceInfo;
        return cast(SuppressTraceInfo)it;
    }
}<|MERGE_RESOLUTION|>--- conflicted
+++ resolved
@@ -856,7 +856,7 @@
     // cannot access TLS globals directly across DLL boundaries, e.g.,
     // when instantiating `staticError` below in another DLL
     pragma(inline, false) // could be safely inlined in the binary containing druntime only
-    private ref void[128] getStore() { return _store; }
+    private ref getStore() { return _store; }
 }
 
 // only Errors for now as those are rarely chained
@@ -869,16 +869,12 @@
         static assert(__traits(classInstanceSize, T) <= _store.length,
                       T.stringof ~ " is too large for staticError()");
 
-<<<<<<< HEAD
         version (LDC_Windows)
             auto store = &getStore();
         else
             auto store = &_store;
 
         return cast(T) store.ptr;
-=======
-        return cast(T) _store.ptr;
->>>>>>> 5f4e12b8
     }
     auto res = (cast(T function() @trusted pure nothrow @nogc) &get)();
     import core.lifetime : emplace;
