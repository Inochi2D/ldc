--- conflicted
+++ resolved
@@ -383,19 +383,6 @@
                     goto default;
                 wysiwygStringConstant(t);
                 return;
-<<<<<<< HEAD
-=======
-            case 'x':
-                if (Ccompile || p[1] != '"')
-                    goto case_ident;
-                p++;
-                auto start = p;
-                OutBuffer hexString;
-                t.value = hexStringConstant(t);
-                hexString.write(start[0 .. p - start]);
-                error("Built-in hex string literals are obsolete, use `std.conv.hexString!%s` instead.", hexString.extractChars());
-                return;
->>>>>>> 0a4b4c2e
             case 'q':
                 if (Ccompile)
                     goto case_ident;
@@ -3311,5 +3298,4 @@
         tok = lex2.nextToken();
         assert(tok == TOK.endOfFile);
     }
-}
-
+}