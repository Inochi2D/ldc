/**
 * Does the semantic 1 pass on the AST, which looks at symbol declarations but not initializers
 * or function bodies.
 *
 * Copyright:   Copyright (C) 1999-2020 by The D Language Foundation, All Rights Reserved
 * Authors:     $(LINK2 http://www.digitalmars.com, Walter Bright)
 * License:     $(LINK2 http://www.boost.org/LICENSE_1_0.txt, Boost License 1.0)
 * Source:      $(LINK2 https://github.com/dlang/dmd/blob/master/src/dmd/dsymbolsem.d, _dsymbolsem.d)
 * Documentation:  https://dlang.org/phobos/dmd_dsymbolsem.html
 * Coverage:    https://codecov.io/gh/dlang/dmd/src/master/src/dmd/dsymbolsem.d
 */

module dmd.dsymbolsem;

import core.stdc.stdio;
import core.stdc.string;

import dmd.aggregate;
import dmd.aliasthis;
import dmd.arraytypes;
import dmd.astcodegen;
import dmd.attrib;
import dmd.blockexit;
import dmd.clone;
import dmd.compiler;
import dmd.dcast;
import dmd.dclass;
import dmd.declaration;
import dmd.denum;
import dmd.dimport;
import dmd.dinterpret;
import dmd.dmangle;
import dmd.dmodule;
import dmd.dscope;
import dmd.dstruct;
import dmd.dsymbol;
import dmd.dtemplate;
import dmd.dversion;
import dmd.errors;
import dmd.escape;
import dmd.expression;
import dmd.expressionsem;
import dmd.func;
import dmd.globals;
import dmd.id;
import dmd.identifier;
import dmd.init;
import dmd.initsem;
import dmd.hdrgen;
import dmd.mtype;
import dmd.nogc;
import dmd.nspace;
import dmd.objc;
import dmd.opover;
import dmd.parse;
import dmd.root.filename;
import dmd.root.outbuffer;
import dmd.root.rmem;
import dmd.root.rootobject;
import dmd.semantic2;
import dmd.semantic3;
import dmd.sideeffect;
import dmd.statementsem;
import dmd.staticassert;
import dmd.tokens;
import dmd.utf;
import dmd.utils;
import dmd.statement;
import dmd.target;
import dmd.templateparamsem;
import dmd.typesem;
import dmd.visitor;

enum LOG = false;

/*****************************************
 * Create inclusive postblit for struct by aggregating
 * all the postblits in postblits[] with the postblits for
 * all the members.
 * Note the close similarity with AggregateDeclaration::buildDtor(),
 * and the ordering changes (runs forward instead of backwards).
 */
private FuncDeclaration buildPostBlit(StructDeclaration sd, Scope* sc)
{
    //printf("StructDeclaration::buildPostBlit() %s\n", sd.toChars());
    if (sd.isUnionDeclaration())
        return null;

    // by default, the storage class of the created postblit
    StorageClass stc = STC.safe | STC.nothrow_ | STC.pure_ | STC.nogc;
    Loc declLoc = sd.postblits.dim ? sd.postblits[0].loc : sd.loc;
    Loc loc; // internal code should have no loc to prevent coverage

    // if any of the postblits are disabled, then the generated postblit
    // will be disabled
    for (size_t i = 0; i < sd.postblits.dim; i++)
    {
        stc |= sd.postblits[i].storage_class & STC.disable;
    }

    VarDeclaration[] fieldsToDestroy;
    auto postblitCalls = new Statements();
    // iterate through all the struct fields that are not disabled
    for (size_t i = 0; i < sd.fields.dim && !(stc & STC.disable); i++)
    {
        auto structField = sd.fields[i];
        if (structField.storage_class & STC.ref_)
            continue;
        if (structField.overlapped)
            continue;
        // if it's a struct declaration or an array of structs
        Type tv = structField.type.baseElemOf();
        if (tv.ty != Tstruct)
            continue;
        auto sdv = (cast(TypeStruct)tv).sym;
        // which has a postblit declaration
        if (!sdv.postblit)
            continue;
        assert(!sdv.isUnionDeclaration());

        // if this field's postblit is not `nothrow`, add a `scope(failure)`
        // block to destroy any prior successfully postblitted fields should
        // this field's postblit fail
        if (fieldsToDestroy.length > 0 && !(cast(TypeFunction)sdv.postblit.type).isnothrow)
        {
             // create a list of destructors that need to be called
            Expression[] dtorCalls;
            foreach(sf; fieldsToDestroy)
            {
                Expression ex;
                tv = sf.type.toBasetype();
                if (tv.ty == Tstruct)
                {
                    // this.v.__xdtor()

                    ex = new ThisExp(loc);
                    ex = new DotVarExp(loc, ex, sf);

                    // This is a hack so we can call destructors on const/immutable objects.
                    ex = new AddrExp(loc, ex);
                    ex = new CastExp(loc, ex, sf.type.mutableOf().pointerTo());
                    ex = new PtrExp(loc, ex);
                    if (stc & STC.safe)
                        stc = (stc & ~STC.safe) | STC.trusted;

                    auto sfv = (cast(TypeStruct)sf.type.baseElemOf()).sym;

                    ex = new DotVarExp(loc, ex, sfv.dtor, false);
                    ex = new CallExp(loc, ex);

                    dtorCalls ~= ex;
                }
                else
                {
                    // _ArrayDtor((cast(S*)this.v.ptr)[0 .. n])

                    const length = tv.numberOfElems(loc);

                    ex = new ThisExp(loc);
                    ex = new DotVarExp(loc, ex, sf);

                    // This is a hack so we can call destructors on const/immutable objects.
                    ex = new DotIdExp(loc, ex, Id.ptr);
                    ex = new CastExp(loc, ex, sdv.type.pointerTo());
                    if (stc & STC.safe)
                        stc = (stc & ~STC.safe) | STC.trusted;

                    auto se = new SliceExp(loc, ex, new IntegerExp(loc, 0, Type.tsize_t),
                                                    new IntegerExp(loc, length, Type.tsize_t));
                    // Prevent redundant bounds check
                    se.upperIsInBounds = true;
                    se.lowerIsLessThanUpper = true;

                    ex = new CallExp(loc, new IdentifierExp(loc, Id.__ArrayDtor), se);

                    dtorCalls ~= ex;
                }
            }
            fieldsToDestroy = [];

            // aggregate the destructor calls
            auto dtors = new Statements();
            foreach_reverse(dc; dtorCalls)
            {
                dtors.push(new ExpStatement(loc, dc));
            }

            // put destructor calls in a `scope(failure)` block
            postblitCalls.push(new ScopeGuardStatement(loc, TOK.onScopeFailure, new CompoundStatement(loc, dtors)));
        }

        // perform semantic on the member postblit in order to
        // be able to aggregate it later on with the rest of the
        // postblits
        sdv.postblit.functionSemantic();

        stc = mergeFuncAttrs(stc, sdv.postblit);
        stc = mergeFuncAttrs(stc, sdv.dtor);

        // if any of the struct member fields has disabled
        // its postblit, then `sd` is not copyable, so no
        // postblit is generated
        if (stc & STC.disable)
        {
            postblitCalls.setDim(0);
            break;
        }

        Expression ex;
        tv = structField.type.toBasetype();
        if (tv.ty == Tstruct)
        {
            // this.v.__xpostblit()

            ex = new ThisExp(loc);
            ex = new DotVarExp(loc, ex, structField);

            // This is a hack so we can call postblits on const/immutable objects.
            ex = new AddrExp(loc, ex);
            ex = new CastExp(loc, ex, structField.type.mutableOf().pointerTo());
            ex = new PtrExp(loc, ex);
            if (stc & STC.safe)
                stc = (stc & ~STC.safe) | STC.trusted;

            ex = new DotVarExp(loc, ex, sdv.postblit, false);
            ex = new CallExp(loc, ex);
        }
        else
        {
            // _ArrayPostblit((cast(S*)this.v.ptr)[0 .. n])

            const length = tv.numberOfElems(loc);
            if (length == 0)
                continue;

            ex = new ThisExp(loc);
            ex = new DotVarExp(loc, ex, structField);

            // This is a hack so we can call postblits on const/immutable objects.
            ex = new DotIdExp(loc, ex, Id.ptr);
            ex = new CastExp(loc, ex, sdv.type.pointerTo());
            if (stc & STC.safe)
                stc = (stc & ~STC.safe) | STC.trusted;

            auto se = new SliceExp(loc, ex, new IntegerExp(loc, 0, Type.tsize_t),
                                            new IntegerExp(loc, length, Type.tsize_t));
            // Prevent redundant bounds check
            se.upperIsInBounds = true;
            se.lowerIsLessThanUpper = true;
            ex = new CallExp(loc, new IdentifierExp(loc, Id.__ArrayPostblit), se);
        }
        postblitCalls.push(new ExpStatement(loc, ex)); // combine in forward order

        /* https://issues.dlang.org/show_bug.cgi?id=10972
         * When subsequent field postblit calls fail,
         * this field should be destructed for Exception Safety.
         */
        if (sdv.dtor)
        {
            sdv.dtor.functionSemantic();

            // keep a list of fields that need to be destroyed in case
            // of a future postblit failure
            fieldsToDestroy ~= structField;
        }
    }

    void checkShared()
    {
        if (sd.type.isShared())
            stc |= STC.shared_;
    }

    // Build our own "postblit" which executes a, but only if needed.
    if (postblitCalls.dim || (stc & STC.disable))
    {
        //printf("Building __fieldPostBlit()\n");
        checkShared();
        auto dd = new PostBlitDeclaration(declLoc, Loc.initial, stc, Id.__fieldPostblit);
        dd.generated = true;
        dd.storage_class |= STC.inference;
        dd.fbody = (stc & STC.disable) ? null : new CompoundStatement(loc, postblitCalls);
        sd.postblits.shift(dd);
        sd.members.push(dd);
        dd.dsymbolSemantic(sc);
    }

    // create __xpostblit, which is the generated postblit
    FuncDeclaration xpostblit = null;
    switch (sd.postblits.dim)
    {
    case 0:
        break;

    case 1:
        xpostblit = sd.postblits[0];
        break;

    default:
        Expression e = null;
        stc = STC.safe | STC.nothrow_ | STC.pure_ | STC.nogc;
        for (size_t i = 0; i < sd.postblits.dim; i++)
        {
            auto fd = sd.postblits[i];
            stc = mergeFuncAttrs(stc, fd);
            if (stc & STC.disable)
            {
                e = null;
                break;
            }
            Expression ex = new ThisExp(loc);
            ex = new DotVarExp(loc, ex, fd, false);
            ex = new CallExp(loc, ex);
            e = Expression.combine(e, ex);
        }

        checkShared();
        auto dd = new PostBlitDeclaration(declLoc, Loc.initial, stc, Id.__aggrPostblit);
        dd.generated = true;
        dd.storage_class |= STC.inference;
        dd.fbody = new ExpStatement(loc, e);
        sd.members.push(dd);
        dd.dsymbolSemantic(sc);
        xpostblit = dd;
        break;
    }

    // Add an __xpostblit alias to make the inclusive postblit accessible
    if (xpostblit)
    {
        auto _alias = new AliasDeclaration(Loc.initial, Id.__xpostblit, xpostblit);
        _alias.dsymbolSemantic(sc);
        sd.members.push(_alias);
        _alias.addMember(sc, sd); // add to symbol table
    }
    return xpostblit;
}

/**
 * Generates a copy constructor declaration with the specified storage
 * class for the parameter and the function.
 *
 * Params:
 *  sd = the `struct` that contains the copy constructor
 *  paramStc = the storage class of the copy constructor parameter
 *  funcStc = the storage class for the copy constructor declaration
 *
 * Returns:
 *  The copy constructor declaration for struct `sd`.
 */
private CtorDeclaration generateCopyCtorDeclaration(StructDeclaration sd, const StorageClass paramStc, const StorageClass funcStc)
{
    auto fparams = new Parameters();
    auto structType = sd.type;
    fparams.push(new Parameter(paramStc | STC.ref_ | STC.return_ | STC.scope_, structType, Id.p, null, null));
    ParameterList pList = ParameterList(fparams);
    auto tf = new TypeFunction(pList, structType, LINK.d, STC.ref_);
    auto ccd = new CtorDeclaration(sd.loc, Loc.initial, STC.ref_, tf, true);
    ccd.storage_class |= funcStc;
    ccd.storage_class |= STC.inference;
    ccd.generated = true;
    return ccd;
}

/**
 * Generates a trivial copy constructor body that simply does memberwise
 * initialization:
 *
 *    this.field1 = rhs.field1;
 *    this.field2 = rhs.field2;
 *    ...
 *
 * Params:
 *  sd = the `struct` declaration that contains the copy constructor
 *
 * Returns:
 *  A `CompoundStatement` containing the body of the copy constructor.
 */
private Statement generateCopyCtorBody(StructDeclaration sd)
{
    Loc loc;
    Expression e;
    foreach (v; sd.fields)
    {
        auto ec = new AssignExp(loc,
            new DotVarExp(loc, new ThisExp(loc), v),
            new DotVarExp(loc, new IdentifierExp(loc, Id.p), v));
        e = Expression.combine(e, ec);
        //printf("e.toChars = %s\n", e.toChars());
    }
    Statement s1 = new ExpStatement(loc, e);
    return new CompoundStatement(loc, s1);
}

/**
 * Generates a copy constructor for a specified `struct` sd if
 * the following conditions are met:
 *
 * 1. sd does not define a copy constructor
 * 2. at least one field of sd defines a copy constructor
 *
 * If the above conditions are met, the following copy constructor
 * is generated:
 *
 * this(ref return scope inout(S) rhs) inout
 * {
 *    this.field1 = rhs.field1;
 *    this.field2 = rhs.field2;
 *    ...
 * }
 *
 * Params:
 *  sd = the `struct` for which the copy constructor is generated
 *  sc = the scope where the copy constructor is generated
 *
 * Returns:
 *  `true` if `struct` sd defines a copy constructor (explicitly or generated),
 *  `false` otherwise.
 */
private bool buildCopyCtor(StructDeclaration sd, Scope* sc)
{
    if (global.errors)
        return false;

    bool hasPostblit;
    if (sd.postblit && !sd.postblit.isDisabled())
        hasPostblit = true;

    auto ctor = sd.search(sd.loc, Id.ctor);
    CtorDeclaration cpCtor;
    CtorDeclaration rvalueCtor;
    if (ctor)
    {
        if (ctor.isOverloadSet())
            return false;
        if (auto td = ctor.isTemplateDeclaration())
            ctor = td.funcroot;
    }

    if (!ctor)
        goto LcheckFields;

    overloadApply(ctor, (Dsymbol s)
    {
        if (s.isTemplateDeclaration())
            return 0;
        auto ctorDecl = s.isCtorDeclaration();
        assert(ctorDecl);
        if (ctorDecl.isCpCtor)
        {
            if (!cpCtor)
                cpCtor = ctorDecl;
            return 0;
        }

        auto tf = ctorDecl.type.toTypeFunction();
        const dim = tf.parameterList.length;
        if (dim == 1)
        {
            auto param = tf.parameterList[0];
            if (param.type.mutableOf().unSharedOf() == sd.type.mutableOf().unSharedOf())
            {
                rvalueCtor = ctorDecl;
            }
        }
        return 0;
    });

    if (cpCtor && rvalueCtor)
    {
        .error(sd.loc, "`struct %s` may not define both a rvalue constructor and a copy constructor", sd.toChars());
        errorSupplemental(rvalueCtor.loc,"rvalue constructor defined here");
        errorSupplemental(cpCtor.loc, "copy constructor defined here");
        return true;
    }
    else if (cpCtor)
    {
        return !hasPostblit;
    }

LcheckFields:
    VarDeclaration fieldWithCpCtor;
    // see if any struct members define a copy constructor
    foreach (v; sd.fields)
    {
        if (v.storage_class & STC.ref_)
            continue;
        if (v.overlapped)
            continue;

        auto ts = v.type.baseElemOf().isTypeStruct();
        if (!ts)
            continue;
        if (ts.sym.hasCopyCtor)
        {
            fieldWithCpCtor = v;
            break;
        }
    }

    if (fieldWithCpCtor && rvalueCtor)
    {
        .error(sd.loc, "`struct %s` may not define a rvalue constructor and have fields with copy constructors", sd.toChars());
        errorSupplemental(rvalueCtor.loc,"rvalue constructor defined here");
        errorSupplemental(fieldWithCpCtor.loc, "field with copy constructor defined here");
        return false;
    }
    else if (!fieldWithCpCtor)
        return false;

    if (hasPostblit)
        return false;

    //printf("generating copy constructor for %s\n", sd.toChars());
    const MOD paramMod = MODFlags.wild;
    const MOD funcMod = MODFlags.wild;
    auto ccd = generateCopyCtorDeclaration(sd, ModToStc(paramMod), ModToStc(funcMod));
    auto copyCtorBody = generateCopyCtorBody(sd);
    ccd.fbody = copyCtorBody;
    sd.members.push(ccd);
    ccd.addMember(sc, sd);
    const errors = global.startGagging();
    Scope* sc2 = sc.push();
    sc2.stc = 0;
    sc2.linkage = LINK.d;
    ccd.dsymbolSemantic(sc2);
    ccd.semantic2(sc2);
    ccd.semantic3(sc2);
    //printf("ccd semantic: %s\n", ccd.type.toChars());
    sc2.pop();
    if (global.endGagging(errors) || sd.isUnionDeclaration())
    {
        ccd.storage_class |= STC.disable;
        ccd.fbody = null;
    }
    return true;
}

private uint setMangleOverride(Dsymbol s, const(char)[] sym)
{
    if (s.isFuncDeclaration() || s.isVarDeclaration())
    {
        s.isDeclaration().mangleOverride = sym;
        return 1;
    }

    if (auto ad = s.isAttribDeclaration())
    {
        uint nestedCount = 0;

        ad.include(null).foreachDsymbol( (s) { nestedCount += setMangleOverride(s, sym); } );

        return nestedCount;
    }
    return 0;
}

/*************************************
 * Does semantic analysis on the public face of declarations.
 */
extern(C++) void dsymbolSemantic(Dsymbol dsym, Scope* sc)
{
    scope v = new DsymbolSemanticVisitor(sc);
    dsym.accept(v);
}

structalign_t getAlignment(AlignDeclaration ad, Scope* sc)
{
    if (ad.salign != ad.UNKNOWN)
        return ad.salign;

    if (!ad.ealign)
        return ad.salign = STRUCTALIGN_DEFAULT;

    sc = sc.startCTFE();
    ad.ealign = ad.ealign.expressionSemantic(sc);
    ad.ealign = resolveProperties(sc, ad.ealign);
    sc = sc.endCTFE();
    ad.ealign = ad.ealign.ctfeInterpret();

    if (ad.ealign.op == TOK.error)
        return ad.salign = STRUCTALIGN_DEFAULT;

    Type tb = ad.ealign.type.toBasetype();
    auto n = ad.ealign.toInteger();

    if (n < 1 || n & (n - 1) || structalign_t.max < n || !tb.isintegral())
    {
        error(ad.loc, "alignment must be an integer positive power of 2, not %s", ad.ealign.toChars());
        return ad.salign = STRUCTALIGN_DEFAULT;
    }

    return ad.salign = cast(structalign_t)n;
}

const(char)* getMessage(DeprecatedDeclaration dd)
{
    if (auto sc = dd._scope)
    {
        dd._scope = null;

        sc = sc.startCTFE();
        dd.msg = dd.msg.expressionSemantic(sc);
        dd.msg = resolveProperties(sc, dd.msg);
        sc = sc.endCTFE();
        dd.msg = dd.msg.ctfeInterpret();

        if (auto se = dd.msg.toStringExp())
            dd.msgstr = se.toStringz().ptr;
        else
            dd.msg.error("compile time constant expected, not `%s`", dd.msg.toChars());
    }
    return dd.msgstr;
}


// Returns true if a contract can appear without a function body.
package bool allowsContractWithoutBody(FuncDeclaration funcdecl)
{
    assert(!funcdecl.fbody);

    /* Contracts can only appear without a body when they are virtual
     * interface functions or abstract.
     */
    Dsymbol parent = funcdecl.toParent();
    InterfaceDeclaration id = parent.isInterfaceDeclaration();

    if (!funcdecl.isAbstract() &&
        (funcdecl.fensures || funcdecl.frequires) &&
        !(id && funcdecl.isVirtual()))
    {
        auto cd = parent.isClassDeclaration();
        if (!(cd && cd.isAbstract()))
            return false;
    }
    return true;
}

private extern(C++) final class DsymbolSemanticVisitor : Visitor
{
    alias visit = Visitor.visit;

    Scope* sc;
    this(Scope* sc)
    {
        this.sc = sc;
    }

    // Save the scope and defer semantic analysis on the Dsymbol.
    private void deferDsymbolSemantic(Dsymbol s, Scope *scx)
    {
        s._scope = scx ? scx : sc.copy();
        s._scope.setNoFree();
        Module.addDeferredSemantic(s);
    }

    override void visit(Dsymbol dsym)
    {
        dsym.error("%p has no semantic routine", dsym);
    }

    override void visit(ScopeDsymbol) { }
    override void visit(Declaration) { }

    override void visit(AliasThis dsym)
    {
        if (dsym.semanticRun != PASS.init)
            return;

        if (dsym._scope)
        {
            sc = dsym._scope;
            dsym._scope = null;
        }

        if (!sc)
            return;

        dsym.semanticRun = PASS.semantic;
        dsym.isDeprecated_ = !!(sc.stc & STC.deprecated_);

        Dsymbol p = sc.parent.pastMixin();
        AggregateDeclaration ad = p.isAggregateDeclaration();
        if (!ad)
        {
            error(dsym.loc, "alias this can only be a member of aggregate, not %s `%s`", p.kind(), p.toChars());
            return;
        }

        assert(ad.members);
        Dsymbol s = ad.search(dsym.loc, dsym.ident);
        if (!s)
        {
            s = sc.search(dsym.loc, dsym.ident, null);
            if (s)
                error(dsym.loc, "`%s` is not a member of `%s`", s.toChars(), ad.toChars());
            else
                error(dsym.loc, "undefined identifier `%s`", dsym.ident.toChars());
            return;
        }
        if (ad.aliasthis && s != ad.aliasthis)
        {
            error(dsym.loc, "there can be only one alias this");
            return;
        }

        /* disable the alias this conversion so the implicit conversion check
         * doesn't use it.
         */
        ad.aliasthis = null;

        Dsymbol sx = s;
        if (sx.isAliasDeclaration())
            sx = sx.toAlias();
        Declaration d = sx.isDeclaration();
        if (d && !d.isTupleDeclaration())
        {
            /* https://issues.dlang.org/show_bug.cgi?id=18429
             *
             * If the identifier in the AliasThis declaration
             * is defined later and is a voldemort type, we must
             * perform semantic on the declaration to deduce the type.
             */
            if (!d.type)
                d.dsymbolSemantic(sc);

            Type t = d.type;
            assert(t);
            if (ad.type.implicitConvTo(t) > MATCH.nomatch)
            {
                error(dsym.loc, "alias this is not reachable as `%s` already converts to `%s`", ad.toChars(), t.toChars());
            }
        }

        dsym.sym = s;
        // Restore alias this
        ad.aliasthis = dsym;
        dsym.semanticRun = PASS.semanticdone;
    }

    override void visit(AliasDeclaration dsym)
    {
        if (dsym.semanticRun >= PASS.semanticdone)
            return;
        assert(dsym.semanticRun <= PASS.semantic);

        dsym.storage_class |= sc.stc & STC.deprecated_;
        dsym.protection = sc.protection;
        dsym.userAttribDecl = sc.userAttribDecl;

        if (!sc.func && dsym.inNonRoot())
            return;

        aliasSemantic(dsym, sc);
    }

    override void visit(VarDeclaration dsym)
    {
        version (none)
        {
            printf("VarDeclaration::semantic('%s', parent = '%s') sem = %d\n",
                   dsym.toChars(), sc.parent ? sc.parent.toChars() : null, dsym.semanticRun);
            printf(" type = %s\n", dsym.type ? dsym.type.toChars() : "null");
            printf(" stc = x%llx\n", dsym.storage_class);
            printf(" storage_class = x%llx\n", dsym.storage_class);
            printf("linkage = %d\n", dsym.linkage);
            //if (strcmp(toChars(), "mul") == 0) assert(0);
        }
        //if (semanticRun > PASS.init)
        //    return;
        //semanticRun = PSSsemantic;

        if (dsym.semanticRun >= PASS.semanticdone)
            return;

        if (sc && sc.inunion && sc.inunion.isAnonDeclaration())
            dsym.overlapped = true;

        Scope* scx = null;
        if (dsym._scope)
        {
            sc = dsym._scope;
            scx = sc;
            dsym._scope = null;
        }

        if (!sc)
            return;

        dsym.semanticRun = PASS.semantic;

        /* Pick up storage classes from context, but except synchronized,
         * override, abstract, and final.
         */
        dsym.storage_class |= (sc.stc & ~(STC.synchronized_ | STC.override_ | STC.abstract_ | STC.final_));
        if (dsym.storage_class & STC.extern_ && dsym._init)
            dsym.error("extern symbols cannot have initializers");

        dsym.userAttribDecl = sc.userAttribDecl;
        dsym.cppnamespace = sc.namespace;

        AggregateDeclaration ad = dsym.isThis();
        if (ad)
            dsym.storage_class |= ad.storage_class & STC.TYPECTOR;

        /* If auto type inference, do the inference
         */
        int inferred = 0;
        if (!dsym.type)
        {
            dsym.inuse++;

            // Infering the type requires running semantic,
            // so mark the scope as ctfe if required
            bool needctfe = (dsym.storage_class & (STC.manifest | STC.static_)) != 0;
            if (needctfe)
            {
                sc.flags |= SCOPE.condition;
                sc = sc.startCTFE();
            }
            //printf("inferring type for %s with init %s\n", dsym.toChars(), dsym._init.toChars());
            dsym._init = dsym._init.inferType(sc);
            dsym.type = dsym._init.initializerToExpression().type;
            if (needctfe)
                sc = sc.endCTFE();

            dsym.inuse--;
            inferred = 1;

            /* This is a kludge to support the existing syntax for RAII
             * declarations.
             */
            dsym.storage_class &= ~STC.auto_;
            dsym.originalType = dsym.type.syntaxCopy();
        }
        else
        {
            if (!dsym.originalType)
                dsym.originalType = dsym.type.syntaxCopy();

            /* Prefix function attributes of variable declaration can affect
             * its type:
             *      pure nothrow void function() fp;
             *      static assert(is(typeof(fp) == void function() pure nothrow));
             */
            Scope* sc2 = sc.push();
            sc2.stc |= (dsym.storage_class & STC.FUNCATTR);
            dsym.inuse++;
            dsym.type = dsym.type.typeSemantic(dsym.loc, sc2);
            dsym.inuse--;
            sc2.pop();
        }
        //printf(" semantic type = %s\n", dsym.type ? dsym.type.toChars() : "null");
        if (dsym.type.ty == Terror)
            dsym.errors = true;

        dsym.type.checkDeprecated(dsym.loc, sc);
        dsym.linkage = sc.linkage;
        dsym.parent = sc.parent;
        //printf("this = %p, parent = %p, '%s'\n", dsym, dsym.parent, dsym.parent.toChars());
        dsym.protection = sc.protection;

        /* If scope's alignment is the default, use the type's alignment,
         * otherwise the scope overrrides.
         */
        dsym.alignment = sc.alignment();
        if (dsym.alignment == STRUCTALIGN_DEFAULT)
            dsym.alignment = dsym.type.alignment(); // use type's alignment

        //printf("sc.stc = %x\n", sc.stc);
        //printf("storage_class = x%x\n", storage_class);

        if (global.params.vcomplex)
            dsym.type.checkComplexTransition(dsym.loc, sc);

        // Calculate type size + safety checks
        if (sc.func && !sc.intypeof)
        {
            if (dsym.storage_class & STC.gshared && !dsym.isMember())
            {
                if (sc.func.setUnsafe())
                    dsym.error("__gshared not allowed in safe functions; use shared");
            }
        }

        Dsymbol parent = dsym.toParent();

        Type tb = dsym.type.toBasetype();
        Type tbn = tb.baseElemOf();
        if (tb.ty == Tvoid && !(dsym.storage_class & STC.lazy_))
        {
            if (inferred)
            {
                dsym.error("type `%s` is inferred from initializer `%s`, and variables cannot be of type `void`", dsym.type.toChars(), dsym._init.toChars());
            }
            else
                dsym.error("variables cannot be of type `void`");
            dsym.type = Type.terror;
            tb = dsym.type;
        }
        if (tb.ty == Tfunction)
        {
            dsym.error("cannot be declared to be a function");
            dsym.type = Type.terror;
            tb = dsym.type;
        }
        if (auto ts = tb.isTypeStruct())
        {
            if (!ts.sym.members)
            {
                dsym.error("no definition of struct `%s`", ts.toChars());
            }
        }
        if ((dsym.storage_class & STC.auto_) && !inferred)
            dsym.error("storage class `auto` has no effect if type is not inferred, did you mean `scope`?");

        if (auto tt = tb.isTypeTuple())
        {
            /* Instead, declare variables for each of the tuple elements
             * and add those.
             */
            size_t nelems = Parameter.dim(tt.arguments);
            Expression ie = (dsym._init && !dsym._init.isVoidInitializer()) ? dsym._init.initializerToExpression() : null;
            if (ie)
                ie = ie.expressionSemantic(sc);
            if (nelems > 0 && ie)
            {
                auto iexps = new Expressions();
                iexps.push(ie);
                auto exps = new Expressions();
                for (size_t pos = 0; pos < iexps.dim; pos++)
                {
                Lexpand1:
                    Expression e = (*iexps)[pos];
                    Parameter arg = Parameter.getNth(tt.arguments, pos);
                    arg.type = arg.type.typeSemantic(dsym.loc, sc);
                    //printf("[%d] iexps.dim = %d, ", pos, iexps.dim);
                    //printf("e = (%s %s, %s), ", Token::tochars[e.op], e.toChars(), e.type.toChars());
                    //printf("arg = (%s, %s)\n", arg.toChars(), arg.type.toChars());

                    if (e != ie)
                    {
                        if (iexps.dim > nelems)
                            goto Lnomatch;
                        if (e.type.implicitConvTo(arg.type))
                            continue;
                    }

                    if (e.op == TOK.tuple)
                    {
                        TupleExp te = cast(TupleExp)e;
                        if (iexps.dim - 1 + te.exps.dim > nelems)
                            goto Lnomatch;

                        iexps.remove(pos);
                        iexps.insert(pos, te.exps);
                        (*iexps)[pos] = Expression.combine(te.e0, (*iexps)[pos]);
                        goto Lexpand1;
                    }
                    else if (isAliasThisTuple(e))
                    {
                        auto v = copyToTemp(0, "__tup", e);
                        v.dsymbolSemantic(sc);
                        auto ve = new VarExp(dsym.loc, v);
                        ve.type = e.type;

                        exps.setDim(1);
                        (*exps)[0] = ve;
                        expandAliasThisTuples(exps, 0);

                        for (size_t u = 0; u < exps.dim; u++)
                        {
                        Lexpand2:
                            Expression ee = (*exps)[u];
                            arg = Parameter.getNth(tt.arguments, pos + u);
                            arg.type = arg.type.typeSemantic(dsym.loc, sc);
                            //printf("[%d+%d] exps.dim = %d, ", pos, u, exps.dim);
                            //printf("ee = (%s %s, %s), ", Token::tochars[ee.op], ee.toChars(), ee.type.toChars());
                            //printf("arg = (%s, %s)\n", arg.toChars(), arg.type.toChars());

                            size_t iexps_dim = iexps.dim - 1 + exps.dim;
                            if (iexps_dim > nelems)
                                goto Lnomatch;
                            if (ee.type.implicitConvTo(arg.type))
                                continue;

                            if (expandAliasThisTuples(exps, u) != -1)
                                goto Lexpand2;
                        }

                        if ((*exps)[0] != ve)
                        {
                            Expression e0 = (*exps)[0];
                            (*exps)[0] = new CommaExp(dsym.loc, new DeclarationExp(dsym.loc, v), e0);
                            (*exps)[0].type = e0.type;

                            iexps.remove(pos);
                            iexps.insert(pos, exps);
                            goto Lexpand1;
                        }
                    }
                }
                if (iexps.dim < nelems)
                    goto Lnomatch;

                ie = new TupleExp(dsym._init.loc, iexps);
            }
        Lnomatch:

            if (ie && ie.op == TOK.tuple)
            {
                TupleExp te = cast(TupleExp)ie;
                size_t tedim = te.exps.dim;
                if (tedim != nelems)
                {
                    error(dsym.loc, "tuple of %d elements cannot be assigned to tuple of %d elements", cast(int)tedim, cast(int)nelems);
                    for (size_t u = tedim; u < nelems; u++) // fill dummy expression
                        te.exps.push(ErrorExp.get());
                }
            }

            auto exps = new Objects(nelems);
            for (size_t i = 0; i < nelems; i++)
            {
                Parameter arg = Parameter.getNth(tt.arguments, i);

                OutBuffer buf;
                buf.printf("__%s_field_%llu", dsym.ident.toChars(), cast(ulong)i);
                auto id = Identifier.idPool(buf[]);

                Initializer ti;
                if (ie)
                {
                    Expression einit = ie;
                    if (ie.op == TOK.tuple)
                    {
                        TupleExp te = cast(TupleExp)ie;
                        einit = (*te.exps)[i];
                        if (i == 0)
                            einit = Expression.combine(te.e0, einit);
                    }
                    ti = new ExpInitializer(einit.loc, einit);
                }
                else
                    ti = dsym._init ? dsym._init.syntaxCopy() : null;

                StorageClass storage_class = STC.temp | dsym.storage_class;
                if ((dsym.storage_class & STC.parameter) && (arg.storageClass & STC.parameter))
                    storage_class |= arg.storageClass;
                auto v = new VarDeclaration(dsym.loc, arg.type, id, ti, storage_class);
                //printf("declaring field %s of type %s\n", v.toChars(), v.type.toChars());
                v.dsymbolSemantic(sc);

                if (sc.scopesym)
                {
                    //printf("adding %s to %s\n", v.toChars(), sc.scopesym.toChars());
                    if (sc.scopesym.members)
                        // Note this prevents using foreach() over members, because the limits can change
                        sc.scopesym.members.push(v);
                }

                Expression e = new DsymbolExp(dsym.loc, v);
                (*exps)[i] = e;
            }
            auto v2 = new TupleDeclaration(dsym.loc, dsym.ident, exps);
            v2.parent = dsym.parent;
            v2.isexp = true;
            dsym.aliassym = v2;
            dsym.semanticRun = PASS.semanticdone;
            return;
        }

        /* Storage class can modify the type
         */
        dsym.type = dsym.type.addStorageClass(dsym.storage_class);

        /* Adjust storage class to reflect type
         */
        if (dsym.type.isConst())
        {
            dsym.storage_class |= STC.const_;
            if (dsym.type.isShared())
                dsym.storage_class |= STC.shared_;
        }
        else if (dsym.type.isImmutable())
            dsym.storage_class |= STC.immutable_;
        else if (dsym.type.isShared())
            dsym.storage_class |= STC.shared_;
        else if (dsym.type.isWild())
            dsym.storage_class |= STC.wild;

        if (StorageClass stc = dsym.storage_class & (STC.synchronized_ | STC.override_ | STC.abstract_ | STC.final_))
        {
            if (stc == STC.final_)
                dsym.error("cannot be `final`, perhaps you meant `const`?");
            else
            {
                OutBuffer buf;
                stcToBuffer(&buf, stc);
                dsym.error("cannot be `%s`", buf.peekChars());
            }
            dsym.storage_class &= ~stc; // strip off
        }

        // At this point we can add `scope` to the STC instead of `in`,
        // because we are never going to use this variable's STC for user messages
        if (dsym.storage_class & STC.in_ && global.params.previewIn)
            dsym.storage_class |= STC.scope_;

        if (dsym.storage_class & STC.scope_)
        {
            StorageClass stc = dsym.storage_class & (STC.static_ | STC.extern_ | STC.manifest | STC.tls | STC.gshared);
            if (stc)
            {
                OutBuffer buf;
                stcToBuffer(&buf, stc);
                dsym.error("cannot be `scope` and `%s`", buf.peekChars());
            }
            else if (dsym.isMember())
            {
                dsym.error("field cannot be `scope`");
            }
            else if (!dsym.type.hasPointers())
            {
                dsym.storage_class &= ~STC.scope_;     // silently ignore; may occur in generic code
            }
        }

        if (dsym.storage_class & (STC.static_ | STC.extern_ | STC.manifest | STC.templateparameter | STC.tls | STC.gshared | STC.ctfe))
        {
        }
        else
        {
            AggregateDeclaration aad = parent.isAggregateDeclaration();
            if (aad)
            {
                if (global.params.vfield && dsym.storage_class & (STC.const_ | STC.immutable_) && dsym._init && !dsym._init.isVoidInitializer())
                {
                    const(char)* s = (dsym.storage_class & STC.immutable_) ? "immutable" : "const";
                    message(dsym.loc, "`%s.%s` is `%s` field", ad.toPrettyChars(), dsym.toChars(), s);
                }
                dsym.storage_class |= STC.field;
                if (auto ts = tbn.isTypeStruct())
                    if (ts.sym.noDefaultCtor)
                    {
                        if (!dsym.isThisDeclaration() && !dsym._init)
                            aad.noDefaultCtor = true;
                    }
            }

            InterfaceDeclaration id = parent.isInterfaceDeclaration();
            if (id)
            {
                dsym.error("field not allowed in interface");
            }
            else if (aad && aad.sizeok == Sizeok.done)
            {
                dsym.error("cannot be further field because it will change the determined %s size", aad.toChars());
            }

            /* Templates cannot add fields to aggregates
             */
            TemplateInstance ti = parent.isTemplateInstance();
            if (ti)
            {
                // Take care of nested templates
                while (1)
                {
                    TemplateInstance ti2 = ti.tempdecl.parent.isTemplateInstance();
                    if (!ti2)
                        break;
                    ti = ti2;
                }
                // If it's a member template
                AggregateDeclaration ad2 = ti.tempdecl.isMember();
                if (ad2 && dsym.storage_class != STC.undefined_)
                {
                    dsym.error("cannot use template to add field to aggregate `%s`", ad2.toChars());
                }
            }
        }

        if ((dsym.storage_class & (STC.ref_ | STC.parameter | STC.foreach_ | STC.temp | STC.result)) == STC.ref_ && dsym.ident != Id.This)
        {
            dsym.error("only parameters or `foreach` declarations can be `ref`");
        }

        if (dsym.type.hasWild())
        {
            if (dsym.storage_class & (STC.static_ | STC.extern_ | STC.tls | STC.gshared | STC.manifest | STC.field) || dsym.isDataseg())
            {
                dsym.error("only parameters or stack based variables can be `inout`");
            }
            FuncDeclaration func = sc.func;
            if (func)
            {
                if (func.fes)
                    func = func.fes.func;
                bool isWild = false;
                for (FuncDeclaration fd = func; fd; fd = fd.toParentDecl().isFuncDeclaration())
                {
                    if ((cast(TypeFunction)fd.type).iswild)
                    {
                        isWild = true;
                        break;
                    }
                }
                if (!isWild)
                {
                    dsym.error("`inout` variables can only be declared inside `inout` functions");
                }
            }
        }

        if (!(dsym.storage_class & (STC.ctfe | STC.ref_ | STC.result)) &&
            tbn.ty == Tstruct && (cast(TypeStruct)tbn).sym.noDefaultCtor)
        {
            if (!dsym._init)
            {
                if (dsym.isField())
                {
                    /* For fields, we'll check the constructor later to make sure it is initialized
                     */
                    dsym.storage_class |= STC.nodefaultctor;
                }
                else if (dsym.storage_class & STC.parameter)
                {
                }
                else
                    dsym.error("default construction is disabled for type `%s`", dsym.type.toChars());
            }
        }

        FuncDeclaration fd = parent.isFuncDeclaration();
        if (dsym.type.isscope() && !(dsym.storage_class & STC.nodtor))
        {
            if (dsym.storage_class & (STC.field | STC.out_ | STC.ref_ | STC.static_ | STC.manifest | STC.tls | STC.gshared) || !fd)
            {
                dsym.error("globals, statics, fields, manifest constants, ref and out parameters cannot be `scope`");
            }

            // @@@DEPRECATED@@@  https://dlang.org/deprecate.html#scope%20as%20a%20type%20constraint
            // Deprecated in 2.087
            // Remove this when the feature is removed from the language
            if (0 &&          // deprecation disabled for now to accommodate existing extensive use
               !(dsym.storage_class & STC.scope_))
            {
                if (!(dsym.storage_class & STC.parameter) && dsym.ident != Id.withSym)
                    dsym.error("reference to `scope class` must be `scope`");
            }
        }

        // Calculate type size + safety checks
        if (sc.func && !sc.intypeof)
        {
            if (dsym._init && dsym._init.isVoidInitializer() && dsym.type.hasPointers()) // get type size
            {
                if (sc.func.setUnsafe())
                    dsym.error("`void` initializers for pointers not allowed in safe functions");
            }
            else if (!dsym._init &&
                     !(dsym.storage_class & (STC.static_ | STC.extern_ | STC.tls | STC.gshared | STC.manifest | STC.field | STC.parameter)) &&
                     dsym.type.hasVoidInitPointers())
            {
                if (sc.func.setUnsafe())
                    dsym.error("`void` initializers for pointers not allowed in safe functions");
            }
        }

        if ((!dsym._init || dsym._init.isVoidInitializer) && !fd)
        {
            // If not mutable, initializable by constructor only
            dsym.storage_class |= STC.ctorinit;
        }

        if (dsym._init)
            dsym.storage_class |= STC.init; // remember we had an explicit initializer
        else if (dsym.storage_class & STC.manifest)
            dsym.error("manifest constants must have initializers");

        bool isBlit = false;
        d_uns64 sz;
        if (!dsym._init &&
            !(dsym.storage_class & (STC.static_ | STC.gshared | STC.extern_)) &&
            fd &&
            (!(dsym.storage_class & (STC.field | STC.in_ | STC.foreach_ | STC.parameter | STC.result)) ||
             (dsym.storage_class & STC.out_)) &&
            (sz = dsym.type.size()) != 0)
        {
            // Provide a default initializer

            //printf("Providing default initializer for '%s'\n", toChars());
            if (sz == SIZE_INVALID && dsym.type.ty != Terror)
                dsym.error("size of type `%s` is invalid", dsym.type.toChars());

            Type tv = dsym.type;
            while (tv.ty == Tsarray)    // Don't skip Tenum
                tv = tv.nextOf();
            if (tv.needsNested())
            {
                /* Nested struct requires valid enclosing frame pointer.
                 * In StructLiteralExp::toElem(), it's calculated.
                 */
                assert(tbn.ty == Tstruct);
                checkFrameAccess(dsym.loc, sc, tbn.isTypeStruct().sym);

                Expression e = tv.defaultInitLiteral(dsym.loc);
                e = new BlitExp(dsym.loc, new VarExp(dsym.loc, dsym), e);
                e = e.expressionSemantic(sc);
                dsym._init = new ExpInitializer(dsym.loc, e);
                goto Ldtor;
            }
            if (tv.ty == Tstruct && (cast(TypeStruct)tv).sym.zeroInit)
            {
                /* If a struct is all zeros, as a special case
                 * set it's initializer to the integer 0.
                 * In AssignExp::toElem(), we check for this and issue
                 * a memset() to initialize the struct.
                 * Must do same check in interpreter.
                 */
                Expression e = IntegerExp.literal!0;
                e = new BlitExp(dsym.loc, new VarExp(dsym.loc, dsym), e);
                e.type = dsym.type;      // don't type check this, it would fail
                dsym._init = new ExpInitializer(dsym.loc, e);
                goto Ldtor;
            }
            if (dsym.type.baseElemOf().ty == Tvoid)
            {
                dsym.error("`%s` does not have a default initializer", dsym.type.toChars());
            }
            else if (auto e = dsym.type.defaultInit(dsym.loc))
            {
                dsym._init = new ExpInitializer(dsym.loc, e);
            }

            // Default initializer is always a blit
            isBlit = true;
        }
        if (dsym._init)
        {
            sc = sc.push();
            sc.stc &= ~(STC.TYPECTOR | STC.pure_ | STC.nothrow_ | STC.nogc | STC.ref_ | STC.disable);

            ExpInitializer ei = dsym._init.isExpInitializer();
            if (ei) // https://issues.dlang.org/show_bug.cgi?id=13424
                    // Preset the required type to fail in FuncLiteralDeclaration::semantic3
                ei.exp = inferType(ei.exp, dsym.type);

            // If inside function, there is no semantic3() call
            if (sc.func || sc.intypeof == 1)
            {
                // If local variable, use AssignExp to handle all the various
                // possibilities.
                if (fd && !(dsym.storage_class & (STC.manifest | STC.static_ | STC.tls | STC.gshared | STC.extern_)) && !dsym._init.isVoidInitializer())
                {
                    //printf("fd = '%s', var = '%s'\n", fd.toChars(), toChars());
                    if (!ei)
                    {
                        ArrayInitializer ai = dsym._init.isArrayInitializer();
                        Expression e;
                        if (ai && tb.ty == Taarray)
                            e = ai.toAssocArrayLiteral();
                        else
                            e = dsym._init.initializerToExpression();
                        if (!e)
                        {
                            // Run semantic, but don't need to interpret
                            dsym._init = dsym._init.initializerSemantic(sc, dsym.type, INITnointerpret);
                            e = dsym._init.initializerToExpression();
                            if (!e)
                            {
                                dsym.error("is not a static and cannot have static initializer");
                                e = ErrorExp.get();
                            }
                        }
                        ei = new ExpInitializer(dsym._init.loc, e);
                        dsym._init = ei;
                    }

                    Expression exp = ei.exp;
                    Expression e1 = new VarExp(dsym.loc, dsym);
                    if (isBlit)
                        exp = new BlitExp(dsym.loc, e1, exp);
                    else
                        exp = new ConstructExp(dsym.loc, e1, exp);
                    dsym.canassign++;
                    exp = exp.expressionSemantic(sc);
                    dsym.canassign--;
                    exp = exp.optimize(WANTvalue);
                    if (exp.op == TOK.error)
                    {
                        dsym._init = new ErrorInitializer();
                        ei = null;
                    }
                    else
                        ei.exp = exp;

                    if (ei && dsym.isScope())
                    {
                        Expression ex = ei.exp.lastComma();
                        if (ex.op == TOK.blit || ex.op == TOK.construct)
                            ex = (cast(AssignExp)ex).e2;
                        if (ex.op == TOK.new_)
                        {
                            // See if initializer is a NewExp that can be allocated on the stack
                            NewExp ne = cast(NewExp)ex;
                            if (dsym.type.toBasetype().ty == Tclass)
                            {
                                if (ne.newargs && ne.newargs.dim > 1)
                                {
                                    dsym.mynew = true;
                                }
                                else
                                {
                                    ne.onstack = 1;
                                    dsym.onstack = true;
                                }
                            }
                        }
                        else if (ex.op == TOK.function_)
                        {
                            // or a delegate that doesn't escape a reference to the function
                            FuncDeclaration f = (cast(FuncExp)ex).fd;
                            if (f.tookAddressOf)
                                f.tookAddressOf--;
                        }
                    }
                }
                else
                {
                    // https://issues.dlang.org/show_bug.cgi?id=14166
                    // Don't run CTFE for the temporary variables inside typeof
                    dsym._init = dsym._init.initializerSemantic(sc, dsym.type, sc.intypeof == 1 ? INITnointerpret : INITinterpret);
                    const init_err = dsym._init.isExpInitializer();
                    if (init_err && init_err.exp.op == TOK.showCtfeContext)
                    {
                         errorSupplemental(dsym.loc, "compile time context created here");
                    }
                }
            }
            else if (parent.isAggregateDeclaration())
            {
                dsym._scope = scx ? scx : sc.copy();
                dsym._scope.setNoFree();
            }
            else if (dsym.storage_class & (STC.const_ | STC.immutable_ | STC.manifest) || dsym.type.isConst() || dsym.type.isImmutable())
            {
                /* Because we may need the results of a const declaration in a
                 * subsequent type, such as an array dimension, before semantic2()
                 * gets ordinarily run, try to run semantic2() now.
                 * Ignore failure.
                 */
                if (!inferred)
                {
                    uint errors = global.errors;
                    dsym.inuse++;
                    // Bug 20549. Don't try this on modules or packages, syntaxCopy
                    // could crash (inf. recursion) on a mod/pkg referencing itself
                    if (ei && (ei.exp.op != TOK.scope_ ? true : !(cast(ScopeExp)ei.exp).sds.isPackage()))
                    {
                        Expression exp = ei.exp.syntaxCopy();

                        bool needctfe = dsym.isDataseg() || (dsym.storage_class & STC.manifest);
                        if (needctfe)
                            sc = sc.startCTFE();
                        exp = exp.expressionSemantic(sc);
                        exp = resolveProperties(sc, exp);
                        if (needctfe)
                            sc = sc.endCTFE();

                        Type tb2 = dsym.type.toBasetype();
                        Type ti = exp.type.toBasetype();

                        /* The problem is the following code:
                         *  struct CopyTest {
                         *     double x;
                         *     this(double a) { x = a * 10.0;}
                         *     this(this) { x += 2.0; }
                         *  }
                         *  const CopyTest z = CopyTest(5.3);  // ok
                         *  const CopyTest w = z;              // not ok, postblit not run
                         *  static assert(w.x == 55.0);
                         * because the postblit doesn't get run on the initialization of w.
                         */
                        if (auto ts = ti.isTypeStruct())
                        {
                            StructDeclaration sd = ts.sym;
                            /* Look to see if initializer involves a copy constructor
                             * (which implies a postblit)
                             */
                            // there is a copy constructor
                            // and exp is the same struct
                            if (sd.postblit && tb2.toDsymbol(null) == sd)
                            {
                                // The only allowable initializer is a (non-copy) constructor
                                if (exp.isLvalue())
                                    dsym.error("of type struct `%s` uses `this(this)`, which is not allowed in static initialization", tb2.toChars());
                            }
                        }
                        ei.exp = exp;
                    }
                    dsym._init = dsym._init.initializerSemantic(sc, dsym.type, INITinterpret);
                    dsym.inuse--;
                    if (global.errors > errors)
                    {
                        dsym._init = new ErrorInitializer();
                        dsym.type = Type.terror;
                    }
                }
                else
                {
                    dsym._scope = scx ? scx : sc.copy();
                    dsym._scope.setNoFree();
                }
            }
            sc = sc.pop();
        }

    Ldtor:
        /* Build code to execute destruction, if necessary
         */
        dsym.edtor = dsym.callScopeDtor(sc);
        if (dsym.edtor)
        {
            /* If dsym is a local variable, who's type is a struct with a scope destructor,
             * then make dsym scope, too.
             */
            if (global.params.vsafe &&
                !(dsym.storage_class & (STC.parameter | STC.temp | STC.field | STC.in_ | STC.foreach_ | STC.result | STC.manifest)) &&
                !dsym.isDataseg() &&
                !dsym.doNotInferScope &&
                dsym.type.hasPointers())
            {
                auto tv = dsym.type.baseElemOf();
                if (tv.ty == Tstruct &&
                    (cast(TypeStruct)tv).sym.dtor.storage_class & STC.scope_)
                {
                    dsym.storage_class |= STC.scope_;
                }
            }

            if (sc.func && dsym.storage_class & (STC.static_ | STC.gshared))
                dsym.edtor = dsym.edtor.expressionSemantic(sc._module._scope);
            else
                dsym.edtor = dsym.edtor.expressionSemantic(sc);

            version (none)
            {
                // currently disabled because of std.stdio.stdin, stdout and stderr
                if (dsym.isDataseg() && !(dsym.storage_class & STC.extern_))
                    dsym.error("static storage variables cannot have destructors");
            }
        }

        dsym.semanticRun = PASS.semanticdone;

        if (dsym.type.toBasetype().ty == Terror)
            dsym.errors = true;

        if(sc.scopesym && !sc.scopesym.isAggregateDeclaration())
        {
            for (ScopeDsymbol sym = sc.scopesym; sym && dsym.endlinnum == 0;
                 sym = sym.parent ? sym.parent.isScopeDsymbol() : null)
                dsym.endlinnum = sym.endlinnum;
        }
    }

    override void visit(TypeInfoDeclaration dsym)
    {
        assert(dsym.linkage == LINK.c);
    }

    override void visit(Import imp)
    {
        //printf("Import::semantic('%s') %s\n", toPrettyChars(), id.toChars());
        if (imp.semanticRun > PASS.init)
            return;

        if (imp._scope)
        {
            sc = imp._scope;
            imp._scope = null;
        }
        if (!sc)
            return;

        imp.semanticRun = PASS.semantic;

        // Load if not already done so
        bool loadErrored = false;
        if (!imp.mod)
        {
            loadErrored = imp.load(sc);
            if (imp.mod)
            {
                imp.mod.importAll(null);
                imp.mod.checkImportDeprecation(imp.loc, sc);
            }
        }
        if (imp.mod)
        {
            // Modules need a list of each imported module

            // if inside a template instantiation, the instantianting
            // module gets the import.
            // https://issues.dlang.org/show_bug.cgi?id=17181
            Module importer = sc._module;
            if (sc.minst && sc.tinst)
            {
                importer = sc.minst;
                if (!sc.tinst.importedModules.contains(imp.mod))
                    sc.tinst.importedModules.push(imp.mod);
            }
            //printf("%s imports %s\n", importer.toChars(), imp.mod.toChars());
            if (!importer.aimports.contains(imp.mod))
                importer.aimports.push(imp.mod);

            if (sc.explicitProtection)
                imp.protection = sc.protection;

            if (!imp.aliasId && !imp.names.dim) // neither a selective nor a renamed import
            {
                ScopeDsymbol scopesym;
                for (Scope* scd = sc; scd; scd = scd.enclosing)
                {
                    if (!scd.scopesym)
                        continue;
                    scopesym = scd.scopesym;
                    break;
                }

                if (!imp.isstatic)
                {
                    scopesym.importScope(imp.mod, imp.protection);
                }

                // Mark the imported packages as accessible from the current
                // scope. This access check is necessary when using FQN b/c
                // we're using a single global package tree.
                // https://issues.dlang.org/show_bug.cgi?id=313
                if (imp.packages)
                {
                    // import a.b.c.d;
                    auto p = imp.pkg; // a
                    scopesym.addAccessiblePackage(p, imp.protection);
                    foreach (id; (*imp.packages)[1 .. imp.packages.dim]) // [b, c]
                    {
                        p = cast(Package) p.symtab.lookup(id);
                        // https://issues.dlang.org/show_bug.cgi?id=17991
                        // An import of truly empty file/package can happen
                        // https://issues.dlang.org/show_bug.cgi?id=20151
                        // Package in the path conflicts with a module name
                        if (p is null)
                            break;
                        scopesym.addAccessiblePackage(p, imp.protection);
                    }
                }
                scopesym.addAccessiblePackage(imp.mod, imp.protection); // d
            }

            if (!loadErrored)
            {
                imp.mod.dsymbolSemantic(null);
            }

            if (imp.mod.needmoduleinfo)
            {
                //printf("module4 %s because of %s\n", importer.toChars(), imp.mod.toChars());
                importer.needmoduleinfo = 1;
            }

            sc = sc.push(imp.mod);
            sc.protection = imp.protection;
            for (size_t i = 0; i < imp.aliasdecls.dim; i++)
            {
                AliasDeclaration ad = imp.aliasdecls[i];
                //printf("\tImport %s alias %s = %s, scope = %p\n", toPrettyChars(), aliases[i].toChars(), names[i].toChars(), ad._scope);
                Dsymbol sym = imp.mod.search(imp.loc, imp.names[i], IgnorePrivateImports);
                if (sym)
                {
                    import dmd.access : symbolIsVisible;
                    if (!symbolIsVisible(sc, sym))
                        imp.mod.error(imp.loc, "member `%s` is not visible from module `%s`",
                            imp.names[i].toChars(), sc._module.toChars());
                    ad.dsymbolSemantic(sc);
                    // If the import declaration is in non-root module,
                    // analysis of the aliased symbol is deferred.
                    // Therefore, don't see the ad.aliassym or ad.type here.
                }
                else
                {
                    Dsymbol s = imp.mod.search_correct(imp.names[i]);
                    if (s)
                        imp.mod.error(imp.loc, "import `%s` not found, did you mean %s `%s`?", imp.names[i].toChars(), s.kind(), s.toPrettyChars());
                    else
                        imp.mod.error(imp.loc, "import `%s` not found", imp.names[i].toChars());
                    ad.type = Type.terror;
                }
            }
            sc = sc.pop();
        }

        imp.semanticRun = PASS.semanticdone;

        // object self-imports itself, so skip that
        // https://issues.dlang.org/show_bug.cgi?id=7547
        // don't list pseudo modules __entrypoint.d, __main.d
        // https://issues.dlang.org/show_bug.cgi?id=11117
        // https://issues.dlang.org/show_bug.cgi?id=11164
        if (global.params.moduleDeps !is null && !(imp.id == Id.object && sc._module.ident == Id.object) &&
            strcmp(sc._module.ident.toChars(), "__main") != 0)
        {
            /* The grammar of the file is:
             *      ImportDeclaration
             *          ::= BasicImportDeclaration [ " : " ImportBindList ] [ " -> "
             *      ModuleAliasIdentifier ] "\n"
             *
             *      BasicImportDeclaration
             *          ::= ModuleFullyQualifiedName " (" FilePath ") : " Protection|"string"
             *              " [ " static" ] : " ModuleFullyQualifiedName " (" FilePath ")"
             *
             *      FilePath
             *          - any string with '(', ')' and '\' escaped with the '\' character
             */
            OutBuffer* ob = global.params.moduleDeps;
            Module imod = sc.instantiatingModule();
            if (!global.params.moduleDepsFile)
                ob.writestring("depsImport ");
            ob.writestring(imod.toPrettyChars());
            ob.writestring(" (");
            escapePath(ob, imod.srcfile.toChars());
            ob.writestring(") : ");
            // use protection instead of sc.protection because it couldn't be
            // resolved yet, see the comment above
            protectionToBuffer(ob, imp.protection);
            ob.writeByte(' ');
            if (imp.isstatic)
            {
                stcToBuffer(ob, STC.static_);
                ob.writeByte(' ');
            }
            ob.writestring(": ");
            if (imp.packages)
            {
                for (size_t i = 0; i < imp.packages.dim; i++)
                {
                    Identifier pid = (*imp.packages)[i];
                    ob.printf("%s.", pid.toChars());
                }
            }
            ob.writestring(imp.id.toString());
            ob.writestring(" (");
            if (imp.mod)
                escapePath(ob, imp.mod.srcfile.toChars());
            else
                ob.writestring("???");
            ob.writeByte(')');
            foreach (i, name; imp.names)
            {
                if (i == 0)
                    ob.writeByte(':');
                else
                    ob.writeByte(',');
                Identifier _alias = imp.aliases[i];
                if (!_alias)
                {
                    ob.printf("%s", name.toChars());
                    _alias = name;
                }
                else
                    ob.printf("%s=%s", _alias.toChars(), name.toChars());
            }
            if (imp.aliasId)
                ob.printf(" -> %s", imp.aliasId.toChars());
            ob.writenl();
        }
        //printf("-Import::semantic('%s'), pkg = %p\n", toChars(), pkg);
    }

    void attribSemantic(AttribDeclaration ad)
    {
        if (ad.semanticRun != PASS.init)
            return;
        ad.semanticRun = PASS.semantic;
        Dsymbols* d = ad.include(sc);
        //printf("\tAttribDeclaration::semantic '%s', d = %p\n",toChars(), d);
        if (d)
        {
            Scope* sc2 = ad.newScope(sc);
            bool errors;
            for (size_t i = 0; i < d.dim; i++)
            {
                Dsymbol s = (*d)[i];
                s.dsymbolSemantic(sc2);
                errors |= s.errors;
            }
            ad.errors |= errors;
            if (sc2 != sc)
                sc2.pop();
        }
        ad.semanticRun = PASS.semanticdone;
    }

    override void visit(AttribDeclaration atd)
    {
        attribSemantic(atd);
    }

    override void visit(AnonDeclaration scd)
    {
        //printf("\tAnonDeclaration::semantic %s %p\n", isunion ? "union" : "struct", this);
        assert(sc.parent);
        auto p = sc.parent.pastMixin();
        auto ad = p.isAggregateDeclaration();
        if (!ad)
        {
            error(scd.loc, "%s can only be a part of an aggregate, not %s `%s`", scd.kind(), p.kind(), p.toChars());
            scd.errors = true;
            return;
        }

        if (scd.decl)
        {
            sc = sc.push();
            sc.stc &= ~(STC.auto_ | STC.scope_ | STC.static_ | STC.tls | STC.gshared);
            sc.inunion = scd.isunion ? scd : null;
            sc.flags = 0;
            for (size_t i = 0; i < scd.decl.dim; i++)
            {
                Dsymbol s = (*scd.decl)[i];
                s.dsymbolSemantic(sc);
            }
            sc = sc.pop();
        }
    }

    override void visit(PragmaDeclaration pd)
    {
        void declarations()
        {
            if (!pd.decl)
                return;

            Scope* sc2 = pd.newScope(sc);
            for (size_t i = 0; i < pd.decl.dim; i++)
            {
                Dsymbol s = (*pd.decl)[i];
                s.dsymbolSemantic(sc2);
                if (pd.ident == Id.mangle)
                {
                    assert(pd.args && pd.args.dim == 1);
                    if (auto se = (*pd.args)[0].toStringExp())
                    {
                        const name = (cast(const(char)[])se.peekData()).xarraydup;
                        uint cnt = setMangleOverride(s, name);
                        if (cnt > 1)
                        pd.error("can only apply to a single declaration");
                    }
                }
            }
            if (sc2 != sc)
                sc2.pop();
        }

        void noDeclarations()
        {
            if (pd.decl)
            {
                pd.error("is missing a terminating `;`");
                declarations();
                // do them anyway, to avoid segfaults.
            }
        }

        // Should be merged with PragmaStatement
        //printf("\tPragmaDeclaration::semantic '%s'\n", pd.toChars());
        if (global.params.mscoff)
        {
            if (pd.ident == Id.linkerDirective)
            {
                if (!pd.args || pd.args.dim != 1)
                    pd.error("one string argument expected for pragma(linkerDirective)");
                else
                {
                    auto se = semanticString(sc, (*pd.args)[0], "linker directive");
                    if (!se)
                        return noDeclarations();
                    (*pd.args)[0] = se;
                    if (global.params.verbose)
                        message("linkopt   %.*s", cast(int)se.len, se.peekString().ptr);
                }
                return noDeclarations();
            }
        }
        if (pd.ident == Id.msg)
        {
            if (pd.args)
            {
                for (size_t i = 0; i < pd.args.dim; i++)
                {
                    Expression e = (*pd.args)[i];
                    sc = sc.startCTFE();
                    e = e.expressionSemantic(sc);
                    e = resolveProperties(sc, e);
                    sc = sc.endCTFE();
                    // pragma(msg) is allowed to contain types as well as expressions
                    if (e.type && e.type.ty == Tvoid)
                    {
                        error(pd.loc, "Cannot pass argument `%s` to `pragma msg` because it is `void`", e.toChars());
                        return;
                    }
                    e = ctfeInterpretForPragmaMsg(e);
                    if (e.op == TOK.error)
                    {
                        errorSupplemental(pd.loc, "while evaluating `pragma(msg, %s)`", (*pd.args)[i].toChars());
                        return;
                    }
                    StringExp se = e.toStringExp();
                    if (se)
                    {
                        se = se.toUTF8(sc);
                        fprintf(stderr, "%.*s", cast(int)se.len, se.peekString().ptr);
                    }
                    else
                        fprintf(stderr, "%s", e.toChars());
                }
                fprintf(stderr, "\n");
            }
            return noDeclarations();
        }
        else if (pd.ident == Id.lib)
        {
            if (!pd.args || pd.args.dim != 1)
                pd.error("string expected for library name");
            else
            {
                auto se = semanticString(sc, (*pd.args)[0], "library name");
                if (!se)
                    return noDeclarations();
                (*pd.args)[0] = se;

                auto name = se.peekString().xarraydup;
                if (global.params.verbose)
                    message("library   %s", name.ptr);
                if (global.params.moduleDeps && !global.params.moduleDepsFile)
                {
                    OutBuffer* ob = global.params.moduleDeps;
                    Module imod = sc.instantiatingModule();
                    ob.writestring("depsLib ");
                    ob.writestring(imod.toPrettyChars());
                    ob.writestring(" (");
                    escapePath(ob, imod.srcfile.toChars());
                    ob.writestring(") : ");
                    ob.writestring(name);
                    ob.writenl();
                }
                mem.xfree(name.ptr);
            }
            return noDeclarations();
        }
        else if (pd.ident == Id.startaddress)
        {
            if (!pd.args || pd.args.dim != 1)
                pd.error("function name expected for start address");
            else
            {
                /* https://issues.dlang.org/show_bug.cgi?id=11980
                 * resolveProperties and ctfeInterpret call are not necessary.
                 */
                Expression e = (*pd.args)[0];
                sc = sc.startCTFE();
                e = e.expressionSemantic(sc);
                sc = sc.endCTFE();
                (*pd.args)[0] = e;
                Dsymbol sa = getDsymbol(e);
                if (!sa || !sa.isFuncDeclaration())
                    pd.error("function name expected for start address, not `%s`", e.toChars());
            }
            return noDeclarations();
        }
        else if (pd.ident == Id.Pinline)
        {
            return declarations();
        }
        else if (pd.ident == Id.mangle)
        {
            if (!pd.args)
                pd.args = new Expressions();
            if (pd.args.dim != 1)
            {
                pd.error("string expected for mangled name");
                pd.args.setDim(1);
                (*pd.args)[0] = ErrorExp.get(); // error recovery
                return declarations();
            }

            auto se = semanticString(sc, (*pd.args)[0], "mangled name");
            if (!se)
                return declarations();
            (*pd.args)[0] = se; // Will be used later

            if (!se.len)
            {
                pd.error("zero-length string not allowed for mangled name");
                return declarations();
            }
            if (se.sz != 1)
            {
                pd.error("mangled name characters can only be of type `char`");
                return declarations();
            }
            version (all)
            {
                /* Note: D language specification should not have any assumption about backend
                 * implementation. Ideally pragma(mangle) can accept a string of any content.
                 *
                 * Therefore, this validation is compiler implementation specific.
                 */
                auto slice = se.peekString();
                for (size_t i = 0; i < se.len;)
                {
                    dchar c = slice[i];
                    if (c < 0x80)
                    {
                        if (c.isValidMangling)
                        {
                            ++i;
                            continue;
                        }
                        else
                        {
                            pd.error("char 0x%02x not allowed in mangled name", c);
                            break;
                        }
                    }
                    if (const msg = utf_decodeChar(slice, i, c))
                    {
                        pd.error("%.*s", cast(int)msg.length, msg.ptr);
                        break;
                    }
                    if (!isUniAlpha(c))
                    {
                        pd.error("char `0x%04x` not allowed in mangled name", c);
                        break;
                    }
                }
            }
        }
        else if (pd.ident == Id.crt_constructor || pd.ident == Id.crt_destructor)
        {
            if (pd.args && pd.args.dim != 0)
                pd.error("takes no argument");
            return declarations();
        }
        else if (pd.ident == Id.printf || pd.ident == Id.scanf)
        {
            if (pd.args && pd.args.dim != 0)
                pd.error("takes no argument");
            return declarations();
        }
        else if (!global.params.ignoreUnsupportedPragmas)
        {
            error(pd.loc, "unrecognized `pragma(%s)`", pd.ident.toChars());
            return declarations();
        }

        if (!global.params.verbose)
            return declarations();

        /* Print unrecognized pragmas
         */
        OutBuffer buf;
        buf.writestring(pd.ident.toString());
        if (pd.args)
        {
            const errors_save = global.startGagging();
            for (size_t i = 0; i < pd.args.dim; i++)
            {
                Expression e = (*pd.args)[i];
                sc = sc.startCTFE();
                e = e.expressionSemantic(sc);
                e = resolveProperties(sc, e);
                sc = sc.endCTFE();
                e = e.ctfeInterpret();
                if (i == 0)
                    buf.writestring(" (");
                else
                    buf.writeByte(',');
                buf.writestring(e.toChars());
            }
            if (pd.args.dim)
                buf.writeByte(')');
            global.endGagging(errors_save);
        }
        message("pragma    %s", buf.peekChars());
        return declarations();
    }

    override void visit(StaticIfDeclaration sid)
    {
        attribSemantic(sid);
    }

    override void visit(StaticForeachDeclaration sfd)
    {
        attribSemantic(sfd);
    }

    private Dsymbols* compileIt(CompileDeclaration cd)
    {
        //printf("CompileDeclaration::compileIt(loc = %d) %s\n", cd.loc.linnum, cd.exp.toChars());
        OutBuffer buf;
        if (expressionsToString(buf, sc, cd.exps))
            return null;

        const errors = global.errors;
        const len = buf.length;
        buf.writeByte(0);
        const str = buf.extractSlice()[0 .. len];
        scope p = new Parser!ASTCodegen(cd.loc, sc._module, str, false);
        p.nextToken();

        auto d = p.parseDeclDefs(0);
        if (global.errors != errors)
            return null;

        if (p.token.value != TOK.endOfFile)
        {
            cd.error("incomplete mixin declaration `%s`", str.ptr);
            return null;
        }
        return d;
    }

    /***********************************************************
     * https://dlang.org/spec/module.html#mixin-declaration
     */
    override void visit(CompileDeclaration cd)
    {
        //printf("CompileDeclaration::semantic()\n");
        if (!cd.compiled)
        {
            cd.decl = compileIt(cd);
            cd.AttribDeclaration.addMember(sc, cd.scopesym);
            cd.compiled = true;

            if (cd._scope && cd.decl)
            {
                for (size_t i = 0; i < cd.decl.dim; i++)
                {
                    Dsymbol s = (*cd.decl)[i];
                    s.setScope(cd._scope);
                }
            }
        }
        attribSemantic(cd);
    }

    override void visit(CPPNamespaceDeclaration ns)
    {
        Identifier identFromSE (StringExp se)
        {
            const sident = se.toStringz();
            if (!sident.length || !Identifier.isValidIdentifier(sident))
            {
                ns.exp.error("expected valid identifer for C++ namespace but got `%.*s`",
                             cast(int)sident.length, sident.ptr);
                return null;
            }
            else
                return Identifier.idPool(sident);
        }

        if (ns.ident is null)
        {
            ns.cppnamespace = sc.namespace;
            sc = sc.startCTFE();
            ns.exp = ns.exp.expressionSemantic(sc);
            ns.exp = resolveProperties(sc, ns.exp);
            sc = sc.endCTFE();
            ns.exp = ns.exp.ctfeInterpret();
            // Can be either a tuple of strings or a string itself
            if (auto te = ns.exp.isTupleExp())
            {
                expandTuples(te.exps);
                CPPNamespaceDeclaration current = ns.cppnamespace;
                for (size_t d = 0; d < te.exps.dim; ++d)
                {
                    auto exp = (*te.exps)[d];
                    auto prev = d ? current : ns.cppnamespace;
                    current = (d + 1) != te.exps.dim
                        ? new CPPNamespaceDeclaration(exp, null)
                        : ns;
                    current.exp = exp;
                    current.cppnamespace = prev;
                    if (auto se = exp.toStringExp())
                    {
                        current.ident = identFromSE(se);
                        if (current.ident is null)
                            return; // An error happened in `identFromSE`
                    }
                    else
                        ns.exp.error("`%s`: index %llu is not a string constant, it is a `%s`",
                                     ns.exp.toChars(), cast(ulong) d, ns.exp.type.toChars());
                }
            }
            else if (auto se = ns.exp.toStringExp())
                ns.ident = identFromSE(se);
            // Empty Tuple
            else if (ns.exp.isTypeExp() && ns.exp.isTypeExp().type.toBasetype().isTypeTuple())
            {
            }
            else
                ns.exp.error("compile time string constant (or tuple) expected, not `%s`",
                             ns.exp.toChars());
        }
        attribSemantic(ns);
    }

    override void visit(UserAttributeDeclaration uad)
    {
        //printf("UserAttributeDeclaration::semantic() %p\n", this);
        if (uad.decl && !uad._scope)
            uad.Dsymbol.setScope(sc); // for function local symbols
        arrayExpressionSemantic(uad.atts, sc, true);
        return attribSemantic(uad);
    }

    override void visit(StaticAssert sa)
    {
        if (sa.semanticRun < PASS.semanticdone)
            sa.semanticRun = PASS.semanticdone;
    }

    override void visit(DebugSymbol ds)
    {
        //printf("DebugSymbol::semantic() %s\n", toChars());
        if (ds.semanticRun < PASS.semanticdone)
            ds.semanticRun = PASS.semanticdone;
    }

    override void visit(VersionSymbol vs)
    {
        if (vs.semanticRun < PASS.semanticdone)
            vs.semanticRun = PASS.semanticdone;
    }

    override void visit(Package pkg)
    {
        if (pkg.semanticRun < PASS.semanticdone)
            pkg.semanticRun = PASS.semanticdone;
    }

    override void visit(Module m)
    {
        if (m.semanticRun != PASS.init)
            return;
        //printf("+Module::semantic(this = %p, '%s'): parent = %p\n", this, toChars(), parent);
        m.semanticRun = PASS.semantic;
        // Note that modules get their own scope, from scratch.
        // This is so regardless of where in the syntax a module
        // gets imported, it is unaffected by context.
        Scope* sc = m._scope; // see if already got one from importAll()
        if (!sc)
        {
            Scope.createGlobal(m); // create root scope
        }

        //printf("Module = %p, linkage = %d\n", sc.scopesym, sc.linkage);
        // Pass 1 semantic routines: do public side of the definition
        m.members.foreachDsymbol( (s)
        {
            //printf("\tModule('%s'): '%s'.dsymbolSemantic()\n", toChars(), s.toChars());
            s.dsymbolSemantic(sc);
            m.runDeferredSemantic();
        });

        if (m.userAttribDecl)
        {
            m.userAttribDecl.dsymbolSemantic(sc);
        }
        if (!m._scope)
        {
            sc = sc.pop();
            sc.pop(); // 2 pops because Scope::createGlobal() created 2
        }
        m.semanticRun = PASS.semanticdone;
        //printf("-Module::semantic(this = %p, '%s'): parent = %p\n", this, toChars(), parent);
    }

    override void visit(EnumDeclaration ed)
    {
        //printf("EnumDeclaration::semantic(sd = %p, '%s') %s\n", sc.scopesym, sc.scopesym.toChars(), toChars());
        //printf("EnumDeclaration::semantic() %p %s\n", this, toChars());
        if (ed.semanticRun >= PASS.semanticdone)
            return; // semantic() already completed
        if (ed.semanticRun == PASS.semantic)
        {
            assert(ed.memtype);
            error(ed.loc, "circular reference to enum base type `%s`", ed.memtype.toChars());
            ed.errors = true;
            ed.semanticRun = PASS.semanticdone;
            return;
        }
        uint dprogress_save = Module.dprogress;

        Scope* scx = null;
        if (ed._scope)
        {
            sc = ed._scope;
            scx = ed._scope; // save so we don't make redundant copies
            ed._scope = null;
        }

        if (!sc)
            return;

        ed.parent = sc.parent;
        ed.type = ed.type.typeSemantic(ed.loc, sc);

        ed.protection = sc.protection;
        if (sc.stc & STC.deprecated_)
            ed.isdeprecated = true;
        ed.userAttribDecl = sc.userAttribDecl;
        ed.cppnamespace = sc.namespace;

        ed.semanticRun = PASS.semantic;
        UserAttributeDeclaration.checkGNUABITag(ed, sc.linkage);

        if (!ed.members && !ed.memtype) // enum ident;
        {
            ed.semanticRun = PASS.semanticdone;
            return;
        }

        if (!ed.symtab)
            ed.symtab = new DsymbolTable();

        /* The separate, and distinct, cases are:
         *  1. enum { ... }
         *  2. enum : memtype { ... }
         *  3. enum ident { ... }
         *  4. enum ident : memtype { ... }
         *  5. enum ident : memtype;
         *  6. enum ident;
         */

        if (ed.memtype)
        {
            ed.memtype = ed.memtype.typeSemantic(ed.loc, sc);

            /* Check to see if memtype is forward referenced
             */
            if (auto te = ed.memtype.isTypeEnum())
            {
                EnumDeclaration sym = cast(EnumDeclaration)te.toDsymbol(sc);
                if (!sym.memtype || !sym.members || !sym.symtab || sym._scope)
                {
                    // memtype is forward referenced, so try again later
                    deferDsymbolSemantic(ed, scx);
                    Module.dprogress = dprogress_save;
                    //printf("\tdeferring %s\n", toChars());
                    ed.semanticRun = PASS.init;
                    return;
                }
            }
            if (ed.memtype.ty == Tvoid)
            {
                ed.error("base type must not be `void`");
                ed.memtype = Type.terror;
            }
            if (ed.memtype.ty == Terror)
            {
                ed.errors = true;
                // poison all the members
                ed.members.foreachDsymbol( (s) { s.errors = true; } );
                ed.semanticRun = PASS.semanticdone;
                return;
            }
        }

        ed.semanticRun = PASS.semanticdone;

        if (!ed.members) // enum ident : memtype;
            return;

        if (ed.members.dim == 0)
        {
            ed.error("enum `%s` must have at least one member", ed.toChars());
            ed.errors = true;
            return;
        }

        Module.dprogress++;

        Scope* sce;
        if (ed.isAnonymous())
            sce = sc;
        else
        {
            sce = sc.push(ed);
            sce.parent = ed;
        }
        sce = sce.startCTFE();
        sce.setNoFree(); // needed for getMaxMinValue()

        /* Each enum member gets the sce scope
         */
        ed.members.foreachDsymbol( (s)
        {
            EnumMember em = s.isEnumMember();
            if (em)
                em._scope = sce;
        });

        if (!ed.added)
        {
            /* addMember() is not called when the EnumDeclaration appears as a function statement,
             * so we have to do what addMember() does and install the enum members in the right symbol
             * table
             */
            ScopeDsymbol scopesym = null;
            if (ed.isAnonymous())
            {
                /* Anonymous enum members get added to enclosing scope.
                 */
                for (Scope* sct = sce; 1; sct = sct.enclosing)
                {
                    assert(sct);
                    if (sct.scopesym)
                    {
                        scopesym = sct.scopesym;
                        if (!sct.scopesym.symtab)
                            sct.scopesym.symtab = new DsymbolTable();
                        break;
                    }
                }
            }
            else
            {
                // Otherwise enum members are in the EnumDeclaration's symbol table
                scopesym = ed;
            }

            ed.members.foreachDsymbol( (s)
            {
                EnumMember em = s.isEnumMember();
                if (em)
                {
                    em.ed = ed;
                    em.addMember(sc, scopesym);
                }
            });
        }

        ed.members.foreachDsymbol( (s)
        {
            EnumMember em = s.isEnumMember();
            if (em)
                em.dsymbolSemantic(em._scope);
        });
        //printf("defaultval = %lld\n", defaultval);

        //if (defaultval) printf("defaultval: %s %s\n", defaultval.toChars(), defaultval.type.toChars());
        //printf("members = %s\n", members.toChars());
    }

    override void visit(EnumMember em)
    {
        //printf("EnumMember::semantic() %s\n", toChars());

        void errorReturn()
        {
            em.errors = true;
            em.semanticRun = PASS.semanticdone;
        }

        if (em.errors || em.semanticRun >= PASS.semanticdone)
            return;
        if (em.semanticRun == PASS.semantic)
        {
            em.error("circular reference to `enum` member");
            return errorReturn();
        }
        assert(em.ed);

        em.ed.dsymbolSemantic(sc);
        if (em.ed.errors)
            return errorReturn();
        if (em.errors || em.semanticRun >= PASS.semanticdone)
            return;

        if (em._scope)
            sc = em._scope;
        if (!sc)
            return;

        em.semanticRun = PASS.semantic;

        em.protection = em.ed.isAnonymous() ? em.ed.protection : Prot(Prot.Kind.public_);
        em.linkage = LINK.d;
        em.storage_class |= STC.manifest;

        // https://issues.dlang.org/show_bug.cgi?id=9701
        if (em.ed.isAnonymous())
        {
            if (em.userAttribDecl)
                em.userAttribDecl.userAttribDecl = em.ed.userAttribDecl;
            else
                em.userAttribDecl = em.ed.userAttribDecl;
        }

        // Eval UDA in this same scope. Issues 19344, 20835, 21122
        if (em.userAttribDecl)
            em.userAttribDecl.setScope(sc);

        // The first enum member is special
        bool first = (em == (*em.ed.members)[0]);

        if (em.origType)
        {
            em.origType = em.origType.typeSemantic(em.loc, sc);
            em.type = em.origType;
            assert(em.value); // "type id;" is not a valid enum member declaration
        }

        if (em.value)
        {
            Expression e = em.value;
            assert(e.dyncast() == DYNCAST.expression);
            e = e.expressionSemantic(sc);
            e = resolveProperties(sc, e);
            e = e.ctfeInterpret();
            if (e.op == TOK.error)
                return errorReturn();
            if (first && !em.ed.memtype && !em.ed.isAnonymous())
            {
                em.ed.memtype = e.type;
                if (em.ed.memtype.ty == Terror)
                {
                    em.ed.errors = true;
                    return errorReturn();
                }
                if (em.ed.memtype.ty != Terror)
                {
                    /* https://issues.dlang.org/show_bug.cgi?id=11746
                     * All of named enum members should have same type
                     * with the first member. If the following members were referenced
                     * during the first member semantic, their types should be unified.
                     */
                    em.ed.members.foreachDsymbol( (s)
                    {
                        EnumMember enm = s.isEnumMember();
                        if (!enm || enm == em || enm.semanticRun < PASS.semanticdone || enm.origType)
                            return;

                        //printf("[%d] em = %s, em.semanticRun = %d\n", i, toChars(), em.semanticRun);
                        Expression ev = enm.value;
                        ev = ev.implicitCastTo(sc, em.ed.memtype);
                        ev = ev.ctfeInterpret();
                        ev = ev.castTo(sc, em.ed.type);
                        if (ev.op == TOK.error)
                            em.ed.errors = true;
                        enm.value = ev;
                    });

                    if (em.ed.errors)
                    {
                        em.ed.memtype = Type.terror;
                        return errorReturn();
                    }
                }
            }

            if (em.ed.memtype && !em.origType)
            {
                e = e.implicitCastTo(sc, em.ed.memtype);
                e = e.ctfeInterpret();

                // save origValue for better json output
                em.origValue = e;

                if (!em.ed.isAnonymous())
                {
                    e = e.castTo(sc, em.ed.type.addMod(e.type.mod)); // https://issues.dlang.org/show_bug.cgi?id=12385
                    e = e.ctfeInterpret();
                }
            }
            else if (em.origType)
            {
                e = e.implicitCastTo(sc, em.origType);
                e = e.ctfeInterpret();
                assert(em.ed.isAnonymous());

                // save origValue for better json output
                em.origValue = e;
            }
            em.value = e;
        }
        else if (first)
        {
            Type t;
            if (em.ed.memtype)
                t = em.ed.memtype;
            else
            {
                t = Type.tint32;
                if (!em.ed.isAnonymous())
                    em.ed.memtype = t;
            }
            Expression e = new IntegerExp(em.loc, 0, t);
            e = e.ctfeInterpret();

            // save origValue for better json output
            em.origValue = e;

            if (!em.ed.isAnonymous())
            {
                e = e.castTo(sc, em.ed.type);
                e = e.ctfeInterpret();
            }
            em.value = e;
        }
        else
        {
            /* Find the previous enum member,
             * and set this to be the previous value + 1
             */
            EnumMember emprev = null;
            em.ed.members.foreachDsymbol( (s)
            {
                if (auto enm = s.isEnumMember())
                {
                    if (enm == em)
                        return 1;       // found
                    emprev = enm;
                }
                return 0;       // continue
            });

            assert(emprev);
            if (emprev.semanticRun < PASS.semanticdone) // if forward reference
                emprev.dsymbolSemantic(emprev._scope); // resolve it
            if (emprev.errors)
                return errorReturn();

            Expression eprev = emprev.value;
            // .toHeadMutable() due to https://issues.dlang.org/show_bug.cgi?id=18645
            Type tprev = eprev.type.toHeadMutable().equals(em.ed.type.toHeadMutable())
                ? em.ed.memtype
                : eprev.type;

            Expression emax = tprev.getProperty(sc, em.ed.loc, Id.max, 0);
            emax = emax.expressionSemantic(sc);
            emax = emax.ctfeInterpret();

            // Set value to (eprev + 1).
            // But first check that (eprev != emax)
            assert(eprev);
            Expression e = new EqualExp(TOK.equal, em.loc, eprev, emax);
            e = e.expressionSemantic(sc);
            e = e.ctfeInterpret();
            if (e.toInteger())
            {
                em.error("initialization with `%s.%s+1` causes overflow for type `%s`",
                    emprev.ed.toChars(), emprev.toChars(), em.ed.memtype.toChars());
                return errorReturn();
            }

            // Now set e to (eprev + 1)
            e = new AddExp(em.loc, eprev, IntegerExp.literal!1);
            e = e.expressionSemantic(sc);
            e = e.castTo(sc, eprev.type);
            e = e.ctfeInterpret();

            // save origValue (without cast) for better json output
            if (e.op != TOK.error) // avoid duplicate diagnostics
            {
                assert(emprev.origValue);
                em.origValue = new AddExp(em.loc, emprev.origValue, IntegerExp.literal!1);
                em.origValue = em.origValue.expressionSemantic(sc);
                em.origValue = em.origValue.ctfeInterpret();
            }

            if (e.op == TOK.error)
                return errorReturn();
            if (e.type.isfloating())
            {
                // Check that e != eprev (not always true for floats)
                Expression etest = new EqualExp(TOK.equal, em.loc, e, eprev);
                etest = etest.expressionSemantic(sc);
                etest = etest.ctfeInterpret();
                if (etest.toInteger())
                {
                    em.error("has inexact value due to loss of precision");
                    return errorReturn();
                }
            }
            em.value = e;
        }
        if (!em.origType)
            em.type = em.value.type;

        assert(em.origValue);
        em.semanticRun = PASS.semanticdone;
    }

    override void visit(TemplateDeclaration tempdecl)
    {
        static if (LOG)
        {
            printf("TemplateDeclaration.dsymbolSemantic(this = %p, id = '%s')\n", this, tempdecl.ident.toChars());
            printf("sc.stc = %llx\n", sc.stc);
            printf("sc.module = %s\n", sc._module.toChars());
        }
        if (tempdecl.semanticRun != PASS.init)
            return; // semantic() already run

        if (tempdecl._scope)
        {
            sc = tempdecl._scope;
            tempdecl._scope = null;
        }
        if (!sc)
            return;

        // Remember templates defined in module object that we need to know about
        if (sc._module && sc._module.ident == Id.object)
        {
            if (tempdecl.ident == Id.RTInfo)
                Type.rtinfo = tempdecl;
        }

        /* Remember Scope for later instantiations, but make
         * a copy since attributes can change.
         */
        if (!tempdecl._scope)
        {
            tempdecl._scope = sc.copy();
            tempdecl._scope.setNoFree();
        }

        tempdecl.semanticRun = PASS.semantic;

        tempdecl.parent = sc.parent;
        tempdecl.protection = sc.protection;
        tempdecl.cppnamespace = sc.namespace;
        tempdecl.isstatic = tempdecl.toParent().isModule() || (tempdecl._scope.stc & STC.static_);
        tempdecl.deprecated_ = !!(sc.stc & STC.deprecated_);

        UserAttributeDeclaration.checkGNUABITag(tempdecl, sc.linkage);

        if (!tempdecl.isstatic)
        {
            if (auto ad = tempdecl.parent.pastMixin().isAggregateDeclaration())
                ad.makeNested();
        }

        // Set up scope for parameters
        auto paramsym = new ScopeDsymbol();
        paramsym.parent = tempdecl.parent;
        Scope* paramscope = sc.push(paramsym);
        paramscope.stc = 0;

        if (global.params.doDocComments)
        {
            tempdecl.origParameters = new TemplateParameters(tempdecl.parameters.dim);
            for (size_t i = 0; i < tempdecl.parameters.dim; i++)
            {
                TemplateParameter tp = (*tempdecl.parameters)[i];
                (*tempdecl.origParameters)[i] = tp.syntaxCopy();
            }
        }

        for (size_t i = 0; i < tempdecl.parameters.dim; i++)
        {
            TemplateParameter tp = (*tempdecl.parameters)[i];
            if (!tp.declareParameter(paramscope))
            {
                error(tp.loc, "parameter `%s` multiply defined", tp.ident.toChars());
                tempdecl.errors = true;
            }
            if (!tp.tpsemantic(paramscope, tempdecl.parameters))
            {
                tempdecl.errors = true;
            }
            if (i + 1 != tempdecl.parameters.dim && tp.isTemplateTupleParameter())
            {
                tempdecl.error("template tuple parameter must be last one");
                tempdecl.errors = true;
            }
        }

        /* Calculate TemplateParameter.dependent
         */
        TemplateParameters tparams = TemplateParameters(1);
        for (size_t i = 0; i < tempdecl.parameters.dim; i++)
        {
            TemplateParameter tp = (*tempdecl.parameters)[i];
            tparams[0] = tp;

            for (size_t j = 0; j < tempdecl.parameters.dim; j++)
            {
                // Skip cases like: X(T : T)
                if (i == j)
                    continue;

                if (TemplateTypeParameter ttp = (*tempdecl.parameters)[j].isTemplateTypeParameter())
                {
                    if (reliesOnTident(ttp.specType, &tparams))
                        tp.dependent = true;
                }
                else if (TemplateAliasParameter tap = (*tempdecl.parameters)[j].isTemplateAliasParameter())
                {
                    if (reliesOnTident(tap.specType, &tparams) ||
                        reliesOnTident(isType(tap.specAlias), &tparams))
                    {
                        tp.dependent = true;
                    }
                }
            }
        }

        paramscope.pop();

        // Compute again
        tempdecl.onemember = null;
        if (tempdecl.members)
        {
            Dsymbol s;
            if (Dsymbol.oneMembers(tempdecl.members, &s, tempdecl.ident) && s)
            {
                tempdecl.onemember = s;
                s.parent = tempdecl;
            }
        }

        /* BUG: should check:
         *  1. template functions must not introduce virtual functions, as they
         *     cannot be accomodated in the vtbl[]
         *  2. templates cannot introduce non-static data members (i.e. fields)
         *     as they would change the instance size of the aggregate.
         */

        tempdecl.semanticRun = PASS.semanticdone;
    }

    override void visit(TemplateInstance ti)
    {
        templateInstanceSemantic(ti, sc, null);
    }

    override void visit(TemplateMixin tm)
    {
        static if (LOG)
        {
            printf("+TemplateMixin.dsymbolSemantic('%s', this=%p)\n", tm.toChars(), tm);
            fflush(stdout);
        }
        if (tm.semanticRun != PASS.init)
        {
            // When a class/struct contains mixin members, and is done over
            // because of forward references, never reach here so semanticRun
            // has been reset to PASS.init.
            static if (LOG)
            {
                printf("\tsemantic done\n");
            }
            return;
        }
        tm.semanticRun = PASS.semantic;
        static if (LOG)
        {
            printf("\tdo semantic\n");
        }

        Scope* scx = null;
        if (tm._scope)
        {
            sc = tm._scope;
            scx = tm._scope; // save so we don't make redundant copies
            tm._scope = null;
        }

        /* Run semantic on each argument, place results in tiargs[],
         * then find best match template with tiargs
         */
        if (!tm.findTempDecl(sc) || !tm.semanticTiargs(sc) || !tm.findBestMatch(sc, null))
        {
            if (tm.semanticRun == PASS.init) // forward reference had occurred
            {
                //printf("forward reference - deferring\n");
                return deferDsymbolSemantic(tm, scx);
            }

            tm.inst = tm;
            tm.errors = true;
            return; // error recovery
        }

        auto tempdecl = tm.tempdecl.isTemplateDeclaration();
        assert(tempdecl);

        if (!tm.ident)
        {
            /* Assign scope local unique identifier, as same as lambdas.
             */
            const(char)[] s = "__mixin";

            if (FuncDeclaration func = sc.parent.isFuncDeclaration())
            {
                tm.symtab = func.localsymtab;
                if (tm.symtab)
                {
                    // Inside template constraint, symtab is not set yet.
                    goto L1;
                }
            }
            else
            {
                tm.symtab = sc.parent.isScopeDsymbol().symtab;
            L1:
                assert(tm.symtab);
                tm.ident = Identifier.generateId(s, tm.symtab.length + 1);
                tm.symtab.insert(tm);
            }
        }

        tm.inst = tm;
        tm.parent = sc.parent;

        /* Detect recursive mixin instantiations.
         */
        for (Dsymbol s = tm.parent; s; s = s.parent)
        {
            //printf("\ts = '%s'\n", s.toChars());
            TemplateMixin tmix = s.isTemplateMixin();
            if (!tmix || tempdecl != tmix.tempdecl)
                continue;

            /* Different argument list lengths happen with variadic args
             */
            if (tm.tiargs.dim != tmix.tiargs.dim)
                continue;

            for (size_t i = 0; i < tm.tiargs.dim; i++)
            {
                RootObject o = (*tm.tiargs)[i];
                Type ta = isType(o);
                Expression ea = isExpression(o);
                Dsymbol sa = isDsymbol(o);
                RootObject tmo = (*tmix.tiargs)[i];
                if (ta)
                {
                    Type tmta = isType(tmo);
                    if (!tmta)
                        goto Lcontinue;
                    if (!ta.equals(tmta))
                        goto Lcontinue;
                }
                else if (ea)
                {
                    Expression tme = isExpression(tmo);
                    if (!tme || !ea.equals(tme))
                        goto Lcontinue;
                }
                else if (sa)
                {
                    Dsymbol tmsa = isDsymbol(tmo);
                    if (sa != tmsa)
                        goto Lcontinue;
                }
                else
                    assert(0);
            }
            tm.error("recursive mixin instantiation");
            return;

        Lcontinue:
            continue;
        }

        // Copy the syntax trees from the TemplateDeclaration
        tm.members = Dsymbol.arraySyntaxCopy(tempdecl.members);
        if (!tm.members)
            return;

        tm.symtab = new DsymbolTable();

        for (Scope* sce = sc; 1; sce = sce.enclosing)
        {
            ScopeDsymbol sds = sce.scopesym;
            if (sds)
            {
                sds.importScope(tm, Prot(Prot.Kind.public_));
                break;
            }
        }

        static if (LOG)
        {
            printf("\tcreate scope for template parameters '%s'\n", tm.toChars());
        }
        Scope* scy = sc.push(tm);
        scy.parent = tm;

        /* https://issues.dlang.org/show_bug.cgi?id=930
         *
         * If the template that is to be mixed in is in the scope of a template
         * instance, we have to also declare the type aliases in the new mixin scope.
         */
        auto parentInstance = tempdecl.parent ? tempdecl.parent.isTemplateInstance() : null;
        if (parentInstance)
            parentInstance.declareParameters(scy);

        tm.argsym = new ScopeDsymbol();
        tm.argsym.parent = scy.parent;
        Scope* argscope = scy.push(tm.argsym);

        uint errorsave = global.errors;

        // Declare each template parameter as an alias for the argument type
        tm.declareParameters(argscope);

        // Add members to enclosing scope, as well as this scope
        tm.members.foreachDsymbol(s => s.addMember(argscope, tm));

        // Do semantic() analysis on template instance members
        static if (LOG)
        {
            printf("\tdo semantic() on template instance members '%s'\n", tm.toChars());
        }
        Scope* sc2 = argscope.push(tm);
        //size_t deferred_dim = Module.deferred.dim;

        __gshared int nest;
        //printf("%d\n", nest);
        if (++nest > global.recursionLimit)
        {
            global.gag = 0; // ensure error message gets printed
            tm.error("recursive expansion");
            fatal();
        }

        tm.members.foreachDsymbol( s => s.setScope(sc2) );

        tm.members.foreachDsymbol( s => s.importAll(sc2) );

        tm.members.foreachDsymbol( s => s.dsymbolSemantic(sc2) );

        nest--;

        /* In DeclDefs scope, TemplateMixin does not have to handle deferred symbols.
         * Because the members would already call Module.addDeferredSemantic() for themselves.
         * See Struct, Class, Interface, and EnumDeclaration.dsymbolSemantic().
         */
        //if (!sc.func && Module.deferred.dim > deferred_dim) {}

        AggregateDeclaration ad = tm.toParent().isAggregateDeclaration();
        if (sc.func && !ad)
        {
            tm.semantic2(sc2);
            tm.semantic3(sc2);
        }

        // Give additional context info if error occurred during instantiation
        if (global.errors != errorsave)
        {
            tm.error("error instantiating");
            tm.errors = true;
        }

        sc2.pop();
        argscope.pop();
        scy.pop();

        static if (LOG)
        {
            printf("-TemplateMixin.dsymbolSemantic('%s', this=%p)\n", tm.toChars(), tm);
        }
    }

    override void visit(Nspace ns)
    {
        if (ns.semanticRun != PASS.init)
            return;
        static if (LOG)
        {
            printf("+Nspace::semantic('%s')\n", ns.toChars());
        }
        if (ns._scope)
        {
            sc = ns._scope;
            ns._scope = null;
        }
        if (!sc)
            return;

        bool repopulateMembers = false;
        if (ns.identExp)
        {
            // resolve the namespace identifier
            sc = sc.startCTFE();
            Expression resolved = ns.identExp.expressionSemantic(sc);
            resolved = resolveProperties(sc, resolved);
            sc = sc.endCTFE();
            resolved = resolved.ctfeInterpret();
            StringExp name = resolved.toStringExp();
            TupleExp tup = name ? null : resolved.toTupleExp();
            if (!tup && !name)
            {
                error(ns.loc, "expected string expression for namespace name, got `%s`", ns.identExp.toChars());
                return;
            }
            ns.identExp = resolved; // we don't need to keep the old AST around
            if (name)
            {
                const(char)[] ident = name.toStringz();
                if (ident.length == 0 || !Identifier.isValidIdentifier(ident))
                {
                    error(ns.loc, "expected valid identifer for C++ namespace but got `%.*s`", cast(int)ident.length, ident.ptr);
                    return;
                }
                ns.ident = Identifier.idPool(ident);
            }
            else
            {
                // create namespace stack from the tuple
                Nspace parentns = ns;
                foreach (i, exp; *tup.exps)
                {
                    name = exp.toStringExp();
                    if (!name)
                    {
                        error(ns.loc, "expected string expression for namespace name, got `%s`", exp.toChars());
                        return;
                    }
                    const(char)[] ident = name.toStringz();
                    if (ident.length == 0 || !Identifier.isValidIdentifier(ident))
                    {
                        error(ns.loc, "expected valid identifer for C++ namespace but got `%.*s`", cast(int)ident.length, ident.ptr);
                        return;
                    }
                    if (i == 0)
                    {
                        ns.ident = Identifier.idPool(ident);
                    }
                    else
                    {
                        // insert the new namespace
                        Nspace childns = new Nspace(ns.loc, Identifier.idPool(ident), null, parentns.members);
                        parentns.members = new Dsymbols;
                        parentns.members.push(childns);
                        parentns = childns;
                        repopulateMembers = true;
                    }
                }
            }
        }

        ns.semanticRun = PASS.semantic;
        ns.parent = sc.parent;
        // Link does not matter here, if the UDA is present it will error
        UserAttributeDeclaration.checkGNUABITag(ns, LINK.cpp);

        if (ns.members)
        {
            assert(sc);
            sc = sc.push(ns);
            sc.linkage = LINK.cpp; // note that namespaces imply C++ linkage
            sc.parent = ns;
            foreach (s; *ns.members)
            {
                if (repopulateMembers)
                {
                    s.addMember(sc, sc.scopesym);
                    s.setScope(sc);
                }
                s.importAll(sc);
            }
            foreach (s; *ns.members)
            {
                static if (LOG)
                {
                    printf("\tmember '%s', kind = '%s'\n", s.toChars(), s.kind());
                }
                s.dsymbolSemantic(sc);
            }
            sc.pop();
        }
        ns.semanticRun = PASS.semanticdone;
        static if (LOG)
        {
            printf("-Nspace::semantic('%s')\n", ns.toChars());
        }
    }

    void funcDeclarationSemantic(FuncDeclaration funcdecl)
    {
        TypeFunction f;
        AggregateDeclaration ad;
        InterfaceDeclaration id;

        version (none)
        {
            printf("FuncDeclaration::semantic(sc = %p, this = %p, '%s', linkage = %d)\n", sc, funcdecl, funcdecl.toPrettyChars(), sc.linkage);
            if (funcdecl.isFuncLiteralDeclaration())
                printf("\tFuncLiteralDeclaration()\n");
            printf("sc.parent = %s, parent = %s\n", sc.parent.toChars(), funcdecl.parent ? funcdecl.parent.toChars() : "");
            printf("type: %p, %s\n", funcdecl.type, funcdecl.type.toChars());
        }

        if (funcdecl.semanticRun != PASS.init && funcdecl.isFuncLiteralDeclaration())
        {
            /* Member functions that have return types that are
             * forward references can have semantic() run more than
             * once on them.
             * See test\interface2.d, test20
             */
            return;
        }

        if (funcdecl.semanticRun >= PASS.semanticdone)
            return;
        assert(funcdecl.semanticRun <= PASS.semantic);
        funcdecl.semanticRun = PASS.semantic;

        if (funcdecl._scope)
        {
            sc = funcdecl._scope;
            funcdecl._scope = null;
        }

        if (!sc || funcdecl.errors)
            return;

        funcdecl.cppnamespace = sc.namespace;
        funcdecl.parent = sc.parent;
        Dsymbol parent = funcdecl.toParent();

        funcdecl.foverrides.setDim(0); // reset in case semantic() is being retried for this function

        funcdecl.storage_class |= sc.stc & ~STC.ref_;
        ad = funcdecl.isThis();
        // Don't nest structs b/c of generated methods which should not access the outer scopes.
        // https://issues.dlang.org/show_bug.cgi?id=16627
        if (ad && !funcdecl.generated)
        {
            funcdecl.storage_class |= ad.storage_class & (STC.TYPECTOR | STC.synchronized_);
            ad.makeNested();
        }
        if (sc.func)
            funcdecl.storage_class |= sc.func.storage_class & STC.disable;
        // Remove prefix storage classes silently.
        if ((funcdecl.storage_class & STC.TYPECTOR) && !(ad || funcdecl.isNested()))
            funcdecl.storage_class &= ~STC.TYPECTOR;

        //printf("function storage_class = x%llx, sc.stc = x%llx, %x\n", storage_class, sc.stc, Declaration::isFinal());

        if (sc.flags & SCOPE.compile)
            funcdecl.flags |= FUNCFLAG.compileTimeOnly; // don't emit code for this function

        FuncLiteralDeclaration fld = funcdecl.isFuncLiteralDeclaration();
        if (fld && fld.treq)
        {
            Type treq = fld.treq;
            assert(treq.nextOf().ty == Tfunction);
            if (treq.ty == Tdelegate)
                fld.tok = TOK.delegate_;
            else if (treq.ty == Tpointer && treq.nextOf().ty == Tfunction)
                fld.tok = TOK.function_;
            else
                assert(0);
            funcdecl.linkage = treq.nextOf().toTypeFunction().linkage;
        }
        else
            funcdecl.linkage = sc.linkage;
        funcdecl.inlining = sc.inlining;
        funcdecl.protection = sc.protection;
        funcdecl.userAttribDecl = sc.userAttribDecl;
        UserAttributeDeclaration.checkGNUABITag(funcdecl, funcdecl.linkage);

        if (!funcdecl.originalType)
            funcdecl.originalType = funcdecl.type.syntaxCopy();
        if (funcdecl.type.ty != Tfunction)
        {
            if (funcdecl.type.ty != Terror)
            {
                funcdecl.error("`%s` must be a function instead of `%s`", funcdecl.toChars(), funcdecl.type.toChars());
                funcdecl.type = Type.terror;
            }
            funcdecl.errors = true;
            return;
        }
        if (!funcdecl.type.deco)
        {
            sc = sc.push();
            sc.stc |= funcdecl.storage_class & (STC.disable | STC.deprecated_); // forward to function type

            TypeFunction tf = funcdecl.type.toTypeFunction();
            if (sc.func)
            {
                /* If the nesting parent is pure without inference,
                 * then this function defaults to pure too.
                 *
                 *  auto foo() pure {
                 *    auto bar() {}     // become a weak purity function
                 *    class C {         // nested class
                 *      auto baz() {}   // become a weak purity function
                 *    }
                 *
                 *    static auto boo() {}   // typed as impure
                 *    // Even though, boo cannot call any impure functions.
                 *    // See also Expression::checkPurity().
                 *  }
                 */
                if (tf.purity == PURE.impure && (funcdecl.isNested() || funcdecl.isThis()))
                {
                    FuncDeclaration fd = null;
                    for (Dsymbol p = funcdecl.toParent2(); p; p = p.toParent2())
                    {
                        if (AggregateDeclaration adx = p.isAggregateDeclaration())
                        {
                            if (adx.isNested())
                                continue;
                            break;
                        }
                        if ((fd = p.isFuncDeclaration()) !is null)
                            break;
                    }

                    /* If the parent's purity is inferred, then this function's purity needs
                     * to be inferred first.
                     */
                    if (fd && fd.isPureBypassingInference() >= PURE.weak && !funcdecl.isInstantiated())
                    {
                        tf.purity = PURE.fwdref; // default to pure
                    }
                }
            }

            if (tf.isref)
                sc.stc |= STC.ref_;
            if (tf.isScopeQual)
                sc.stc |= STC.scope_;
            if (tf.isnothrow)
                sc.stc |= STC.nothrow_;
            if (tf.isnogc)
                sc.stc |= STC.nogc;
            if (tf.isproperty)
                sc.stc |= STC.property;
            if (tf.purity == PURE.fwdref)
                sc.stc |= STC.pure_;
            if (tf.trust != TRUST.default_)
                sc.stc &= ~STC.safeGroup;
            if (tf.trust == TRUST.safe)
                sc.stc |= STC.safe;
            if (tf.trust == TRUST.system)
                sc.stc |= STC.system;
            if (tf.trust == TRUST.trusted)
                sc.stc |= STC.trusted;

            if (funcdecl.isCtorDeclaration())
            {
                sc.flags |= SCOPE.ctor;
                Type tret = ad.handleType();
                assert(tret);
                tret = tret.addStorageClass(funcdecl.storage_class | sc.stc);
                tret = tret.addMod(funcdecl.type.mod);
                tf.next = tret;
                if (ad.isStructDeclaration())
                    sc.stc |= STC.ref_;
            }

            // 'return' on a non-static class member function implies 'scope' as well
            if (ad && ad.isClassDeclaration() && (tf.isreturn || sc.stc & STC.return_) && !(sc.stc & STC.static_))
                sc.stc |= STC.scope_;

            // If 'this' has no pointers, remove 'scope' as it has no meaning
            if (sc.stc & STC.scope_ && ad && ad.isStructDeclaration() && !ad.type.hasPointers())
            {
                sc.stc &= ~STC.scope_;
                tf.isScopeQual = false;
            }

            sc.linkage = funcdecl.linkage;

            if (!tf.isNaked() && !(funcdecl.isThis() || funcdecl.isNested()))
            {
                OutBuffer buf;
                MODtoBuffer(&buf, tf.mod);
                funcdecl.error("without `this` cannot be `%s`", buf.peekChars());
                tf.mod = 0; // remove qualifiers
            }

            /* Apply const, immutable, wild and shared storage class
             * to the function type. Do this before type semantic.
             */
            auto stc = funcdecl.storage_class;
            if (funcdecl.type.isImmutable())
                stc |= STC.immutable_;
            if (funcdecl.type.isConst())
                stc |= STC.const_;
            if (funcdecl.type.isShared() || funcdecl.storage_class & STC.synchronized_)
                stc |= STC.shared_;
            if (funcdecl.type.isWild())
                stc |= STC.wild;
            funcdecl.type = funcdecl.type.addSTC(stc);

            funcdecl.type = funcdecl.type.typeSemantic(funcdecl.loc, sc);
            sc = sc.pop();
        }
        if (funcdecl.type.ty != Tfunction)
        {
            if (funcdecl.type.ty != Terror)
            {
                funcdecl.error("`%s` must be a function instead of `%s`", funcdecl.toChars(), funcdecl.type.toChars());
                funcdecl.type = Type.terror;
            }
            funcdecl.errors = true;
            return;
        }
        else
        {
            // Merge back function attributes into 'originalType'.
            // It's used for mangling, ddoc, and json output.
            TypeFunction tfo = funcdecl.originalType.toTypeFunction();
            TypeFunction tfx = funcdecl.type.toTypeFunction();
            tfo.mod = tfx.mod;
            tfo.isScopeQual = tfx.isScopeQual;
            tfo.isreturninferred = tfx.isreturninferred;
            tfo.isscopeinferred = tfx.isscopeinferred;
            tfo.isref = tfx.isref;
            tfo.isnothrow = tfx.isnothrow;
            tfo.isnogc = tfx.isnogc;
            tfo.isproperty = tfx.isproperty;
            tfo.purity = tfx.purity;
            tfo.trust = tfx.trust;

            funcdecl.storage_class &= ~(STC.TYPECTOR | STC.FUNCATTR);
        }

        f = cast(TypeFunction)funcdecl.type;

        if ((funcdecl.storage_class & STC.auto_) && !f.isref && !funcdecl.inferRetType)
            funcdecl.error("storage class `auto` has no effect if return type is not inferred");

        /* Functions can only be 'scope' if they have a 'this'
         */
        if (f.isScopeQual && !funcdecl.isNested() && !ad)
        {
            funcdecl.error("functions cannot be `scope`");
        }

        if (f.isreturn && !funcdecl.needThis() && !funcdecl.isNested())
        {
            /* Non-static nested functions have a hidden 'this' pointer to which
             * the 'return' applies
             */
            if (sc.scopesym && sc.scopesym.isAggregateDeclaration())
                funcdecl.error("`static` member has no `this` to which `return` can apply");
            else
                error(funcdecl.loc, "Top-level function `%s` has no `this` to which `return` can apply", funcdecl.toChars());
        }

        if (funcdecl.isAbstract() && !funcdecl.isVirtual())
        {
            const(char)* sfunc;
            if (funcdecl.isStatic())
                sfunc = "static";
            else if (funcdecl.protection.kind == Prot.Kind.private_ || funcdecl.protection.kind == Prot.Kind.package_)
                sfunc = protectionToChars(funcdecl.protection.kind);
            else
                sfunc = "final";
            funcdecl.error("`%s` functions cannot be `abstract`", sfunc);
        }

        if (funcdecl.isOverride() && !funcdecl.isVirtual() && !funcdecl.isFuncLiteralDeclaration())
        {
            Prot.Kind kind = funcdecl.prot().kind;
            if ((kind == Prot.Kind.private_ || kind == Prot.Kind.package_) && funcdecl.isMember())
                funcdecl.error("`%s` method is not virtual and cannot override", protectionToChars(kind));
            else
                funcdecl.error("cannot override a non-virtual function");
        }

        if (funcdecl.isAbstract() && funcdecl.isFinalFunc())
            funcdecl.error("cannot be both `final` and `abstract`");
        version (none)
        {
            if (funcdecl.isAbstract() && funcdecl.fbody)
                funcdecl.error("`abstract` functions cannot have bodies");
        }

        version (none)
        {
            if (funcdecl.isStaticConstructor() || funcdecl.isStaticDestructor())
            {
                if (!funcdecl.isStatic() || funcdecl.type.nextOf().ty != Tvoid)
                    funcdecl.error("static constructors / destructors must be `static void`");
                if (f.arguments && f.arguments.dim)
                    funcdecl.error("static constructors / destructors must have empty parameter list");
                // BUG: check for invalid storage classes
            }
        }

        if (const pors = sc.flags & (SCOPE.printf | SCOPE.scanf))
        {
            /* printf/scanf-like functions must be of the form:
             *    extern (C/C++) T printf([parameters...], const(char)* format, ...);
             * or:
             *    extern (C/C++) T vprintf([parameters...], const(char)* format, va_list);
             */

            static bool isPointerToChar(Parameter p)
            {
                if (auto tptr = p.type.isTypePointer())
                {
                    return tptr.next.ty == Tchar;
                }
                return false;
            }

            bool isVa_list(Parameter p)
            {
                return p.type.equals(target.va_listType(funcdecl.loc, sc));
            }

            const nparams = f.parameterList.length;
            if ((f.linkage == LINK.c || f.linkage == LINK.cpp) &&

                (f.parameterList.varargs == VarArg.variadic &&
                 nparams >= 1 &&
                 isPointerToChar(f.parameterList[nparams - 1]) ||

                 f.parameterList.varargs == VarArg.none &&
                 nparams >= 2 &&
                 isPointerToChar(f.parameterList[nparams - 2]) &&
                 isVa_list(f.parameterList[nparams - 1])
                )
               )
            {
                funcdecl.flags |= (pors == SCOPE.printf) ? FUNCFLAG.printf : FUNCFLAG.scanf;
            }
            else
            {
                const p = (pors == SCOPE.printf ? Id.printf : Id.scanf).toChars();
                if (f.parameterList.varargs == VarArg.variadic)
                {
                    funcdecl.error("`pragma(%s)` functions must be `extern(C) %s %s([parameters...], const(char)*, ...)`"
                                   ~ " not `%s`",
                        p, f.next.toChars(), funcdecl.toChars(), funcdecl.type.toChars());
                }
                else
                {
                    funcdecl.error("`pragma(%s)` functions must be `extern(C) %s %s([parameters...], const(char)*, va_list)`",
                        p, f.next.toChars(), funcdecl.toChars());
                }
            }
        }

        id = parent.isInterfaceDeclaration();
        if (id)
        {
            funcdecl.storage_class |= STC.abstract_;
            if (funcdecl.isCtorDeclaration() || funcdecl.isPostBlitDeclaration() || funcdecl.isDtorDeclaration() || funcdecl.isInvariantDeclaration() || funcdecl.isNewDeclaration() || funcdecl.isDelete())
                funcdecl.error("constructors, destructors, postblits, invariants, new and delete functions are not allowed in interface `%s`", id.toChars());
            if (funcdecl.fbody && funcdecl.isVirtual())
                funcdecl.error("function body only allowed in `final` functions in interface `%s`", id.toChars());
        }
        if (UnionDeclaration ud = parent.isUnionDeclaration())
        {
            if (funcdecl.isPostBlitDeclaration() || funcdecl.isDtorDeclaration() || funcdecl.isInvariantDeclaration())
                funcdecl.error("destructors, postblits and invariants are not allowed in union `%s`", ud.toChars());
        }

        if (StructDeclaration sd = parent.isStructDeclaration())
        {
            if (funcdecl.isCtorDeclaration())
            {
                goto Ldone;
            }
        }

        if (ClassDeclaration cd = parent.isClassDeclaration())
        {
            parent = cd = objc.getParent(funcdecl, cd);

            if (funcdecl.isCtorDeclaration())
            {
                goto Ldone;
            }

            if (funcdecl.storage_class & STC.abstract_)
                cd.isabstract = Abstract.yes;

            // if static function, do not put in vtbl[]
            if (!funcdecl.isVirtual())
            {
                //printf("\tnot virtual\n");
                goto Ldone;
            }
            // Suppress further errors if the return type is an error
            if (funcdecl.type.nextOf() == Type.terror)
                goto Ldone;

            bool may_override = false;
            for (size_t i = 0; i < cd.baseclasses.dim; i++)
            {
                BaseClass* b = (*cd.baseclasses)[i];
                ClassDeclaration cbd = b.type.toBasetype().isClassHandle();
                if (!cbd)
                    continue;
                for (size_t j = 0; j < cbd.vtbl.dim; j++)
                {
                    FuncDeclaration f2 = cbd.vtbl[j].isFuncDeclaration();
                    if (!f2 || f2.ident != funcdecl.ident)
                        continue;
                    if (cbd.parent && cbd.parent.isTemplateInstance())
                    {
                        if (!f2.functionSemantic())
                            goto Ldone;
                    }
                    may_override = true;
                }
            }
            if (may_override && funcdecl.type.nextOf() is null)
            {
                /* If same name function exists in base class but 'this' is auto return,
                 * cannot find index of base class's vtbl[] to override.
                 */
                funcdecl.error("return type inference is not supported if may override base class function");
            }

            /* Find index of existing function in base class's vtbl[] to override
             * (the index will be the same as in cd's current vtbl[])
             */
            int vi = cd.baseClass ? funcdecl.findVtblIndex(&cd.baseClass.vtbl, cast(int)cd.baseClass.vtbl.dim) : -1;

            bool doesoverride = false;
            switch (vi)
            {
            case -1:
            Lintro:
                /* Didn't find one, so
                 * This is an 'introducing' function which gets a new
                 * slot in the vtbl[].
                 */

                // Verify this doesn't override previous final function
                if (cd.baseClass)
                {
                    Dsymbol s = cd.baseClass.search(funcdecl.loc, funcdecl.ident);
                    if (s)
                    {
                        FuncDeclaration f2 = s.isFuncDeclaration();
                        if (f2)
                        {
                            f2 = f2.overloadExactMatch(funcdecl.type);
                            if (f2 && f2.isFinalFunc() && f2.prot().kind != Prot.Kind.private_)
                                funcdecl.error("cannot override `final` function `%s`", f2.toPrettyChars());
                        }
                    }
                }

                /* These quirky conditions mimic what VC++ appears to do
                 */
                if (global.params.mscoff && cd.classKind == ClassKind.cpp &&
                    cd.baseClass && cd.baseClass.vtbl.dim)
                {
                    /* if overriding an interface function, then this is not
                     * introducing and don't put it in the class vtbl[]
                     */
                    funcdecl.interfaceVirtual = funcdecl.overrideInterface();
                    if (funcdecl.interfaceVirtual)
                    {
                        //printf("\tinterface function %s\n", toChars());
                        cd.vtblFinal.push(funcdecl);
                        goto Linterfaces;
                    }
                }

                if (funcdecl.isFinalFunc())
                {
                    // Don't check here, as it may override an interface function
                    //if (isOverride())
                    //    error("is marked as override, but does not override any function");
                    cd.vtblFinal.push(funcdecl);
                }
                else
                {
                    //printf("\tintroducing function %s\n", funcdecl.toChars());
                    funcdecl.introducing = 1;
                    if (cd.classKind == ClassKind.cpp && target.cpp.reverseOverloads)
                    {
                        /* Overloaded functions with same name are grouped and in reverse order.
                         * Search for first function of overload group, and insert
                         * funcdecl into vtbl[] immediately before it.
                         */
                        funcdecl.vtblIndex = cast(int)cd.vtbl.dim;
                        bool found;
                        foreach (const i, s; cd.vtbl)
                        {
                            if (found)
                                // the rest get shifted forward
                                ++s.isFuncDeclaration().vtblIndex;
                            else if (s.ident == funcdecl.ident && s.parent == parent)
                            {
                                // found first function of overload group
                                funcdecl.vtblIndex = cast(int)i;
                                found = true;
                                ++s.isFuncDeclaration().vtblIndex;
                            }
                        }
                        cd.vtbl.insert(funcdecl.vtblIndex, funcdecl);

                        debug foreach (const i, s; cd.vtbl)
                        {
                            // a C++ dtor gets its vtblIndex later (and might even be added twice to the vtbl),
                            // e.g. when compiling druntime with a debug compiler, namely with core.stdcpp.exception.
                            if (auto fd = s.isFuncDeclaration())
                                assert(fd.vtblIndex == i ||
                                       (cd.classKind == ClassKind.cpp && fd.isDtorDeclaration) ||
                                       funcdecl.parent.isInterfaceDeclaration); // interface functions can be in multiple vtbls
                        }
                    }
                    else
                    {
                        // Append to end of vtbl[]
                        vi = cast(int)cd.vtbl.dim;
                        cd.vtbl.push(funcdecl);
                        funcdecl.vtblIndex = vi;
                    }
                }
                break;

            case -2:
                // can't determine because of forward references
                funcdecl.errors = true;
                return;

            default:
                {
                    FuncDeclaration fdv = cd.baseClass.vtbl[vi].isFuncDeclaration();
                    FuncDeclaration fdc = cd.vtbl[vi].isFuncDeclaration();
                    // This function is covariant with fdv

                    if (fdc == funcdecl)
                    {
                        doesoverride = true;
                        break;
                    }

                    if (fdc.toParent() == parent)
                    {
                        //printf("vi = %d,\tthis = %p %s %s @ [%s]\n\tfdc  = %p %s %s @ [%s]\n\tfdv  = %p %s %s @ [%s]\n",
                        //        vi, this, this.toChars(), this.type.toChars(), this.loc.toChars(),
                        //            fdc,  fdc .toChars(), fdc .type.toChars(), fdc .loc.toChars(),
                        //            fdv,  fdv .toChars(), fdv .type.toChars(), fdv .loc.toChars());

                        // fdc overrides fdv exactly, then this introduces new function.
                        if (fdc.type.mod == fdv.type.mod && funcdecl.type.mod != fdv.type.mod)
                            goto Lintro;
                    }

                    if (fdv.isDeprecated)
                        deprecation(funcdecl.loc, "`%s` is overriding the deprecated method `%s`",
                                    funcdecl.toPrettyChars, fdv.toPrettyChars);

                    // This function overrides fdv
                    if (fdv.isFinalFunc())
                        funcdecl.error("cannot override `final` function `%s`", fdv.toPrettyChars());

                    if (!funcdecl.isOverride())
                    {
                        if (fdv.isFuture())
                        {
                            deprecation(funcdecl.loc, "`@__future` base class method `%s` is being overridden by `%s`; rename the latter", fdv.toPrettyChars(), funcdecl.toPrettyChars());
                            // Treat 'this' as an introducing function, giving it a separate hierarchy in the vtbl[]
                            goto Lintro;
                        }
                        else
                        {
                            // https://issues.dlang.org/show_bug.cgi?id=17349
                            error(funcdecl.loc, "cannot implicitly override base class method `%s` with `%s`; add `override` attribute",
                                  fdv.toPrettyChars(), funcdecl.toPrettyChars());
                        }
                    }
                    doesoverride = true;
                    if (fdc.toParent() == parent)
                    {
                        // If both are mixins, or both are not, then error.
                        // If either is not, the one that is not overrides the other.
                        bool thismixin = funcdecl.parent.isClassDeclaration() !is null;
                        bool fdcmixin = fdc.parent.isClassDeclaration() !is null;
                        if (thismixin == fdcmixin)
                        {
                            funcdecl.error("multiple overrides of same function");
                        }
                        /*
                         * https://issues.dlang.org/show_bug.cgi?id=711
                         *
                         * If an overriding method is introduced through a mixin,
                         * we need to update the vtbl so that both methods are
                         * present.
                         */
                        else if (thismixin)
                        {
                            /* if the mixin introduced the overriding method, then reintroduce it
                             * in the vtbl. The initial entry for the mixined method
                             * will be updated at the end of the enclosing `if` block
                             * to point to the current (non-mixined) function.
                             */
                            auto vitmp = cast(int)cd.vtbl.dim;
                            cd.vtbl.push(fdc);
                            fdc.vtblIndex = vitmp;
                        }
                        else if (fdcmixin)
                        {
                            /* if the current overriding function is coming from a
                             * mixined block, then push the current function in the
                             * vtbl, but keep the previous (non-mixined) function as
                             * the overriding one.
                             */
                            auto vitmp = cast(int)cd.vtbl.dim;
                            cd.vtbl.push(funcdecl);
                            funcdecl.vtblIndex = vitmp;
                            break;
                        }
                        else // fdc overrides fdv
                        {
                            // this doesn't override any function
                            break;
                        }
                    }
                    cd.vtbl[vi] = funcdecl;
                    funcdecl.vtblIndex = vi;

                    /* Remember which functions this overrides
                     */
                    funcdecl.foverrides.push(fdv);

                    /* This works by whenever this function is called,
                     * it actually returns tintro, which gets dynamically
                     * cast to type. But we know that tintro is a base
                     * of type, so we could optimize it by not doing a
                     * dynamic cast, but just subtracting the isBaseOf()
                     * offset if the value is != null.
                     */

                    if (fdv.tintro)
                        funcdecl.tintro = fdv.tintro;
                    else if (!funcdecl.type.equals(fdv.type))
                    {
                        /* Only need to have a tintro if the vptr
                         * offsets differ
                         */
                        int offset;
                        if (fdv.type.nextOf().isBaseOf(funcdecl.type.nextOf(), &offset))
                        {
                            funcdecl.tintro = fdv.type;
                        }
                    }
                    break;
                }
            }

            /* Go through all the interface bases.
             * If this function is covariant with any members of those interface
             * functions, set the tintro.
             */
        Linterfaces:
            bool foundVtblMatch = false;

            foreach (b; cd.interfaces)
            {
                vi = funcdecl.findVtblIndex(&b.sym.vtbl, cast(int)b.sym.vtbl.dim);
                switch (vi)
                {
                case -1:
                    break;

                case -2:
                    // can't determine because of forward references
                    funcdecl.errors = true;
                    return;

                default:
                    {
                        auto fdv = cast(FuncDeclaration)b.sym.vtbl[vi];
                        Type ti = null;

                        foundVtblMatch = true;

                        /* Remember which functions this overrides
                         */
                        funcdecl.foverrides.push(fdv);

                        /* Should we really require 'override' when implementing
                         * an interface function?
                         */
                        //if (!isOverride())
                        //    warning(loc, "overrides base class function %s, but is not marked with 'override'", fdv.toPrettyChars());

                        if (fdv.tintro)
                            ti = fdv.tintro;
                        else if (!funcdecl.type.equals(fdv.type))
                        {
                            /* Only need to have a tintro if the vptr
                             * offsets differ
                             */
                            int offset;
                            if (fdv.type.nextOf().isBaseOf(funcdecl.type.nextOf(), &offset))
                            {
                                ti = fdv.type;
                            }
                        }
                        if (ti)
                        {
                            if (funcdecl.tintro)
                            {
                                if (!funcdecl.tintro.nextOf().equals(ti.nextOf()) && !funcdecl.tintro.nextOf().isBaseOf(ti.nextOf(), null) && !ti.nextOf().isBaseOf(funcdecl.tintro.nextOf(), null))
                                {
                                    funcdecl.error("incompatible covariant types `%s` and `%s`", funcdecl.tintro.toChars(), ti.toChars());
                                }
                            }
                            else
                            {
                                funcdecl.tintro = ti;
                            }
                        }
                    }
                }
            }
            if (foundVtblMatch)
            {
                goto L2;
            }

            if (!doesoverride && funcdecl.isOverride() && (funcdecl.type.nextOf() || !may_override))
            {
                BaseClass* bc = null;
                Dsymbol s = null;
                for (size_t i = 0; i < cd.baseclasses.dim; i++)
                {
                    bc = (*cd.baseclasses)[i];
                    s = bc.sym.search_correct(funcdecl.ident);
                    if (s)
                        break;
                }

                if (s)
                {
                    HdrGenState hgs;
                    OutBuffer buf;

                    auto fd = s.isFuncDeclaration();
                    functionToBufferFull(cast(TypeFunction)(funcdecl.type), &buf,
                        new Identifier(funcdecl.toPrettyChars()), &hgs, null);
                    const(char)* funcdeclToChars = buf.peekChars();

                    if (fd)
                    {
                        OutBuffer buf1;

                        if (fd.ident == funcdecl.ident)
                            hgs.fullQual = true;
                        functionToBufferFull(cast(TypeFunction)(fd.type), &buf1,
                            new Identifier(fd.toPrettyChars()), &hgs, null);

                        error(funcdecl.loc, "function `%s` does not override any function, did you mean to override `%s`?",
                            funcdeclToChars, buf1.peekChars());
                    }
                    else
                    {
                        error(funcdecl.loc, "function `%s` does not override any function, did you mean to override %s `%s`?",
                            funcdeclToChars, s.kind, s.toPrettyChars());
                        errorSupplemental(funcdecl.loc, "Functions are the only declarations that may be overriden");
                    }
                }
                else
                    funcdecl.error("does not override any function");
            }

        L2:
            objc.setSelector(funcdecl, sc);
            objc.checkLinkage(funcdecl);
            objc.addToClassMethodList(funcdecl, cd);

            /* Go through all the interface bases.
             * Disallow overriding any final functions in the interface(s).
             */
            foreach (b; cd.interfaces)
            {
                if (b.sym)
                {
                    Dsymbol s = search_function(b.sym, funcdecl.ident);
                    if (s)
                    {
                        FuncDeclaration f2 = s.isFuncDeclaration();
                        if (f2)
                        {
                            f2 = f2.overloadExactMatch(funcdecl.type);
                            if (f2 && f2.isFinalFunc() && f2.prot().kind != Prot.Kind.private_)
                                funcdecl.error("cannot override `final` function `%s.%s`", b.sym.toChars(), f2.toPrettyChars());
                        }
                    }
                }
            }

            if (funcdecl.isOverride)
            {
                if (funcdecl.storage_class & STC.disable)
                    deprecation(funcdecl.loc,
                                "`%s` cannot be annotated with `@disable` because it is overriding a function in the base class",
                                funcdecl.toPrettyChars);
                if (funcdecl.isDeprecated)
                    deprecation(funcdecl.loc,
                                "`%s` cannot be marked as `deprecated` because it is overriding a function in the base class",
                                funcdecl.toPrettyChars);
            }

        }
        else if (funcdecl.isOverride() && !parent.isTemplateInstance())
            funcdecl.error("`override` only applies to class member functions");

        if (auto ti = parent.isTemplateInstance)
            objc.setSelector(funcdecl, sc);

        objc.validateSelector(funcdecl);
        // Reflect this.type to f because it could be changed by findVtblIndex
        f = funcdecl.type.toTypeFunction();

    Ldone:
        if (!funcdecl.fbody && !funcdecl.allowsContractWithoutBody())
            funcdecl.error("`in` and `out` contracts can only appear without a body when they are virtual interface functions or abstract");

        /* Do not allow template instances to add virtual functions
         * to a class.
         */
        if (funcdecl.isVirtual())
        {
            TemplateInstance ti = parent.isTemplateInstance();
            if (ti)
            {
                // Take care of nested templates
                while (1)
                {
                    TemplateInstance ti2 = ti.tempdecl.parent.isTemplateInstance();
                    if (!ti2)
                        break;
                    ti = ti2;
                }

                // If it's a member template
                ClassDeclaration cd = ti.tempdecl.isClassMember();
                if (cd)
                {
                    funcdecl.error("cannot use template to add virtual function to class `%s`", cd.toChars());
                }
            }
        }

        if (funcdecl.isMain())
            funcdecl.checkDmain();       // Check main() parameters and return type

        /* Purity and safety can be inferred for some functions by examining
         * the function body.
         */
        if (funcdecl.canInferAttributes(sc))
            funcdecl.initInferAttributes();

        Module.dprogress++;
        funcdecl.semanticRun = PASS.semanticdone;

        /* Save scope for possible later use (if we need the
         * function internals)
         */
        funcdecl._scope = sc.copy();
        funcdecl._scope.setNoFree();

        __gshared bool printedMain = false; // semantic might run more than once
        if (global.params.verbose && !printedMain)
        {
            const(char)* type = funcdecl.isMain() ? "main" : funcdecl.isWinMain() ? "winmain" : funcdecl.isDllMain() ? "dllmain" : cast(const(char)*)null;
            Module mod = sc._module;

            if (type && mod)
            {
                printedMain = true;
                auto name = mod.srcfile.toChars();
                auto path = FileName.searchPath(global.path, name, true);
                message("entry     %-10s\t%s", type, path ? path : name);
            }
        }

        if (funcdecl.fbody && funcdecl.isMain() && sc._module.isRoot())
        {
            // check if `_d_cmain` is defined
            bool cmainTemplateExists()
            {
                auto rootSymbol = sc.search(funcdecl.loc, Id.empty, null);
                if (auto moduleSymbol = rootSymbol.search(funcdecl.loc, Id.object))
                    if (moduleSymbol.search(funcdecl.loc, Id.CMain))
                        return true;

                return false;
            }

            // Only mixin `_d_cmain` if it is defined
            if (cmainTemplateExists())
            {
                // add `mixin _d_cmain!();` to the declaring module
                auto tqual = new TypeIdentifier(funcdecl.loc, Id.CMain);
                auto tm = new TemplateMixin(funcdecl.loc, null, tqual, null);
                sc._module.members.push(tm);
            }

            rootHasMain = sc._module;
        }

        assert(funcdecl.type.ty != Terror || funcdecl.errors);

        // semantic for parameters' UDAs
        foreach (i, param; f.parameterList)
        {
            if (param && param.userAttribDecl)
                param.userAttribDecl.dsymbolSemantic(sc);
        }
    }

     /// Do the semantic analysis on the external interface to the function.
    override void visit(FuncDeclaration funcdecl)
    {
        funcDeclarationSemantic(funcdecl);
    }

    override void visit(CtorDeclaration ctd)
    {
        //printf("CtorDeclaration::semantic() %s\n", toChars());
        if (ctd.semanticRun >= PASS.semanticdone)
            return;
        if (ctd._scope)
        {
            sc = ctd._scope;
            ctd._scope = null;
        }

        ctd.parent = sc.parent;
        Dsymbol p = ctd.toParentDecl();
        AggregateDeclaration ad = p.isAggregateDeclaration();
        if (!ad)
        {
            error(ctd.loc, "constructor can only be a member of aggregate, not %s `%s`", p.kind(), p.toChars());
            ctd.type = Type.terror;
            ctd.errors = true;
            return;
        }

        sc = sc.push();

        if (sc.stc & STC.static_)
        {
            if (sc.stc & STC.shared_)
                error(ctd.loc, "`shared static` has no effect on a constructor inside a `shared static` block. Use `shared static this()`");
            else
                error(ctd.loc, "`static` has no effect on a constructor inside a `static` block. Use `static this()`");
        }

        sc.stc &= ~STC.static_; // not a static constructor
        sc.flags |= SCOPE.ctor;

        funcDeclarationSemantic(ctd);

        sc.pop();

        if (ctd.errors)
            return;

        TypeFunction tf = ctd.type.toTypeFunction();

        /* See if it's the default constructor
         * But, template constructor should not become a default constructor.
         */
        if (ad && (!ctd.parent.isTemplateInstance() || ctd.parent.isTemplateMixin()))
        {
            immutable dim = tf.parameterList.length;

            if (auto sd = ad.isStructDeclaration())
            {
                if (dim == 0 && tf.parameterList.varargs == VarArg.none) // empty default ctor w/o any varargs
                {
                    if (ctd.fbody || !(ctd.storage_class & STC.disable))
                    {
                        ctd.error("default constructor for structs only allowed " ~
                            "with `@disable`, no body, and no parameters");
                        ctd.storage_class |= STC.disable;
                        ctd.fbody = null;
                    }
                    sd.noDefaultCtor = true;
                }
                else if (dim == 0 && tf.parameterList.varargs != VarArg.none) // allow varargs only ctor
                {
                }
                else if (dim && tf.parameterList[0].defaultArg)
                {
                    // if the first parameter has a default argument, then the rest does as well
                    if (ctd.storage_class & STC.disable)
                    {
                        ctd.error("is marked `@disable`, so it cannot have default "~
                                  "arguments for all parameters.");
                        errorSupplemental(ctd.loc, "Use `@disable this();` if you want to disable default initialization.");
                    }
                    else
                        ctd.error("all parameters have default arguments, "~
                                  "but structs cannot have default constructors.");
                }
                else if ((dim == 1 || (dim > 1 && tf.parameterList[1].defaultArg)))
                {
                    //printf("tf: %s\n", tf.toChars());
                    auto param = tf.parameterList[0];
                    if (param.storageClass & STC.ref_ && param.type.mutableOf().unSharedOf() == sd.type.mutableOf().unSharedOf())
                    {
                        //printf("copy constructor\n");
                        ctd.isCpCtor = true;
                    }
                }
            }
            else if (dim == 0 && tf.parameterList.varargs == VarArg.none)
            {
                ad.defaultCtor = ctd;
            }
        }
    }

    override void visit(PostBlitDeclaration pbd)
    {
        //printf("PostBlitDeclaration::semantic() %s\n", toChars());
        //printf("ident: %s, %s, %p, %p\n", ident.toChars(), Id::dtor.toChars(), ident, Id::dtor);
        //printf("stc = x%llx\n", sc.stc);
        if (pbd.semanticRun >= PASS.semanticdone)
            return;
        if (pbd._scope)
        {
            sc = pbd._scope;
            pbd._scope = null;
        }

        pbd.parent = sc.parent;
        Dsymbol p = pbd.toParent2();
        StructDeclaration ad = p.isStructDeclaration();
        if (!ad)
        {
            error(pbd.loc, "postblit can only be a member of struct, not %s `%s`", p.kind(), p.toChars());
            pbd.type = Type.terror;
            pbd.errors = true;
            return;
        }
        if (pbd.ident == Id.postblit && pbd.semanticRun < PASS.semantic)
            ad.postblits.push(pbd);
        if (!pbd.type)
            pbd.type = new TypeFunction(ParameterList(), Type.tvoid, LINK.d, pbd.storage_class);

        sc = sc.push();
        sc.stc &= ~STC.static_; // not static
        sc.linkage = LINK.d;

        funcDeclarationSemantic(pbd);

        sc.pop();
    }

    override void visit(DtorDeclaration dd)
    {
        //printf("DtorDeclaration::semantic() %s\n", toChars());
        //printf("ident: %s, %s, %p, %p\n", ident.toChars(), Id::dtor.toChars(), ident, Id::dtor);
        if (dd.semanticRun >= PASS.semanticdone)
            return;
        if (dd._scope)
        {
            sc = dd._scope;
            dd._scope = null;
        }

        dd.parent = sc.parent;
        Dsymbol p = dd.toParent2();
        AggregateDeclaration ad = p.isAggregateDeclaration();
        if (!ad)
        {
            error(dd.loc, "destructor can only be a member of aggregate, not %s `%s`", p.kind(), p.toChars());
            dd.type = Type.terror;
            dd.errors = true;
            return;
        }
        if (dd.ident == Id.dtor && dd.semanticRun < PASS.semantic)
            ad.dtors.push(dd);
        if (!dd.type)
        {
            dd.type = new TypeFunction(ParameterList(), Type.tvoid, LINK.d, dd.storage_class);
            if (ad.classKind == ClassKind.cpp && dd.ident == Id.dtor)
            {
                if (auto cldec = ad.isClassDeclaration())
                {
                    assert (cldec.cppDtorVtblIndex == -1); // double-call check already by dd.type
                    if (cldec.baseClass && cldec.baseClass.cppDtorVtblIndex != -1)
                    {
                        // override the base virtual
                        cldec.cppDtorVtblIndex = cldec.baseClass.cppDtorVtblIndex;
                    }
                    else if (!dd.isFinal())
                    {
                        // reserve the dtor slot for the destructor (which we'll create later)
                        cldec.cppDtorVtblIndex = cast(int)cldec.vtbl.dim;
                        cldec.vtbl.push(dd);
                        if (target.cpp.twoDtorInVtable)
                            cldec.vtbl.push(dd); // deleting destructor uses a second slot
                    }
                }
            }
        }

        sc = sc.push();
        sc.stc &= ~STC.static_; // not a static destructor
        if (sc.linkage != LINK.cpp)
            sc.linkage = LINK.d;

        funcDeclarationSemantic(dd);

        sc.pop();
    }

    override void visit(StaticCtorDeclaration scd)
    {
        //printf("StaticCtorDeclaration::semantic()\n");
        if (scd.semanticRun >= PASS.semanticdone)
            return;
        if (scd._scope)
        {
            sc = scd._scope;
            scd._scope = null;
        }

        scd.parent = sc.parent;
        Dsymbol p = scd.parent.pastMixin();
        if (!p.isScopeDsymbol())
        {
            const(char)* s = (scd.isSharedStaticCtorDeclaration() ? "shared " : "");
            error(scd.loc, "`%sstatic` constructor can only be member of module/aggregate/template, not %s `%s`", s, p.kind(), p.toChars());
            scd.type = Type.terror;
            scd.errors = true;
            return;
        }
        if (!scd.type)
            scd.type = new TypeFunction(ParameterList(), Type.tvoid, LINK.d, scd.storage_class);

        /* If the static ctor appears within a template instantiation,
         * it could get called multiple times by the module constructors
         * for different modules. Thus, protect it with a gate.
         */
        if (scd.isInstantiated() && scd.semanticRun < PASS.semantic)
        {
            /* Add this prefix to the function:
             *      static int gate;
             *      if (++gate != 1) return;
             * Note that this is not thread safe; should not have threads
             * during static construction.
             */
            auto v = new VarDeclaration(Loc.initial, Type.tint32, Id.gate, null);
            v.storage_class = STC.temp | (scd.isSharedStaticCtorDeclaration() ? STC.static_ : STC.tls);

            auto sa = new Statements();
            Statement s = new ExpStatement(Loc.initial, v);
            sa.push(s);

            Expression e = new IdentifierExp(Loc.initial, v.ident);
            e = new AddAssignExp(Loc.initial, e, IntegerExp.literal!1);
            e = new EqualExp(TOK.notEqual, Loc.initial, e, IntegerExp.literal!1);
            s = new IfStatement(Loc.initial, null, e, new ReturnStatement(Loc.initial, null), null, Loc.initial);

            sa.push(s);
            if (scd.fbody)
                sa.push(scd.fbody);

            scd.fbody = new CompoundStatement(Loc.initial, sa);
        }

        const LINK save = sc.linkage;
        if (save != LINK.d)
        {
            const(char)* s = (scd.isSharedStaticCtorDeclaration() ? "shared " : "");
            deprecation(scd.loc, "`%sstatic` constructor can only be of D linkage", s);
            // Just correct it
            sc.linkage = LINK.d;
        }
        funcDeclarationSemantic(scd);
        sc.linkage = save;

        // We're going to need ModuleInfo
        Module m = scd.getModule();
        if (!m)
            m = sc._module;
        if (m)
        {
            m.needmoduleinfo = 1;
            //printf("module1 %s needs moduleinfo\n", m.toChars());
        }
    }

    override void visit(StaticDtorDeclaration sdd)
    {
        if (sdd.semanticRun >= PASS.semanticdone)
            return;
        if (sdd._scope)
        {
            sc = sdd._scope;
            sdd._scope = null;
        }

        sdd.parent = sc.parent;
        Dsymbol p = sdd.parent.pastMixin();
        if (!p.isScopeDsymbol())
        {
            const(char)* s = (sdd.isSharedStaticDtorDeclaration() ? "shared " : "");
            error(sdd.loc, "`%sstatic` destructor can only be member of module/aggregate/template, not %s `%s`", s, p.kind(), p.toChars());
            sdd.type = Type.terror;
            sdd.errors = true;
            return;
        }
        if (!sdd.type)
            sdd.type = new TypeFunction(ParameterList(), Type.tvoid, LINK.d, sdd.storage_class);

        /* If the static ctor appears within a template instantiation,
         * it could get called multiple times by the module constructors
         * for different modules. Thus, protect it with a gate.
         */
        if (sdd.isInstantiated() && sdd.semanticRun < PASS.semantic)
        {
            /* Add this prefix to the function:
             *      static int gate;
             *      if (--gate != 0) return;
             * Increment gate during constructor execution.
             * Note that this is not thread safe; should not have threads
             * during static destruction.
             */
            auto v = new VarDeclaration(Loc.initial, Type.tint32, Id.gate, null);
            v.storage_class = STC.temp | (sdd.isSharedStaticDtorDeclaration() ? STC.static_ : STC.tls);

            auto sa = new Statements();
            Statement s = new ExpStatement(Loc.initial, v);
            sa.push(s);

            Expression e = new IdentifierExp(Loc.initial, v.ident);
            e = new AddAssignExp(Loc.initial, e, IntegerExp.literal!(-1));
            e = new EqualExp(TOK.notEqual, Loc.initial, e, IntegerExp.literal!0);
            s = new IfStatement(Loc.initial, null, e, new ReturnStatement(Loc.initial, null), null, Loc.initial);

            sa.push(s);
            if (sdd.fbody)
                sa.push(sdd.fbody);

            sdd.fbody = new CompoundStatement(Loc.initial, sa);

            sdd.vgate = v;
        }

        const LINK save = sc.linkage;
        if (save != LINK.d)
        {
            const(char)* s = (sdd.isSharedStaticDtorDeclaration() ? "shared " : "");
            deprecation(sdd.loc, "`%sstatic` destructor can only be of D linkage", s);
            // Just correct it
            sc.linkage = LINK.d;
        }
        funcDeclarationSemantic(sdd);
        sc.linkage = save;

        // We're going to need ModuleInfo
        Module m = sdd.getModule();
        if (!m)
            m = sc._module;
        if (m)
        {
            m.needmoduleinfo = 1;
            //printf("module2 %s needs moduleinfo\n", m.toChars());
        }
    }

    override void visit(InvariantDeclaration invd)
    {
        if (invd.semanticRun >= PASS.semanticdone)
            return;
        if (invd._scope)
        {
            sc = invd._scope;
            invd._scope = null;
        }

        invd.parent = sc.parent;
        Dsymbol p = invd.parent.pastMixin();
        AggregateDeclaration ad = p.isAggregateDeclaration();
        if (!ad)
        {
            error(invd.loc, "`invariant` can only be a member of aggregate, not %s `%s`", p.kind(), p.toChars());
            invd.type = Type.terror;
            invd.errors = true;
            return;
        }
        if (invd.ident != Id.classInvariant &&
             invd.semanticRun < PASS.semantic &&
             !ad.isUnionDeclaration()           // users are on their own with union fields
           )
            ad.invs.push(invd);
        if (!invd.type)
            invd.type = new TypeFunction(ParameterList(), Type.tvoid, LINK.d, invd.storage_class);

        sc = sc.push();
        sc.stc &= ~STC.static_; // not a static invariant
        sc.stc |= STC.const_; // invariant() is always const
        sc.flags = (sc.flags & ~SCOPE.contract) | SCOPE.invariant_;
        sc.linkage = LINK.d;

        funcDeclarationSemantic(invd);

        sc.pop();
    }

    override void visit(UnitTestDeclaration utd)
    {
        if (utd.semanticRun >= PASS.semanticdone)
            return;
        if (utd._scope)
        {
            sc = utd._scope;
            utd._scope = null;
        }

        utd.protection = sc.protection;

        utd.parent = sc.parent;
        Dsymbol p = utd.parent.pastMixin();
        if (!p.isScopeDsymbol())
        {
            error(utd.loc, "`unittest` can only be a member of module/aggregate/template, not %s `%s`", p.kind(), p.toChars());
            utd.type = Type.terror;
            utd.errors = true;
            return;
        }

        if (global.params.useUnitTests)
        {
            if (!utd.type)
                utd.type = new TypeFunction(ParameterList(), Type.tvoid, LINK.d, utd.storage_class);
            Scope* sc2 = sc.push();
            sc2.linkage = LINK.d;
            funcDeclarationSemantic(utd);
            sc2.pop();
        }

        version (none)
        {
            // We're going to need ModuleInfo even if the unit tests are not
            // compiled in, because other modules may import this module and refer
            // to this ModuleInfo.
            // (This doesn't make sense to me?)
            Module m = utd.getModule();
            if (!m)
                m = sc._module;
            if (m)
            {
                //printf("module3 %s needs moduleinfo\n", m.toChars());
                m.needmoduleinfo = 1;
            }
        }
    }

    override void visit(NewDeclaration nd)
    {
        //printf("NewDeclaration::semantic()\n");

        // `@disable new();` should not be deprecated
        if (!nd.isDisabled())
        {
            // @@@DEPRECATED_2.091@@@
            // Made an error in 2.087.
            // Should be removed in 2.091
            error(nd.loc, "class allocators are obsolete, consider moving the allocation strategy outside of the class");
        }

        if (nd.semanticRun >= PASS.semanticdone)
            return;
        if (nd._scope)
        {
            sc = nd._scope;
            nd._scope = null;
        }

        nd.parent = sc.parent;
        Dsymbol p = nd.parent.pastMixin();
        if (!p.isAggregateDeclaration())
        {
            error(nd.loc, "allocator can only be a member of aggregate, not %s `%s`", p.kind(), p.toChars());
            nd.type = Type.terror;
            nd.errors = true;
            return;
        }
        Type tret = Type.tvoid.pointerTo();
        if (!nd.type)
            nd.type = new TypeFunction(nd.parameterList, tret, LINK.d, nd.storage_class);

        nd.type = nd.type.typeSemantic(nd.loc, sc);

        // allow for `@disable new();` to force users of a type to use an external allocation strategy
        if (!nd.isDisabled())
        {
            // Check that there is at least one argument of type size_t
            TypeFunction tf = nd.type.toTypeFunction();
            if (tf.parameterList.length < 1)
            {
                nd.error("at least one argument of type `size_t` expected");
            }
            else
            {
                Parameter fparam = tf.parameterList[0];
                if (!fparam.type.equals(Type.tsize_t))
                    nd.error("first argument must be type `size_t`, not `%s`", fparam.type.toChars());
            }
        }

        funcDeclarationSemantic(nd);
    }

    /* https://issues.dlang.org/show_bug.cgi?id=19731
     *
     * Some aggregate member functions might have had
     * semantic 3 ran on them despite being in semantic1
     * (e.g. auto functions); if that is the case, then
     * invariants will not be taken into account for them
     * because at the time of the analysis it would appear
     * as if the struct declaration does not have any
     * invariants. To solve this issue, we need to redo
     * semantic3 on the function declaration.
     */
    private void reinforceInvariant(AggregateDeclaration ad, Scope* sc)
    {
        // for each member
        for(int i = 0; i < ad.members.dim; i++)
        {
            if (!(*ad.members)[i])
                continue;
            auto fd = (*ad.members)[i].isFuncDeclaration();
            if (!fd || fd.generated || fd.semanticRun != PASS.semantic3done)
                continue;

            /* if it's a user defined function declaration and semantic3
             * was already performed on it, create a syntax copy and
             * redo the first semantic step.
             */
            auto fd_temp = fd.syntaxCopy(null).isFuncDeclaration();
            fd_temp.storage_class &= ~STC.auto_; // type has already been inferred
            if (auto cd = ad.isClassDeclaration())
                cd.vtbl.remove(fd.vtblIndex);
            fd_temp.dsymbolSemantic(sc);
            (*ad.members)[i] = fd_temp;
        }
    }

    override void visit(StructDeclaration sd)
    {
        //printf("StructDeclaration::semantic(this=%p, '%s', sizeok = %d)\n", sd, sd.toPrettyChars(), sd.sizeok);

        //static int count; if (++count == 20) assert(0);

        if (sd.semanticRun >= PASS.semanticdone)
            return;
        int errors = global.errors;

        //printf("+StructDeclaration::semantic(this=%p, '%s', sizeok = %d)\n", this, toPrettyChars(), sizeok);
        Scope* scx = null;
        if (sd._scope)
        {
            sc = sd._scope;
            scx = sd._scope; // save so we don't make redundant copies
            sd._scope = null;
        }

        if (!sd.parent)
        {
            assert(sc.parent && sc.func);
            sd.parent = sc.parent;
        }
        assert(sd.parent && !sd.isAnonymous());

        if (sd.errors)
            sd.type = Type.terror;
        if (sd.semanticRun == PASS.init)
            sd.type = sd.type.addSTC(sc.stc | sd.storage_class);
        sd.type = sd.type.typeSemantic(sd.loc, sc);
        if (auto ts = sd.type.isTypeStruct())
            if (ts.sym != sd)
            {
                auto ti = ts.sym.isInstantiated();
                if (ti && isError(ti))
                    ts.sym = sd;
            }

        // Ungag errors when not speculative
        Ungag ungag = sd.ungagSpeculative();

        if (sd.semanticRun == PASS.init)
        {
            sd.protection = sc.protection;

            sd.alignment = sc.alignment();

            sd.storage_class |= sc.stc;
            if (sd.storage_class & STC.abstract_)
                sd.error("structs, unions cannot be `abstract`");

            sd.userAttribDecl = sc.userAttribDecl;

            if (sc.linkage == LINK.cpp)
                sd.classKind = ClassKind.cpp;
            sd.cppnamespace = sc.namespace;
            sd.cppmangle = sc.cppmangle;
        }
        else if (sd.symtab && !scx)
            return;

        sd.semanticRun = PASS.semantic;
        UserAttributeDeclaration.checkGNUABITag(sd, sc.linkage);

        if (!sd.members) // if opaque declaration
        {
            sd.semanticRun = PASS.semanticdone;
            return;
        }
        if (!sd.symtab)
        {
            sd.symtab = new DsymbolTable();

            sd.members.foreachDsymbol( s => s.addMember(sc, sd) );
        }

        auto sc2 = sd.newScope(sc);

        /* Set scope so if there are forward references, we still might be able to
         * resolve individual members like enums.
         */
        sd.members.foreachDsymbol( s => s.setScope(sc2) );
        sd.members.foreachDsymbol( s => s.importAll(sc2) );
        sd.members.foreachDsymbol( (s) { s.dsymbolSemantic(sc2); sd.errors |= s.errors; } );

        if (sd.errors)
            sd.type = Type.terror;

        if (!sd.determineFields())
        {
            if (sd.type.ty != Terror)
            {
                sd.error(sd.loc, "circular or forward reference");
                sd.errors = true;
                sd.type = Type.terror;
            }

            sc2.pop();
            sd.semanticRun = PASS.semanticdone;
            return;
        }
        /* Following special member functions creation needs semantic analysis
         * completion of sub-structs in each field types. For example, buildDtor
         * needs to check existence of elaborate dtor in type of each fields.
         * See the case in compilable/test14838.d
         */
        foreach (v; sd.fields)
        {
            Type tb = v.type.baseElemOf();
            if (tb.ty != Tstruct)
                continue;
            auto sdec = (cast(TypeStruct)tb).sym;
            if (sdec.semanticRun >= PASS.semanticdone)
                continue;

            sc2.pop();

            //printf("\tdeferring %s\n", toChars());
            return deferDsymbolSemantic(sd, scx);
        }

        /* Look for special member functions.
         */
        sd.aggNew = cast(NewDeclaration)sd.search(Loc.initial, Id.classNew);

        // Look for the constructor
        sd.ctor = sd.searchCtor();

        sd.dtor = buildDtor(sd, sc2);
        sd.tidtor = buildExternDDtor(sd, sc2);
        sd.postblit = buildPostBlit(sd, sc2);
        sd.hasCopyCtor = buildCopyCtor(sd, sc2);

        buildOpAssign(sd, sc2);
        buildOpEquals(sd, sc2);

        if (global.params.useTypeInfo && Type.dtypeinfo)  // these functions are used for TypeInfo
        {
            sd.xeq = buildXopEquals(sd, sc2);
            sd.xcmp = buildXopCmp(sd, sc2);
            sd.xhash = buildXtoHash(sd, sc2);
        }

        sd.inv = buildInv(sd, sc2);
        if (sd.inv)
            reinforceInvariant(sd, sc2);

        Module.dprogress++;
        sd.semanticRun = PASS.semanticdone;
        //printf("-StructDeclaration::semantic(this=%p, '%s')\n", sd, sd.toChars());

        sc2.pop();

        if (sd.ctor)
        {
            Dsymbol scall = sd.search(Loc.initial, Id.call);
            if (scall)
            {
                uint xerrors = global.startGagging();
                sc = sc.push();
                sc.tinst = null;
                sc.minst = null;
                auto fcall = resolveFuncCall(sd.loc, sc, scall, null, null, null, FuncResolveFlag.quiet);
                sc = sc.pop();
                global.endGagging(xerrors);

                if (fcall && fcall.isStatic())
                {
                    sd.error(fcall.loc, "`static opCall` is hidden by constructors and can never be called");
                    errorSupplemental(fcall.loc, "Please use a factory method instead, or replace all constructors with `static opCall`.");
                }
            }
        }

        if (sd.type.ty == Tstruct && (cast(TypeStruct)sd.type).sym != sd)
        {
            // https://issues.dlang.org/show_bug.cgi?id=19024
            StructDeclaration sym = (cast(TypeStruct)sd.type).sym;
            version (none)
            {
                printf("this = %p %s\n", sd, sd.toChars());
                printf("type = %d sym = %p, %s\n", sd.type.ty, sym, sym.toPrettyChars());
            }
            sd.error("already exists at %s. Perhaps in another function with the same name?", sym.loc.toChars());
        }

        if (global.errors != errors)
        {
            // The type is no good.
            sd.type = Type.terror;
            sd.errors = true;
            if (sd.deferred)
                sd.deferred.errors = true;
        }

        if (sd.deferred && !global.gag)
        {
            sd.deferred.semantic2(sc);
            sd.deferred.semantic3(sc);
        }
    }

    void interfaceSemantic(ClassDeclaration cd)
    {
        cd.vtblInterfaces = new BaseClasses();
        cd.vtblInterfaces.reserve(cd.interfaces.length);
        foreach (b; cd.interfaces)
        {
            cd.vtblInterfaces.push(b);
            b.copyBaseInterfaces(cd.vtblInterfaces);
        }
    }

    override void visit(ClassDeclaration cldec)
    {
        /// Checks that the given class implements all methods of its interfaces.
        static void checkInterfaceImplementations(ClassDeclaration cd)
        {
            foreach (base; cd.interfaces)
            {
                // first entry is ClassInfo reference
                auto methods = base.sym.vtbl[base.sym.vtblOffset .. $];

                foreach (m; methods)
                {
                    auto ifd = m.isFuncDeclaration;
                    assert(ifd);

                    auto type = ifd.type.toTypeFunction();
                    auto fd = cd.findFunc(ifd.ident, type);

                    if (fd && !fd.isAbstract)
                    {
                        //printf("            found\n");
                        // Check that calling conventions match
                        if (fd.linkage != ifd.linkage)
                            fd.error("linkage doesn't match interface function");

                        // Check that it is current
                        //printf("newinstance = %d fd.toParent() = %s ifd.toParent() = %s\n",
                            //newinstance, fd.toParent().toChars(), ifd.toParent().toChars());
                        if (fd.toParent() != cd && ifd.toParent() == base.sym)
                            cd.error("interface function `%s` is not implemented", ifd.toFullSignature());
                    }

                    else
                    {
                        //printf("            not found %p\n", fd);
                        // BUG: should mark this class as abstract?
                        if (!cd.isAbstract())
                            cd.error("interface function `%s` is not implemented", ifd.toFullSignature());
                    }
                }
            }
        }

        //printf("ClassDeclaration.dsymbolSemantic(%s), type = %p, sizeok = %d, this = %p\n", cldec.toChars(), cldec.type, cldec.sizeok, this);
        //printf("\tparent = %p, '%s'\n", sc.parent, sc.parent ? sc.parent.toChars() : "");
        //printf("sc.stc = %x\n", sc.stc);

        //{ static int n;  if (++n == 20) *(char*)0=0; }

        if (cldec.semanticRun >= PASS.semanticdone)
            return;
        int errors = global.errors;

        //printf("+ClassDeclaration.dsymbolSemantic(%s), type = %p, sizeok = %d, this = %p\n", toChars(), type, sizeok, this);

        Scope* scx = null;
        if (cldec._scope)
        {
            sc = cldec._scope;
            scx = cldec._scope; // save so we don't make redundant copies
            cldec._scope = null;
        }

        if (!cldec.parent)
        {
            assert(sc.parent);
            cldec.parent = sc.parent;
        }

        if (cldec.errors)
            cldec.type = Type.terror;
        cldec.type = cldec.type.typeSemantic(cldec.loc, sc);
        if (auto tc = cldec.type.isTypeClass())
            if (tc.sym != cldec)
            {
                auto ti = tc.sym.isInstantiated();
                if (ti && isError(ti))
                    tc.sym = cldec;
            }

        // Ungag errors when not speculative
        Ungag ungag = cldec.ungagSpeculative();

        if (cldec.semanticRun == PASS.init)
        {
            cldec.protection = sc.protection;

            cldec.storage_class |= sc.stc;
            if (cldec.storage_class & STC.auto_)
                cldec.error("storage class `auto` is invalid when declaring a class, did you mean to use `scope`?");
            if (cldec.storage_class & STC.scope_)
                cldec.stack = true;
            if (cldec.storage_class & STC.abstract_)
                cldec.isabstract = Abstract.yes;

            cldec.userAttribDecl = sc.userAttribDecl;

            if (sc.linkage == LINK.cpp)
                cldec.classKind = ClassKind.cpp;
            cldec.cppnamespace = sc.namespace;
            cldec.cppmangle = sc.cppmangle;
            if (sc.linkage == LINK.objc)
                objc.setObjc(cldec);
        }
        else if (cldec.symtab && !scx)
        {
            return;
        }
        cldec.semanticRun = PASS.semantic;
        UserAttributeDeclaration.checkGNUABITag(cldec, sc.linkage);

        if (cldec.baseok < Baseok.done)
        {
            /* https://issues.dlang.org/show_bug.cgi?id=12078
             * https://issues.dlang.org/show_bug.cgi?id=12143
             * https://issues.dlang.org/show_bug.cgi?id=15733
             * While resolving base classes and interfaces, a base may refer
             * the member of this derived class. In that time, if all bases of
             * this class can  be determined, we can go forward the semantc process
             * beyond the Lancestorsdone. To do the recursive semantic analysis,
             * temporarily set and unset `_scope` around exp().
             */
            T resolveBase(T)(lazy T exp)
            {
                if (!scx)
                {
                    scx = sc.copy();
                    scx.setNoFree();
                }
                static if (!is(T == void))
                {
                    cldec._scope = scx;
                    auto r = exp();
                    cldec._scope = null;
                    return r;
                }
                else
                {
                    cldec._scope = scx;
                    exp();
                    cldec._scope = null;
                }
            }

            cldec.baseok = Baseok.start;

            // Expand any tuples in baseclasses[]
            for (size_t i = 0; i < cldec.baseclasses.dim;)
            {
                auto b = (*cldec.baseclasses)[i];
                b.type = resolveBase(b.type.typeSemantic(cldec.loc, sc));

                Type tb = b.type.toBasetype();
                if (auto tup = tb.isTypeTuple())
                {
                    cldec.baseclasses.remove(i);
                    size_t dim = Parameter.dim(tup.arguments);
                    for (size_t j = 0; j < dim; j++)
                    {
                        Parameter arg = Parameter.getNth(tup.arguments, j);
                        b = new BaseClass(arg.type);
                        cldec.baseclasses.insert(i + j, b);
                    }
                }
                else
                    i++;
            }

            if (cldec.baseok >= Baseok.done)
            {
                //printf("%s already semantic analyzed, semanticRun = %d\n", toChars(), semanticRun);
                if (cldec.semanticRun >= PASS.semanticdone)
                    return;
                goto Lancestorsdone;
            }

            // See if there's a base class as first in baseclasses[]
            if (cldec.baseclasses.dim)
            {
                BaseClass* b = (*cldec.baseclasses)[0];
                Type tb = b.type.toBasetype();
                TypeClass tc = tb.isTypeClass();
                if (!tc)
                {
                    if (b.type != Type.terror)
                        cldec.error("base type must be `class` or `interface`, not `%s`", b.type.toChars());
                    cldec.baseclasses.remove(0);
                    goto L7;
                }
                if (tc.sym.isDeprecated())
                {
                    if (!cldec.isDeprecated())
                    {
                        // Deriving from deprecated class makes this one deprecated too
                        cldec.setDeprecated();
                        tc.checkDeprecated(cldec.loc, sc);
                    }
                }
                if (tc.sym.isInterfaceDeclaration())
                    goto L7;

                for (ClassDeclaration cdb = tc.sym; cdb; cdb = cdb.baseClass)
                {
                    if (cdb == cldec)
                    {
                        cldec.error("circular inheritance");
                        cldec.baseclasses.remove(0);
                        goto L7;
                    }
                }

                /* https://issues.dlang.org/show_bug.cgi?id=11034
                 * Class inheritance hierarchy
                 * and instance size of each classes are orthogonal information.
                 * Therefore, even if tc.sym.sizeof == Sizeok.none,
                 * we need to set baseClass field for class covariance check.
                 */
                cldec.baseClass = tc.sym;
                b.sym = cldec.baseClass;

                if (tc.sym.baseok < Baseok.done)
                    resolveBase(tc.sym.dsymbolSemantic(null)); // Try to resolve forward reference
                if (tc.sym.baseok < Baseok.done)
                {
                    //printf("\ttry later, forward reference of base class %s\n", tc.sym.toChars());
                    if (tc.sym._scope)
                        Module.addDeferredSemantic(tc.sym);
                    cldec.baseok = Baseok.none;
                }
            L7:
            }

            // Treat the remaining entries in baseclasses as interfaces
            // Check for errors, handle forward references
            bool multiClassError = false;

            BCLoop:
            for (size_t i = (cldec.baseClass ? 1 : 0); i < cldec.baseclasses.dim;)
            {
                BaseClass* b = (*cldec.baseclasses)[i];
                Type tb = b.type.toBasetype();
                TypeClass tc = tb.isTypeClass();
                if (!tc || !tc.sym.isInterfaceDeclaration())
                {
                    // It's a class
                    if (tc)
                    {
                        if (!multiClassError)
                        {
                            error(cldec.loc,"`%s`: multiple class inheritance is not supported." ~
                                  " Use multiple interface inheritance and/or composition.", cldec.toPrettyChars());
                            multiClassError = true;
                        }

                        if (tc.sym.fields.dim)
                            errorSupplemental(cldec.loc,"`%s` has fields, consider making it a member of `%s`",
                                              b.type.toChars(), cldec.type.toChars());
                        else
                            errorSupplemental(cldec.loc,"`%s` has no fields, consider making it an `interface`",
                                              b.type.toChars());
                    }
                    // It's something else: e.g. `int` in `class Foo : Bar, int { ... }`
                    else if (b.type != Type.terror)
                    {
                        error(cldec.loc,"`%s`: base type must be `interface`, not `%s`",
                              cldec.toPrettyChars(), b.type.toChars());
                    }
                    cldec.baseclasses.remove(i);
                    continue;
                }

                // Check for duplicate interfaces
                for (size_t j = (cldec.baseClass ? 1 : 0); j < i; j++)
                {
                    BaseClass* b2 = (*cldec.baseclasses)[j];
                    if (b2.sym == tc.sym)
                    {
                        cldec.error("inherits from duplicate interface `%s`", b2.sym.toChars());
                        cldec.baseclasses.remove(i);
                        continue BCLoop;
                    }
                }
                if (tc.sym.isDeprecated())
                {
                    if (!cldec.isDeprecated())
                    {
                        // Deriving from deprecated class makes this one deprecated too
                        cldec.setDeprecated();
                        tc.checkDeprecated(cldec.loc, sc);
                    }
                }

                b.sym = tc.sym;

                if (tc.sym.baseok < Baseok.done)
                    resolveBase(tc.sym.dsymbolSemantic(null)); // Try to resolve forward reference
                if (tc.sym.baseok < Baseok.done)
                {
                    //printf("\ttry later, forward reference of base %s\n", tc.sym.toChars());
                    if (tc.sym._scope)
                        Module.addDeferredSemantic(tc.sym);
                    cldec.baseok = Baseok.none;
                }
                i++;
            }
            if (cldec.baseok == Baseok.none)
            {
                // Forward referencee of one or more bases, try again later
                //printf("\tL%d semantic('%s') failed due to forward references\n", __LINE__, toChars());
                return deferDsymbolSemantic(cldec, scx);
            }
            cldec.baseok = Baseok.done;

            if (cldec.classKind == ClassKind.objc || (cldec.baseClass && cldec.baseClass.classKind == ClassKind.objc))
                cldec.classKind = ClassKind.objc; // Objective-C classes do not inherit from Object

            // If no base class, and this is not an Object, use Object as base class
            if (!cldec.baseClass && cldec.ident != Id.Object && cldec.object && cldec.classKind == ClassKind.d)
            {
                void badObjectDotD()
                {
                    cldec.error("missing or corrupt object.d");
                    fatal();
                }

                if (!cldec.object || cldec.object.errors)
                    badObjectDotD();

                Type t = cldec.object.type;
                t = t.typeSemantic(cldec.loc, sc).toBasetype();
                if (t.ty == Terror)
                    badObjectDotD();
                TypeClass tc = t.isTypeClass();
                assert(tc);

                auto b = new BaseClass(tc);
                cldec.baseclasses.shift(b);

                cldec.baseClass = tc.sym;
                assert(!cldec.baseClass.isInterfaceDeclaration());
                b.sym = cldec.baseClass;
            }
            if (cldec.baseClass)
            {
                if (cldec.baseClass.storage_class & STC.final_)
                    cldec.error("cannot inherit from class `%s` because it is `final`", cldec.baseClass.toChars());

                // Inherit properties from base class
                if (cldec.baseClass.isCOMclass())
                    cldec.com = true;
                if (cldec.baseClass.isCPPclass())
                    cldec.classKind = ClassKind.cpp;
                if (cldec.baseClass.stack)
                    cldec.stack = true;
                cldec.enclosing = cldec.baseClass.enclosing;
                cldec.storage_class |= cldec.baseClass.storage_class & STC.TYPECTOR;
            }

            cldec.interfaces = cldec.baseclasses.tdata()[(cldec.baseClass ? 1 : 0) .. cldec.baseclasses.dim];
            foreach (b; cldec.interfaces)
            {
                // If this is an interface, and it derives from a COM interface,
                // then this is a COM interface too.
                if (b.sym.isCOMinterface())
                    cldec.com = true;
                if (cldec.classKind == ClassKind.cpp && !b.sym.isCPPinterface())
                {
                    error(cldec.loc, "C++ class `%s` cannot implement D interface `%s`",
                        cldec.toPrettyChars(), b.sym.toPrettyChars());
                }
            }
            interfaceSemantic(cldec);
        }
    Lancestorsdone:
        //printf("\tClassDeclaration.dsymbolSemantic(%s) baseok = %d\n", toChars(), baseok);

        if (!cldec.members) // if opaque declaration
        {
            cldec.semanticRun = PASS.semanticdone;
            return;
        }
        if (!cldec.symtab)
        {
            cldec.symtab = new DsymbolTable();

            /* https://issues.dlang.org/show_bug.cgi?id=12152
             * The semantic analysis of base classes should be finished
             * before the members semantic analysis of this class, in order to determine
             * vtbl in this class. However if a base class refers the member of this class,
             * it can be resolved as a normal forward reference.
             * Call addMember() and setScope() to make this class members visible from the base classes.
             */
            cldec.members.foreachDsymbol( s => s.addMember(sc, cldec) );

            auto sc2 = cldec.newScope(sc);

            /* Set scope so if there are forward references, we still might be able to
             * resolve individual members like enums.
             */
            cldec.members.foreachDsymbol( s => s.setScope(sc2) );

            sc2.pop();
        }

        for (size_t i = 0; i < cldec.baseclasses.dim; i++)
        {
            BaseClass* b = (*cldec.baseclasses)[i];
            Type tb = b.type.toBasetype();
            TypeClass tc = tb.isTypeClass();
            if (tc.sym.semanticRun < PASS.semanticdone)
            {
                // Forward referencee of one or more bases, try again later
                if (tc.sym._scope)
                    Module.addDeferredSemantic(tc.sym);
                //printf("\tL%d semantic('%s') failed due to forward references\n", __LINE__, toChars());
                return deferDsymbolSemantic(cldec, scx);
            }
        }

        if (cldec.baseok == Baseok.done)
        {
            cldec.baseok = Baseok.semanticdone;
            objc.setMetaclass(cldec, sc);

            // initialize vtbl
            if (cldec.baseClass)
            {
                if (cldec.classKind == ClassKind.cpp && cldec.baseClass.vtbl.dim == 0)
                {
                    cldec.error("C++ base class `%s` needs at least one virtual function", cldec.baseClass.toChars());
                }

                // Copy vtbl[] from base class
                cldec.vtbl.setDim(cldec.baseClass.vtbl.dim);
                memcpy(cldec.vtbl.tdata(), cldec.baseClass.vtbl.tdata(), (void*).sizeof * cldec.vtbl.dim);

                cldec.vthis = cldec.baseClass.vthis;
                cldec.vthis2 = cldec.baseClass.vthis2;
            }
            else
            {
                // No base class, so this is the root of the class hierarchy
                cldec.vtbl.setDim(0);
                if (cldec.vtblOffset())
                    cldec.vtbl.push(cldec); // leave room for classinfo as first member
            }

            /* If this is a nested class, add the hidden 'this'
             * member which is a pointer to the enclosing scope.
             */
            if (cldec.vthis) // if inheriting from nested class
            {
                // Use the base class's 'this' member
                if (cldec.storage_class & STC.static_)
                    cldec.error("static class cannot inherit from nested class `%s`", cldec.baseClass.toChars());
                if (cldec.toParentLocal() != cldec.baseClass.toParentLocal() &&
                    (!cldec.toParentLocal() ||
                     !cldec.baseClass.toParentLocal().getType() ||
                     !cldec.baseClass.toParentLocal().getType().isBaseOf(cldec.toParentLocal().getType(), null)))
                {
                    if (cldec.toParentLocal())
                    {
                        cldec.error("is nested within `%s`, but super class `%s` is nested within `%s`",
                            cldec.toParentLocal().toChars(),
                            cldec.baseClass.toChars(),
                            cldec.baseClass.toParentLocal().toChars());
                    }
                    else
                    {
                        cldec.error("is not nested, but super class `%s` is nested within `%s`",
                            cldec.baseClass.toChars(),
                            cldec.baseClass.toParentLocal().toChars());
                    }
                    cldec.enclosing = null;
                }
                if (cldec.vthis2)
                {
                    if (cldec.toParent2() != cldec.baseClass.toParent2() &&
                        (!cldec.toParent2() ||
                         !cldec.baseClass.toParent2().getType() ||
                         !cldec.baseClass.toParent2().getType().isBaseOf(cldec.toParent2().getType(), null)))
                    {
                        if (cldec.toParent2() && cldec.toParent2() != cldec.toParentLocal())
                        {
                            cldec.error("needs the frame pointer of `%s`, but super class `%s` needs the frame pointer of `%s`",
                                cldec.toParent2().toChars(),
                                cldec.baseClass.toChars(),
                                cldec.baseClass.toParent2().toChars());
                        }
                        else
                        {
                            cldec.error("doesn't need a frame pointer, but super class `%s` needs the frame pointer of `%s`",
                                cldec.baseClass.toChars(),
                                cldec.baseClass.toParent2().toChars());
                        }
                    }
                }
                else
                    cldec.makeNested2();
            }
            else
                cldec.makeNested();
        }

        auto sc2 = cldec.newScope(sc);

        cldec.members.foreachDsymbol( s => s.importAll(sc2) );

        // Note that members.dim can grow due to tuple expansion during semantic()
        cldec.members.foreachDsymbol( s => s.dsymbolSemantic(sc2) );

        if (!cldec.determineFields())
        {
            assert(cldec.type == Type.terror);
            sc2.pop();
            return;
        }
        /* Following special member functions creation needs semantic analysis
         * completion of sub-structs in each field types.
         */
        foreach (v; cldec.fields)
        {
            Type tb = v.type.baseElemOf();
            if (tb.ty != Tstruct)
                continue;
            auto sd = (cast(TypeStruct)tb).sym;
            if (sd.semanticRun >= PASS.semanticdone)
                continue;

            sc2.pop();

            //printf("\tdeferring %s\n", toChars());
            return deferDsymbolSemantic(cldec, scx);
        }

        /* Look for special member functions.
         * They must be in this class, not in a base class.
         */
        // Can be in base class
        cldec.aggNew = cast(NewDeclaration)cldec.search(Loc.initial, Id.classNew);

        // Look for the constructor
        cldec.ctor = cldec.searchCtor();

        if (!cldec.ctor && cldec.noDefaultCtor)
        {
            // A class object is always created by constructor, so this check is legitimate.
            foreach (v; cldec.fields)
            {
                if (v.storage_class & STC.nodefaultctor)
                    error(v.loc, "field `%s` must be initialized in constructor", v.toChars());
            }
        }

        // If this class has no constructor, but base class has a default
        // ctor, create a constructor:
        //    this() { }
        if (!cldec.ctor && cldec.baseClass && cldec.baseClass.ctor)
        {
            auto fd = resolveFuncCall(cldec.loc, sc2, cldec.baseClass.ctor, null, cldec.type, null, FuncResolveFlag.quiet);
            if (!fd) // try shared base ctor instead
                fd = resolveFuncCall(cldec.loc, sc2, cldec.baseClass.ctor, null, cldec.type.sharedOf, null, FuncResolveFlag.quiet);
            if (fd && !fd.errors)
            {
                //printf("Creating default this(){} for class %s\n", toChars());
                auto btf = fd.type.toTypeFunction();
                auto tf = new TypeFunction(ParameterList(), null, LINK.d, fd.storage_class);
                tf.mod = btf.mod;
                // Don't copy @safe, ... from the base class constructor and let it be inferred instead
                // This is required if other lowerings add code to the generated constructor which
                // is less strict (e.g. `preview=dtorfields` might introduce a call to a less qualified dtor)

                auto ctor = new CtorDeclaration(cldec.loc, Loc.initial, 0, tf);
                ctor.storage_class |= STC.inference;
                ctor.generated = true;
                ctor.fbody = new CompoundStatement(Loc.initial, new Statements());

                cldec.members.push(ctor);
                ctor.addMember(sc, cldec);
                ctor.dsymbolSemantic(sc2);

                cldec.ctor = ctor;
                cldec.defaultCtor = ctor;
            }
            else
            {
                cldec.error("cannot implicitly generate a default constructor when base class `%s` is missing a default constructor",
                    cldec.baseClass.toPrettyChars());
            }
        }

        cldec.dtor = buildDtor(cldec, sc2);
        cldec.tidtor = buildExternDDtor(cldec, sc2);

        if (cldec.classKind == ClassKind.cpp && cldec.cppDtorVtblIndex != -1)
        {
            // now we've built the aggregate destructor, we'll make it virtual and assign it to the reserved vtable slot
            cldec.dtor.vtblIndex = cldec.cppDtorVtblIndex;
            cldec.vtbl[cldec.cppDtorVtblIndex] = cldec.dtor;

            if (target.cpp.twoDtorInVtable)
            {
                // TODO: create a C++ compatible deleting destructor (call out to `operator delete`)
                //       for the moment, we'll call the non-deleting destructor and leak
                cldec.vtbl[cldec.cppDtorVtblIndex + 1] = cldec.dtor;
            }
        }

        if (auto f = hasIdentityOpAssign(cldec, sc2))
        {
            if (!(f.storage_class & STC.disable))
                cldec.error(f.loc, "identity assignment operator overload is illegal");
        }

        cldec.inv = buildInv(cldec, sc2);
        if (cldec.inv)
            reinforceInvariant(cldec, sc2);

        Module.dprogress++;
        cldec.semanticRun = PASS.semanticdone;
        //printf("-ClassDeclaration.dsymbolSemantic(%s), type = %p\n", toChars(), type);

        sc2.pop();

        /* isAbstract() is undecidable in some cases because of circular dependencies.
         * Now that semantic is finished, get a definitive result, and error if it is not the same.
         */
        if (cldec.isabstract != Abstract.fwdref)    // if evaluated it before completion
        {
            const isabstractsave = cldec.isabstract;
            cldec.isabstract = Abstract.fwdref;
            cldec.isAbstract();               // recalculate
            if (cldec.isabstract != isabstractsave)
            {
                cldec.error("cannot infer `abstract` attribute due to circular dependencies");
            }
        }

        if (cldec.type.ty == Tclass && (cast(TypeClass)cldec.type).sym != cldec)
        {
            // https://issues.dlang.org/show_bug.cgi?id=17492
            ClassDeclaration cd = (cast(TypeClass)cldec.type).sym;
            version (none)
            {
                printf("this = %p %s\n", cldec, cldec.toPrettyChars());
                printf("type = %d sym = %p, %s\n", cldec.type.ty, cd, cd.toPrettyChars());
            }
            cldec.error("already exists at %s. Perhaps in another function with the same name?", cd.loc.toChars());
        }

        if (global.errors != errors)
        {
            // The type is no good.
            cldec.type = Type.terror;
            cldec.errors = true;
            if (cldec.deferred)
                cldec.deferred.errors = true;
        }

        // Verify fields of a synchronized class are not public
        if (cldec.storage_class & STC.synchronized_)
        {
            foreach (vd; cldec.fields)
            {
                if (!vd.isThisDeclaration() &&
                    !vd.prot().isMoreRestrictiveThan(Prot(Prot.Kind.public_)))
                {
                    vd.error("Field members of a `synchronized` class cannot be `%s`",
                        protectionToChars(vd.prot().kind));
                }
            }
        }

        if (cldec.deferred && !global.gag)
        {
            cldec.deferred.semantic2(sc);
            cldec.deferred.semantic3(sc);
        }
        //printf("-ClassDeclaration.dsymbolSemantic(%s), type = %p, sizeok = %d, this = %p\n", toChars(), type, sizeok, this);

        // @@@DEPRECATED@@@ https://dlang.org/deprecate.html#scope%20as%20a%20type%20constraint
        // Deprecated in 2.087
        // Make an error in 2.091
        // Don't forget to remove code at https://github.com/dlang/dmd/blob/b2f8274ba76358607fc3297a1e9f361480f9bcf9/src/dmd/dsymbolsem.d#L1032-L1036
        if (0 &&          // deprecation disabled for now to accommodate existing extensive use
            cldec.storage_class & STC.scope_)
            deprecation(cldec.loc, "`scope` as a type constraint is deprecated.  Use `scope` at the usage site.");

        checkInterfaceImplementations(cldec);
    }

    override void visit(InterfaceDeclaration idec)
    {
        /// Returns: `true` is this is an anonymous Objective-C metaclass
        static bool isAnonymousMetaclass(InterfaceDeclaration idec)
        {
            return idec.classKind == ClassKind.objc &&
                idec.objc.isMeta &&
                idec.isAnonymous;
        }

        //printf("InterfaceDeclaration.dsymbolSemantic(%s), type = %p\n", toChars(), type);
        if (idec.semanticRun >= PASS.semanticdone)
            return;
        int errors = global.errors;

        //printf("+InterfaceDeclaration.dsymbolSemantic(%s), type = %p\n", toChars(), type);

        Scope* scx = null;
        if (idec._scope)
        {
            sc = idec._scope;
            scx = idec._scope; // save so we don't make redundant copies
            idec._scope = null;
        }

        if (!idec.parent)
        {
            assert(sc.parent && sc.func);
            idec.parent = sc.parent;
        }
        // Objective-C metaclasses are anonymous
        assert(idec.parent && !idec.isAnonymous || isAnonymousMetaclass(idec));

        if (idec.errors)
            idec.type = Type.terror;
        idec.type = idec.type.typeSemantic(idec.loc, sc);
        if (idec.type.ty == Tclass && (cast(TypeClass)idec.type).sym != idec)
        {
            auto ti = (cast(TypeClass)idec.type).sym.isInstantiated();
            if (ti && isError(ti))
                (cast(TypeClass)idec.type).sym = idec;
        }

        // Ungag errors when not speculative
        Ungag ungag = idec.ungagSpeculative();

        if (idec.semanticRun == PASS.init)
        {
            idec.protection = sc.protection;

            idec.storage_class |= sc.stc;
            idec.userAttribDecl = sc.userAttribDecl;
        }
        else if (idec.symtab)
        {
            if (idec.sizeok == Sizeok.done || !scx)
            {
                idec.semanticRun = PASS.semanticdone;
                return;
            }
        }
        idec.semanticRun = PASS.semantic;

        if (idec.baseok < Baseok.done)
        {
            T resolveBase(T)(lazy T exp)
            {
                if (!scx)
                {
                    scx = sc.copy();
                    scx.setNoFree();
                }
                static if (!is(T == void))
                {
                    idec._scope = scx;
                    auto r = exp();
                    idec._scope = null;
                    return r;
                }
                else
                {
                    idec._scope = scx;
                    exp();
                    idec._scope = null;
                }
            }

            idec.baseok = Baseok.start;

            // Expand any tuples in baseclasses[]
            for (size_t i = 0; i < idec.baseclasses.dim;)
            {
                auto b = (*idec.baseclasses)[i];
                b.type = resolveBase(b.type.typeSemantic(idec.loc, sc));

                Type tb = b.type.toBasetype();
                if (auto tup = tb.isTypeTuple())
                {
                    idec.baseclasses.remove(i);
                    size_t dim = Parameter.dim(tup.arguments);
                    for (size_t j = 0; j < dim; j++)
                    {
                        Parameter arg = Parameter.getNth(tup.arguments, j);
                        b = new BaseClass(arg.type);
                        idec.baseclasses.insert(i + j, b);
                    }
                }
                else
                    i++;
            }

            if (idec.baseok >= Baseok.done)
            {
                //printf("%s already semantic analyzed, semanticRun = %d\n", toChars(), semanticRun);
                if (idec.semanticRun >= PASS.semanticdone)
                    return;
                goto Lancestorsdone;
            }

            if (!idec.baseclasses.dim && sc.linkage == LINK.cpp)
                idec.classKind = ClassKind.cpp;
            idec.cppnamespace = sc.namespace;
            UserAttributeDeclaration.checkGNUABITag(idec, sc.linkage);

            if (sc.linkage == LINK.objc)
            {
                objc.setObjc(idec);
                objc.deprecate(idec);
            }

            // Check for errors, handle forward references
            BCLoop:
            for (size_t i = 0; i < idec.baseclasses.dim;)
            {
                BaseClass* b = (*idec.baseclasses)[i];
                Type tb = b.type.toBasetype();
                TypeClass tc = (tb.ty == Tclass) ? cast(TypeClass)tb : null;
                if (!tc || !tc.sym.isInterfaceDeclaration())
                {
                    if (b.type != Type.terror)
                        idec.error("base type must be `interface`, not `%s`", b.type.toChars());
                    idec.baseclasses.remove(i);
                    continue;
                }

                // Check for duplicate interfaces
                for (size_t j = 0; j < i; j++)
                {
                    BaseClass* b2 = (*idec.baseclasses)[j];
                    if (b2.sym == tc.sym)
                    {
                        idec.error("inherits from duplicate interface `%s`", b2.sym.toChars());
                        idec.baseclasses.remove(i);
                        continue BCLoop;
                    }
                }
                if (tc.sym == idec || idec.isBaseOf2(tc.sym))
                {
                    idec.error("circular inheritance of interface");
                    idec.baseclasses.remove(i);
                    continue;
                }
                if (tc.sym.isDeprecated())
                {
                    if (!idec.isDeprecated())
                    {
                        // Deriving from deprecated interface makes this one deprecated too
                        idec.setDeprecated();
                        tc.checkDeprecated(idec.loc, sc);
                    }
                }

                b.sym = tc.sym;

                if (tc.sym.baseok < Baseok.done)
                    resolveBase(tc.sym.dsymbolSemantic(null)); // Try to resolve forward reference
                if (tc.sym.baseok < Baseok.done)
                {
                    //printf("\ttry later, forward reference of base %s\n", tc.sym.toChars());
                    if (tc.sym._scope)
                        Module.addDeferredSemantic(tc.sym);
                    idec.baseok = Baseok.none;
                }
                i++;
            }
            if (idec.baseok == Baseok.none)
            {
                // Forward referencee of one or more bases, try again later
                return deferDsymbolSemantic(idec, scx);
            }
            idec.baseok = Baseok.done;

            idec.interfaces = idec.baseclasses.tdata()[0 .. idec.baseclasses.dim];
            foreach (b; idec.interfaces)
            {
                // If this is an interface, and it derives from a COM interface,
                // then this is a COM interface too.
                if (b.sym.isCOMinterface())
                    idec.com = true;
                if (b.sym.isCPPinterface())
                    idec.classKind = ClassKind.cpp;
            }

            interfaceSemantic(idec);
        }
    Lancestorsdone:

        if (!idec.members) // if opaque declaration
        {
            idec.semanticRun = PASS.semanticdone;
            return;
        }
        if (!idec.symtab)
            idec.symtab = new DsymbolTable();

        for (size_t i = 0; i < idec.baseclasses.dim; i++)
        {
            BaseClass* b = (*idec.baseclasses)[i];
            Type tb = b.type.toBasetype();
            TypeClass tc = tb.isTypeClass();
            if (tc.sym.semanticRun < PASS.semanticdone)
            {
                // Forward referencee of one or more bases, try again later
                if (tc.sym._scope)
                    Module.addDeferredSemantic(tc.sym);
                return deferDsymbolSemantic(idec, scx);
            }
        }

        if (idec.baseok == Baseok.done)
        {
            idec.baseok = Baseok.semanticdone;
            objc.setMetaclass(idec, sc);

            // initialize vtbl
            if (idec.vtblOffset())
                idec.vtbl.push(idec); // leave room at vtbl[0] for classinfo

            // Cat together the vtbl[]'s from base interfaces
            foreach (i, b; idec.interfaces)
            {
                // Skip if b has already appeared
                for (size_t k = 0; k < i; k++)
                {
                    if (b == idec.interfaces[k])
                        goto Lcontinue;
                }

                // Copy vtbl[] from base class
                if (b.sym.vtblOffset())
                {
                    size_t d = b.sym.vtbl.dim;
                    if (d > 1)
                    {
                        idec.vtbl.pushSlice(b.sym.vtbl[1 .. d]);
                    }
                }
                else
                {
                    idec.vtbl.append(&b.sym.vtbl);
                }

            Lcontinue:
            }
        }

        idec.members.foreachDsymbol( s => s.addMember(sc, idec) );

        auto sc2 = idec.newScope(sc);

        /* Set scope so if there are forward references, we still might be able to
         * resolve individual members like enums.
         */
        idec.members.foreachDsymbol( s => s.setScope(sc2) );

        idec.members.foreachDsymbol( s => s.importAll(sc2) );

        idec.members.foreachDsymbol( s => s.dsymbolSemantic(sc2) );

        Module.dprogress++;
        idec.semanticRun = PASS.semanticdone;
        //printf("-InterfaceDeclaration.dsymbolSemantic(%s), type = %p\n", toChars(), type);

        sc2.pop();

        if (global.errors != errors)
        {
            // The type is no good.
            idec.type = Type.terror;
        }

        version (none)
        {
            if (type.ty == Tclass && (cast(TypeClass)idec.type).sym != idec)
            {
                printf("this = %p %s\n", idec, idec.toChars());
                printf("type = %d sym = %p\n", idec.type.ty, (cast(TypeClass)idec.type).sym);
            }
        }
        assert(idec.type.ty != Tclass || (cast(TypeClass)idec.type).sym == idec);

        // @@@DEPRECATED@@@https://dlang.org/deprecate.html#scope%20as%20a%20type%20constraint
        // Deprecated in 2.087
        // Remove in 2.091
        // Don't forget to remove code at https://github.com/dlang/dmd/blob/b2f8274ba76358607fc3297a1e9f361480f9bcf9/src/dmd/dsymbolsem.d#L1032-L1036
        if (idec.storage_class & STC.scope_)
            deprecation(idec.loc, "`scope` as a type constraint is deprecated.  Use `scope` at the usage site.");
    }
}

void templateInstanceSemantic(TemplateInstance tempinst, Scope* sc, Expressions* fargs)
{
    //printf("[%s] TemplateInstance.dsymbolSemantic('%s', this=%p, gag = %d, sc = %p)\n", tempinst.loc.toChars(), tempinst.toChars(), tempinst, global.gag, sc);
    version (none)
    {
        for (Dsymbol s = tempinst; s; s = s.parent)
        {
            printf("\t%s\n", s.toChars());
        }
        printf("Scope\n");
        for (Scope* scx = sc; scx; scx = scx.enclosing)
        {
            printf("\t%s parent %s\n", scx._module ? scx._module.toChars() : "null", scx.parent ? scx.parent.toChars() : "null");
        }
    }

    static if (LOG)
    {
        printf("\n+TemplateInstance.dsymbolSemantic('%s', this=%p)\n", tempinst.toChars(), tempinst);
    }
    if (tempinst.inst) // if semantic() was already run
    {
        static if (LOG)
        {
            printf("-TemplateInstance.dsymbolSemantic('%s', this=%p) already run\n",
                   tempinst.inst.toChars(), tempinst.inst);
        }
        return;
    }
    if (tempinst.semanticRun != PASS.init)
    {
        static if (LOG)
        {
            printf("Recursive template expansion\n");
        }
        auto ungag = Ungag(global.gag);
        if (!tempinst.gagged)
            global.gag = 0;
        tempinst.error(tempinst.loc, "recursive template expansion");
        if (tempinst.gagged)
            tempinst.semanticRun = PASS.init;
        else
            tempinst.inst = tempinst;
        tempinst.errors = true;
        return;
    }

    // Get the enclosing template instance from the scope tinst
    tempinst.tinst = sc.tinst;

    // Get the instantiating module from the scope minst
    tempinst.minst = sc.minst;
    // https://issues.dlang.org/show_bug.cgi?id=10920
    // If the enclosing function is non-root symbol,
    // this instance should be speculative.
    if (!tempinst.tinst && sc.func && sc.func.inNonRoot())
    {
        tempinst.minst = null;
    }
    // https://issues.dlang.org/show_bug.cgi?id=21299
    // If not speculative, this instance should have the same instantiating
    // root module as its enclosing template symbol. This can differ when
    // the enclosing template gets changed from non-root to a root instance
    // in the instantiation graph. When that occurs, this instance also
    // needs to be appended to the root module, otherwise there will be
    // undefined references at link-time.
    if (tempinst.minst && tempinst.tinst)
    {
        tempinst.minst = tempinst.tinst.minst;
    }

    tempinst.gagged = (global.gag > 0);

    tempinst.semanticRun = PASS.semantic;

    static if (LOG)
    {
        printf("\tdo semantic\n");
    }
    /* Find template declaration first,
     * then run semantic on each argument (place results in tiargs[]),
     * last find most specialized template from overload list/set.
     */
    if (!tempinst.findTempDecl(sc, null) || !tempinst.semanticTiargs(sc) || !tempinst.findBestMatch(sc, fargs))
    {
    Lerror:
        if (tempinst.gagged)
        {
            // https://issues.dlang.org/show_bug.cgi?id=13220
            // Roll back status for later semantic re-running
            tempinst.semanticRun = PASS.init;
        }
        else
            tempinst.inst = tempinst;
        tempinst.errors = true;
        return;
    }
    TemplateDeclaration tempdecl = tempinst.tempdecl.isTemplateDeclaration();
    assert(tempdecl);

    TemplateStats.incInstance(tempdecl, tempinst);

    tempdecl.checkDeprecated(tempinst.loc, sc);

    // If tempdecl is a mixin, disallow it
    if (tempdecl.ismixin)
    {
        tempinst.error("mixin templates are not regular templates");
        goto Lerror;
    }

    tempinst.hasNestedArgs(tempinst.tiargs, tempdecl.isstatic);
    if (tempinst.errors)
        goto Lerror;

    // Copy the tempdecl namespace (not the scope one)
    tempinst.cppnamespace = tempdecl.cppnamespace;
    if (tempinst.cppnamespace)
        tempinst.cppnamespace.dsymbolSemantic(sc);

    /* Greatly simplified semantic processing for AliasSeq templates
     */
    if (tempdecl.isTrivialAliasSeq)
    {
        tempinst.inst = tempinst;
        return aliasSeqInstanceSemantic(tempinst, sc, fargs, tempdecl);
    }

    /* Greatly simplified semantic processing for Alias templates
     */
    else if (tempdecl.isTrivialAlias)
    {
        tempinst.inst = tempinst;
        return aliasInstanceSemantic(tempinst, sc, fargs, tempdecl);
    }

    /* See if there is an existing TemplateInstantiation that already
     * implements the typeargs. If so, just refer to that one instead.
     */
    tempinst.inst = tempdecl.findExistingInstance(tempinst, fargs);
    TemplateInstance errinst = null;
    if (!tempinst.inst)
    {
        // So, we need to implement 'this' instance.
    }
    else if (tempinst.inst.gagged && !tempinst.gagged && tempinst.inst.errors)
    {
        // If the first instantiation had failed, re-run semantic,
        // so that error messages are shown.
        errinst = tempinst.inst;
    }
    else
    {
        // It's a match
        tempinst.parent = tempinst.inst.parent;
        tempinst.errors = tempinst.inst.errors;

        // If both this and the previous instantiation were gagged,
        // use the number of errors that happened last time.
        global.errors += tempinst.errors;
        global.gaggedErrors += tempinst.errors;

        // If the first instantiation was gagged, but this is not:
        if (tempinst.inst.gagged)
        {
            // It had succeeded, mark it is a non-gagged instantiation,
            // and reuse it.
            tempinst.inst.gagged = tempinst.gagged;
        }

        tempinst.tnext = tempinst.inst.tnext;
        tempinst.inst.tnext = tempinst;

        /* A module can have explicit template instance and its alias
         * in module scope (e,g, `alias Base64 = Base64Impl!('+', '/');`).
         * If the first instantiation 'inst' had happened in non-root module,
         * compiler can assume that its instantiated code would be included
         * in the separately compiled obj/lib file (e.g. phobos.lib).
         *
         * However, if 'this' second instantiation happened in root module,
         * compiler might need to invoke its codegen
         * (https://issues.dlang.org/show_bug.cgi?id=2500 & https://issues.dlang.org/show_bug.cgi?id=2644).
         * But whole import graph is not determined until all semantic pass finished,
         * so 'inst' should conservatively finish the semantic3 pass for the codegen.
         */
        if (tempinst.minst && tempinst.minst.isRoot() && !(tempinst.inst.minst && tempinst.inst.minst.isRoot()))
        {
            /* Swap the position of 'inst' and 'this' in the instantiation graph.
             * Then, the primary instance `inst` will be changed to a root instance,
             * along with all members of `inst` having their scopes updated.
             *
             * Before:
             *  non-root -> A!() -> B!()[inst] -> C!() { members[non-root] }
             *                      |
             *  root     -> D!() -> B!()[this]
             *
             * After:
             *  non-root -> A!() -> B!()[this]
             *                      |
             *  root     -> D!() -> B!()[inst] -> C!() { members[root] }
             */
            Module mi = tempinst.minst;
            TemplateInstance ti = tempinst.tinst;
            tempinst.minst = tempinst.inst.minst;
            tempinst.tinst = tempinst.inst.tinst;
            tempinst.inst.minst = mi;
            tempinst.inst.tinst = ti;

            /* https://issues.dlang.org/show_bug.cgi?id=21299
               `minst` has been updated on the primary instance `inst` so it is
               now coming from a root module, however all Dsymbol `inst.members`
               of the instance still have their `_scope.minst` pointing at the
               original non-root module. We must now propagate `minst` to all
               members so that forward referenced dependencies that get
               instantiated will also be appended to the root module, otherwise
               there will be undefined references at link-time.  */
            extern (C++) final class InstMemberWalker : Visitor
            {
                alias visit = Visitor.visit;
                TemplateInstance inst;

                extern (D) this(TemplateInstance inst)
                {
                    this.inst = inst;
                }

                override void visit(Dsymbol d)
                {
                    if (d._scope)
                        d._scope.minst = inst.minst;
                }

                override void visit(ScopeDsymbol sds)
                {
                    sds.members.foreachDsymbol( s => s.accept(this) );
                    visit(cast(Dsymbol)sds);
                }

                override void visit(AttribDeclaration ad)
                {
                    ad.include(null).foreachDsymbol( s => s.accept(this) );
                    visit(cast(Dsymbol)ad);
                }

                override void visit(ConditionalDeclaration cd)
                {
                    if (cd.condition.inc)
                        visit(cast(AttribDeclaration)cd);
                    else
                        visit(cast(Dsymbol)cd);
                }
            }
            scope v = new InstMemberWalker(tempinst.inst);
            tempinst.inst.accept(v);

            if (tempinst.minst) // if inst was not speculative
            {
                /* Add 'inst' once again to the root module members[], then the
                 * instance members will get codegen chances.
                 */
                tempinst.inst.appendToModuleMember();
            }
        }

        // modules imported by an existing instance should be added to the module
        // that instantiates the instance.
        if (tempinst.minst)
            foreach(imp; tempinst.inst.importedModules)
                if (!tempinst.minst.aimports.contains(imp))
                    tempinst.minst.aimports.push(imp);

        static if (LOG)
        {
            printf("\tit's a match with instance %p, %d\n", tempinst.inst, tempinst.inst.semanticRun);
        }
        return;
    }
    static if (LOG)
    {
        printf("\timplement template instance %s '%s'\n", tempdecl.parent.toChars(), tempinst.toChars());
        printf("\ttempdecl %s\n", tempdecl.toChars());
    }
    uint errorsave = global.errors;

    tempinst.inst = tempinst;
    tempinst.parent = tempinst.enclosing ? tempinst.enclosing : tempdecl.parent;
    //printf("parent = '%s'\n", parent.kind());

    TemplateStats.incUnique(tempdecl, tempinst);

    TemplateInstance tempdecl_instance_idx = tempdecl.addInstance(tempinst);

    //getIdent();

    // Store the place we added it to in target_symbol_list(_idx) so we can
    // remove it later if we encounter an error.
    Dsymbols* target_symbol_list = tempinst.appendToModuleMember();
    size_t target_symbol_list_idx = target_symbol_list ? target_symbol_list.dim - 1 : 0;

    // Copy the syntax trees from the TemplateDeclaration
    tempinst.members = Dsymbol.arraySyntaxCopy(tempdecl.members);

    // resolve TemplateThisParameter
    for (size_t i = 0; i < tempdecl.parameters.dim; i++)
    {
        if ((*tempdecl.parameters)[i].isTemplateThisParameter() is null)
            continue;
        Type t = isType((*tempinst.tiargs)[i]);
        assert(t);
        if (StorageClass stc = ModToStc(t.mod))
        {
            //printf("t = %s, stc = x%llx\n", t.toChars(), stc);
            auto s = new Dsymbols();
            s.push(new StorageClassDeclaration(stc, tempinst.members));
            tempinst.members = s;
        }
        break;
    }

    // Create our own scope for the template parameters
    Scope* _scope = tempdecl._scope;
    if (tempdecl.semanticRun == PASS.init)
    {
        tempinst.error("template instantiation `%s` forward references template declaration `%s`", tempinst.toChars(), tempdecl.toChars());
        return;
    }

    static if (LOG)
    {
        printf("\tcreate scope for template parameters '%s'\n", tempinst.toChars());
    }
    tempinst.argsym = new ScopeDsymbol();
    tempinst.argsym.parent = _scope.parent;
    _scope = _scope.push(tempinst.argsym);
    _scope.tinst = tempinst;
    _scope.minst = tempinst.minst;
    //scope.stc = 0;

    // Declare each template parameter as an alias for the argument type
    Scope* paramscope = _scope.push();
    paramscope.stc = 0;
    paramscope.protection = Prot(Prot.Kind.public_); // https://issues.dlang.org/show_bug.cgi?id=14169
                                              // template parameters should be public
    tempinst.declareParameters(paramscope);
    paramscope.pop();

    // Add members of template instance to template instance symbol table
    //parent = scope.scopesym;
    tempinst.symtab = new DsymbolTable();

    tempinst.members.foreachDsymbol( (s)
    {
        static if (LOG)
        {
            printf("\t adding member '%s' %p kind %s to '%s'\n", s.toChars(), s, s.kind(), tempinst.toChars());
        }
        s.addMember(_scope, tempinst);
    });

    static if (LOG)
    {
        printf("adding members done\n");
    }

    /* See if there is only one member of template instance, and that
     * member has the same name as the template instance.
     * If so, this template instance becomes an alias for that member.
     */
    //printf("members.dim = %d\n", tempinst.members.dim);
    if (tempinst.members.dim)
    {
        Dsymbol s;
        if (Dsymbol.oneMembers(tempinst.members, &s, tempdecl.ident) && s)
        {
            //printf("tempdecl.ident = %s, s = '%s'\n", tempdecl.ident.toChars(), s.kind(), s.toPrettyChars());
            //printf("setting aliasdecl\n");
            tempinst.aliasdecl = s;
        }
    }

    /* If function template declaration
     */
    if (fargs && tempinst.aliasdecl)
    {
        if (auto fd = tempinst.aliasdecl.isFuncDeclaration())
        {
            /* Transmit fargs to type so that TypeFunction.dsymbolSemantic() can
             * resolve any "auto ref" storage classes.
             */
            if (fd.type)
                if (auto tf = fd.type.isTypeFunction())
                    tf.fargs = fargs;
        }
    }

    // Do semantic() analysis on template instance members
    static if (LOG)
    {
        printf("\tdo semantic() on template instance members '%s'\n", tempinst.toChars());
    }
    Scope* sc2;
    sc2 = _scope.push(tempinst);
    //printf("enclosing = %d, sc.parent = %s\n", tempinst.enclosing, sc.parent.toChars());
    sc2.parent = tempinst;
    sc2.tinst = tempinst;
    sc2.minst = tempinst.minst;
    sc2.stc &= ~STC.deprecated_;
    tempinst.tryExpandMembers(sc2);

    tempinst.semanticRun = PASS.semanticdone;

    /* ConditionalDeclaration may introduce eponymous declaration,
     * so we should find it once again after semantic.
     */
    if (tempinst.members.dim)
    {
        Dsymbol s;
        if (Dsymbol.oneMembers(tempinst.members, &s, tempdecl.ident) && s)
        {
            if (!tempinst.aliasdecl || tempinst.aliasdecl != s)
            {
                //printf("tempdecl.ident = %s, s = '%s'\n", tempdecl.ident.toChars(), s.kind(), s.toPrettyChars());
                //printf("setting aliasdecl 2\n");
                tempinst.aliasdecl = s;
            }
        }
    }

    if (global.errors != errorsave)
        goto Laftersemantic;

    /* If any of the instantiation members didn't get semantic() run
     * on them due to forward references, we cannot run semantic2()
     * or semantic3() yet.
     */
    {
        bool found_deferred_ad = false;
        for (size_t i = 0; i < Module.deferred.dim; i++)
        {
            Dsymbol sd = Module.deferred[i];
            AggregateDeclaration ad = sd.isAggregateDeclaration();
            if (ad && ad.parent && ad.parent.isTemplateInstance())
            {
                //printf("deferred template aggregate: %s %s\n",
                //        sd.parent.toChars(), sd.toChars());
                found_deferred_ad = true;
                if (ad.parent == tempinst)
                {
                    ad.deferred = tempinst;
                    break;
                }
            }
        }
        if (found_deferred_ad || Module.deferred.dim)
            goto Laftersemantic;
    }

    /* The problem is when to parse the initializer for a variable.
     * Perhaps VarDeclaration.dsymbolSemantic() should do it like it does
     * for initializers inside a function.
     */
    //if (sc.parent.isFuncDeclaration())
    {
        /* https://issues.dlang.org/show_bug.cgi?id=782
         * this has problems if the classes this depends on
         * are forward referenced. Find a way to defer semantic()
         * on this template.
         */
        tempinst.semantic2(sc2);
    }
    if (global.errors != errorsave)
        goto Laftersemantic;

    if ((sc.func || (sc.flags & SCOPE.fullinst)) && !tempinst.tinst)
    {
        /* If a template is instantiated inside function, the whole instantiation
         * should be done at that position. But, immediate running semantic3 of
         * dependent templates may cause unresolved forward reference.
         * https://issues.dlang.org/show_bug.cgi?id=9050
         * To avoid the issue, don't run semantic3 until semantic and semantic2 done.
         */
        TemplateInstances deferred;
        tempinst.deferred = &deferred;

        //printf("Run semantic3 on %s\n", toChars());
        tempinst.trySemantic3(sc2);

        for (size_t i = 0; i < deferred.dim; i++)
        {
            //printf("+ run deferred semantic3 on %s\n", deferred[i].toChars());
            deferred[i].semantic3(null);
        }

        tempinst.deferred = null;
    }
    else if (tempinst.tinst)
    {
        bool doSemantic3 = false;
        FuncDeclaration fd;
        if (tempinst.aliasdecl)
            fd = tempinst.aliasdecl.toAlias2().isFuncDeclaration();

        if (fd)
        {
            /* Template function instantiation should run semantic3 immediately
             * for attribute inference.
             */
            scope fld = fd.isFuncLiteralDeclaration();
            if (fld && fld.tok == TOK.reserved)
                doSemantic3 = true;
            else if (sc.func)
                doSemantic3 = true;
        }
        else if (sc.func)
        {
            /* A lambda function in template arguments might capture the
             * instantiated scope context. For the correct context inference,
             * all instantiated functions should run the semantic3 immediately.
             * See also compilable/test14973.d
             */
            foreach (oarg; tempinst.tdtypes)
            {
                auto s = getDsymbol(oarg);
                if (!s)
                    continue;

                if (auto td = s.isTemplateDeclaration())
                {
                    if (!td.literal)
                        continue;
                    assert(td.members && td.members.dim == 1);
                    s = (*td.members)[0];
                }
                if (auto fld = s.isFuncLiteralDeclaration())
                {
                    if (fld.tok == TOK.reserved)
                    {
                        doSemantic3 = true;
                        break;
                    }
                }
            }
            //printf("[%s] %s doSemantic3 = %d\n", tempinst.tinst.loc.toChars(), tempinst.tinst.toChars(), doSemantic3);
        }
        if (doSemantic3)
            tempinst.trySemantic3(sc2);

        TemplateInstance ti = tempinst.tinst;
        int nest = 0;
        while (ti && !ti.deferred && ti.tinst)
        {
            ti = ti.tinst;
            if (++nest > global.recursionLimit)
            {
                global.gag = 0; // ensure error message gets printed
                tempinst.error("recursive expansion");
                fatal();
            }
        }
        if (ti && ti.deferred)
        {
            //printf("deferred semantic3 of %p %s, ti = %s, ti.deferred = %p\n", this, toChars(), ti.toChars());
            for (size_t i = 0;; i++)
            {
                if (i == ti.deferred.dim)
                {
                    ti.deferred.push(tempinst);
                    break;
                }
                if ((*ti.deferred)[i] == tempinst)
                    break;
            }
        }
    }

    if (tempinst.aliasdecl)
    {
        /* https://issues.dlang.org/show_bug.cgi?id=13816
         * AliasDeclaration tries to resolve forward reference
         * twice (See inuse check in AliasDeclaration.toAlias()). It's
         * necessary to resolve mutual references of instantiated symbols, but
         * it will left a true recursive alias in tuple declaration - an
         * AliasDeclaration A refers TupleDeclaration B, and B contains A
         * in its elements.  To correctly make it an error, we strictly need to
         * resolve the alias of eponymous member.
         */
        tempinst.aliasdecl = tempinst.aliasdecl.toAlias2();
    }

Laftersemantic:
    sc2.pop();
    _scope.pop();

    // Give additional context info if error occurred during instantiation
    if (global.errors != errorsave)
    {
        if (!tempinst.errors)
        {
            if (!tempdecl.literal)
                tempinst.error(tempinst.loc, "error instantiating");
            if (tempinst.tinst)
                tempinst.tinst.printInstantiationTrace();
        }
        tempinst.errors = true;
        if (tempinst.gagged)
        {
            // Errors are gagged, so remove the template instance from the
            // instance/symbol lists we added it to and reset our state to
            // finish clean and so we can try to instantiate it again later
            // (see https://issues.dlang.org/show_bug.cgi?id=4302 and https://issues.dlang.org/show_bug.cgi?id=6602).
            tempdecl.removeInstance(tempdecl_instance_idx);
            if (target_symbol_list)
            {
                // Because we added 'this' in the last position above, we
                // should be able to remove it without messing other indices up.
                assert((*target_symbol_list)[target_symbol_list_idx] == tempinst);
                target_symbol_list.remove(target_symbol_list_idx);
                tempinst.memberOf = null;                    // no longer a member
            }
            tempinst.semanticRun = PASS.init;
            tempinst.inst = null;
            tempinst.symtab = null;
        }
    }
    else if (errinst)
    {
        /* https://issues.dlang.org/show_bug.cgi?id=14541
         * If the previous gagged instance had failed by
         * circular references, currrent "error reproduction instantiation"
         * might succeed, because of the difference of instantiated context.
         * On such case, the cached error instance needs to be overridden by the
         * succeeded instance.
         */
        //printf("replaceInstance()\n");
        assert(errinst.errors);
        auto ti1 = TemplateInstanceBox(errinst);
        tempdecl.instances.remove(ti1);

        auto ti2 = TemplateInstanceBox(tempinst);
        tempdecl.instances[ti2] = tempinst;
    }

    static if (LOG)
    {
        printf("-TemplateInstance.dsymbolSemantic('%s', this=%p)\n", tempinst.toChars(), tempinst);
    }
}

/******************************************************
 * Do template instance semantic for isAliasSeq templates.
 * This is a greatly simplified version of templateInstanceSemantic().
 */
private
void aliasSeqInstanceSemantic(TemplateInstance tempinst, Scope* sc, Expressions* fargs, TemplateDeclaration tempdecl)
{
    //printf("[%s] aliasSeqInstance.dsymbolSemantic('%s')\n", tempinst.loc.toChars(), tempinst.toChars());
    Scope* paramscope = sc.push();
    paramscope.stc = 0;
    paramscope.protection = Prot(Prot.Kind.public_);

    TemplateTupleParameter ttp = (*tempdecl.parameters)[0].isTemplateTupleParameter();
    Tuple va = tempinst.tdtypes[0].isTuple();
    Declaration d = new TupleDeclaration(tempinst.loc, ttp.ident, &va.objects);
    d.storage_class |= STC.templateparameter;
    d.dsymbolSemantic(sc);

    paramscope.pop();

    tempinst.aliasdecl = d;

    tempinst.semanticRun = PASS.semanticdone;
}

/******************************************************
 * Do template instance semantic for isAlias templates.
 * This is a greatly simplified version of templateInstanceSemantic().
 */
private
void aliasInstanceSemantic(TemplateInstance tempinst, Scope* sc, Expressions* fargs, TemplateDeclaration tempdecl)
{
    //printf("[%s] aliasInstance.dsymbolSemantic('%s')\n", tempinst.loc.toChars(), tempinst.toChars());
    Scope* paramscope = sc.push();
    paramscope.stc = 0;
    paramscope.protection = Prot(Prot.Kind.public_);

    TemplateTypeParameter ttp = (*tempdecl.parameters)[0].isTemplateTypeParameter();
    Type ta = tempinst.tdtypes[0].isType();
    Declaration d = new AliasDeclaration(tempinst.loc, ttp.ident, ta.addMod(tempdecl.onemember.isAliasDeclaration.type.mod));
    d.storage_class |= STC.templateparameter;
    d.dsymbolSemantic(sc);

    paramscope.pop();

    tempinst.aliasdecl = d;

    tempinst.semanticRun = PASS.semanticdone;
}

// function used to perform semantic on AliasDeclaration
void aliasSemantic(AliasDeclaration ds, Scope* sc)
{
    //printf("AliasDeclaration::semantic() %s\n", ds.toChars());

    // as DsymbolSemanticVisitor::visit(AliasDeclaration), in case we're called first.
    // see https://issues.dlang.org/show_bug.cgi?id=21001
    ds.storage_class |= sc.stc & STC.deprecated_;
    ds.protection = sc.protection;
    ds.userAttribDecl = sc.userAttribDecl;

    // TypeTraits needs to know if it's located in an AliasDeclaration
    const oldflags = sc.flags;
    sc.flags |= SCOPE.alias_;

    void normalRet()
    {
        sc.flags = oldflags;
    }

    void errorRet()
    {
        ds.aliassym = null;
        ds.type = Type.terror;
        ds.inuse = 0;
        normalRet();
    }

    // preserve the original type
    if (!ds.originalType && ds.type)
        ds.originalType = ds.type.syntaxCopy();

    if (ds.aliassym)
    {
        auto fd = ds.aliassym.isFuncLiteralDeclaration();
        auto td = ds.aliassym.isTemplateDeclaration();
        if (fd || td && td.literal)
        {
            if (fd && fd.semanticRun >= PASS.semanticdone)
                return normalRet();

            Expression e = new FuncExp(ds.loc, ds.aliassym);
            e = e.expressionSemantic(sc);
            if (auto fe = e.isFuncExp())
            {
                ds.aliassym = fe.td ? cast(Dsymbol)fe.td : fe.fd;
                return normalRet();
            }
            else
                return errorRet();
        }

        if (ds.aliassym.isTemplateInstance())
            ds.aliassym.dsymbolSemantic(sc);
        return normalRet();
    }
    ds.inuse = 1;

    // Given:
    //  alias foo.bar.abc def;
    // it is not knowable from the syntax whether `def` is an alias
    // for type `foo.bar.abc` or an alias for symbol `foo.bar.abc`. It is up to the semantic()
    // pass to distinguish.
    // If it is a type, then `.type` is set and getType() will return that
    // type. If it is a symbol, then `.aliassym` is set and type is `null` -
    // toAlias() will return `.aliasssym`

    const errors = global.errors;
    Type oldtype = ds.type;

    // Ungag errors when not instantiated DeclDefs scope alias
    auto ungag = Ungag(global.gag);
    //printf("%s parent = %s, gag = %d, instantiated = %d\n", toChars(), parent, global.gag, isInstantiated());
    if (ds.parent && global.gag && !ds.isInstantiated() && !ds.toParent2().isFuncDeclaration())
    {
        //printf("%s type = %s\n", toPrettyChars(), type.toChars());
        global.gag = 0;
    }

    // https://issues.dlang.org/show_bug.cgi?id=18480
    // Detect `alias sym = sym;` to prevent creating loops in overload overnext lists.
    if (auto tident = ds.type.isTypeIdentifier())
    {
        // Selective imports are allowed to alias to the same name `import mod : sym=sym`.
        if (!ds._import)
        {
            if (tident.ident is ds.ident && !tident.idents.dim)
            {
                error(ds.loc, "`alias %s = %s;` cannot alias itself, use a qualified name to create an overload set",
                    ds.ident.toChars(), tident.ident.toChars());
                ds.type = Type.terror;
            }
        }
    }
    /* This section is needed because Type.resolve() will:
     *   const x = 3;
     *   alias y = x;
     * try to convert identifier x to 3.
     */
    auto s = ds.type.toDsymbol(sc);
    if (errors != global.errors)
        return errorRet();
    if (s == ds)
    {
        ds.error("cannot resolve");
        return errorRet();
    }
    if (!s || !s.isEnumMember())
    {
        Type t;
        Expression e;
        Scope* sc2 = sc;
        if (ds.storage_class & (STC.ref_ | STC.nothrow_ | STC.nogc | STC.pure_ | STC.disable))
        {
            // For 'ref' to be attached to function types, and picked
            // up by Type.resolve(), it has to go into sc.
            sc2 = sc.push();
            sc2.stc |= ds.storage_class & (STC.ref_ | STC.nothrow_ | STC.nogc | STC.pure_ | STC.shared_ | STC.disable);
        }
        ds.type = ds.type.addSTC(ds.storage_class);
        ds.type.resolve(ds.loc, sc2, e, t, s);
        if (sc2 != sc)
            sc2.pop();

        if (e)  // Try to convert Expression to Dsymbol
        {
            // TupleExp is naturally converted to a TupleDeclaration
            if (auto te = e.isTupleExp())
                s = new TupleDeclaration(te.loc, ds.ident, cast(Objects*)te.exps);
            else
            {
                s = getDsymbol(e);
                if (!s)
                {
                    if (e.op != TOK.error)
                        ds.error("cannot alias an expression `%s`", e.toChars());
<<<<<<< HEAD
                    return errorRet();
=======
                    t = Type.terror;
>>>>>>> 873edf14
                }
            }
        }
        ds.type = t;
    }
    if (s == ds)
    {
        assert(global.errors);
        return errorRet();
    }
    if (s) // it's a symbolic alias
    {
        //printf("alias %s resolved to %s %s\n", toChars(), s.kind(), s.toChars());
        ds.type = null;
        ds.aliassym = s;
    }
    else    // it's a type alias
    {
        //printf("alias %s resolved to type %s\n", toChars(), type.toChars());
        ds.type = ds.type.typeSemantic(ds.loc, sc);
        ds.aliassym = null;
    }

    if (global.gag && errors != global.errors)
        return errorRet();
    ds.inuse = 0;
    ds.semanticRun = PASS.semanticdone;

    if (auto sx = ds.overnext)
    {
        ds.overnext = null;
        if (!ds.overloadInsert(sx))
            ScopeDsymbol.multiplyDefined(Loc.initial, sx, ds);
    }
    normalRet();
}<|MERGE_RESOLUTION|>--- conflicted
+++ resolved
@@ -6713,11 +6713,7 @@
                 {
                     if (e.op != TOK.error)
                         ds.error("cannot alias an expression `%s`", e.toChars());
-<<<<<<< HEAD
                     return errorRet();
-=======
-                    t = Type.terror;
->>>>>>> 873edf14
                 }
             }
         }
