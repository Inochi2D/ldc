
// Compiler implementation of the D programming language
// Copyright (c) 1999-2013 by Digital Mars
// All Rights Reserved
// written by Walter Bright
// http://www.digitalmars.com
// License for redistribution is by either the Artistic License
// in artistic.txt, or the GNU General Public License in gnu.txt.
// See the included readme.txt for details.

#ifndef DMD_TEMPLATE_H
#define DMD_TEMPLATE_H

#ifdef __DMC__
#pragma once
#endif /* __DMC__ */

#if IN_LLVM
#include <string>
#endif
#include "root.h"
#include "arraytypes.h"
#include "dsymbol.h"


struct OutBuffer;
class Identifier;
class TemplateInstance;
class TemplateParameter;
class TemplateTypeParameter;
class TemplateThisParameter;
class TemplateValueParameter;
class TemplateAliasParameter;
class TemplateTupleParameter;
class Type;
class TypeQualified;
class TypeTypeof;
struct Scope;
class Expression;
class AliasDeclaration;
class FuncDeclaration;
struct HdrGenState;
class Parameter;
enum MATCH;
enum PASS;

class Tuple : public RootObject
{
public:
    Objects objects;

    int dyncast() { return DYNCAST_TUPLE; } // kludge for template.isType()
};

struct TemplatePrevious
{
    TemplatePrevious *prev;
    Scope *sc;
    Objects *dedargs;
};

class TemplateDeclaration : public ScopeDsymbol
{
public:
    TemplateParameters *parameters;     // array of TemplateParameter's

    TemplateParameters *origParameters; // originals for Ddoc
    Expression *constraint;

    // Hash table to look up TemplateInstance's of this TemplateDeclaration
    Array<TemplateInstances *> buckets;
    size_t numinstances;                // number of instances in the hash table

    TemplateDeclaration *overnext;      // next overloaded TemplateDeclaration
    TemplateDeclaration *overroot;      // first in overnext list
    FuncDeclaration *funcroot;          // first function in unified overload list

    Dsymbol *onemember;         // if !=NULL then one member of this template

    bool literal;               // this template declaration is a literal
    bool ismixin;               // template declaration is only to be used as a mixin
    bool isstatic;              // this is static template declaration
    PROT protection;

    TemplatePrevious *previous;         // threaded list of previous instantiation attempts on stack

    TemplateDeclaration(Loc loc, Identifier *id, TemplateParameters *parameters,
        Expression *constraint, Dsymbols *decldefs, bool ismixin = false, bool literal = false);
    Dsymbol *syntaxCopy(Dsymbol *);
    void semantic(Scope *sc);
    bool overloadInsert(Dsymbol *s);
    void toCBuffer(OutBuffer *buf, HdrGenState *hgs);
    bool hasStaticCtorOrDtor();
    const char *kind();
    char *toChars();

    void emitComment(Scope *sc);
    PROT prot();
//    void toDocBuffer(OutBuffer *buf);

    bool evaluateConstraint(TemplateInstance *ti, Scope *sc, Scope *paramscope, Objects *dedtypes, FuncDeclaration *fd);

    MATCH matchWithInstance(Scope *sc, TemplateInstance *ti, Objects *atypes, Expressions *fargs, int flag);
    MATCH leastAsSpecialized(Scope *sc, TemplateDeclaration *td2, Expressions *fargs);

    MATCH deduceFunctionTemplateMatch(TemplateInstance *ti, Scope *sc, FuncDeclaration *&fd, Type *tthis, Expressions *fargs);
    RootObject *declareParameter(Scope *sc, TemplateParameter *tp, RootObject *o);
    FuncDeclaration *doHeaderInstantiation(TemplateInstance *ti, Scope *sc, FuncDeclaration *fd, Type *tthis, Expressions *fargs);
    TemplateInstance *findExistingInstance(TemplateInstance *tithis, Expressions *fargs);
    TemplateInstance *addInstance(TemplateInstance *ti);
    void removeInstance(TemplateInstance *handle);

    TemplateInstance *getInstantiating(Scope *sc);

    TemplateDeclaration *isTemplateDeclaration() { return this; }

    TemplateTupleParameter *isVariadic();
    bool isOverloadable();

    void accept(Visitor *v) { v->visit(this); }

#if IN_LLVM
    // LDC
    std::string intrinsicName;
#endif
};

class TemplateParameter
{
public:
    /* For type-parameter:
     *  template Foo(ident)             // specType is set to NULL
     *  template Foo(ident : specType)
     * For value-parameter:
     *  template Foo(valType ident)     // specValue is set to NULL
     *  template Foo(valType ident : specValue)
     * For alias-parameter:
     *  template Foo(alias ident)
     * For this-parameter:
     *  template Foo(this ident)
     */

    Loc loc;
    Identifier *ident;

    Declaration *sparam;

    TemplateParameter(Loc loc, Identifier *ident);

    virtual TemplateTypeParameter  *isTemplateTypeParameter();
    virtual TemplateValueParameter *isTemplateValueParameter();
    virtual TemplateAliasParameter *isTemplateAliasParameter();
    virtual TemplateThisParameter *isTemplateThisParameter();
    virtual TemplateTupleParameter *isTemplateTupleParameter();

    virtual TemplateParameter *syntaxCopy() = 0;
    virtual void declareParameter(Scope *sc) = 0;
    virtual void semantic(Scope *sc, TemplateParameters *parameters) = 0;
    virtual void print(RootObject *oarg, RootObject *oded) = 0;
    virtual void toCBuffer(OutBuffer *buf, HdrGenState *hgs) = 0;
    virtual RootObject *specialization() = 0;
    virtual RootObject *defaultArg(Loc loc, Scope *sc) = 0;

    /* If TemplateParameter's match as far as overloading goes.
     */
    virtual int overloadMatch(TemplateParameter *) = 0;

    /* Match actual argument against parameter.
     */
    virtual MATCH matchArg(Loc loc, Scope *sc, Objects *tiargs, size_t i, TemplateParameters *parameters, Objects *dedtypes, Declaration **psparam);
    virtual MATCH matchArg(Scope *sc, RootObject *oarg, size_t i, TemplateParameters *parameters, Objects *dedtypes, Declaration **psparam) = 0;

    /* Create dummy argument based on parameter.
     */
    virtual void *dummyArg() = 0;
};

class TemplateTypeParameter : public TemplateParameter
{
public:
    /* Syntax:
     *  ident : specType = defaultType
     */
    Type *specType;     // type parameter: if !=NULL, this is the type specialization
    Type *defaultType;

    static Type *tdummy;

    TemplateTypeParameter(Loc loc, Identifier *ident, Type *specType, Type *defaultType);

    TemplateTypeParameter *isTemplateTypeParameter();
    TemplateParameter *syntaxCopy();
    void declareParameter(Scope *sc);
    void semantic(Scope *sc, TemplateParameters *parameters);
    void print(RootObject *oarg, RootObject *oded);
    void toCBuffer(OutBuffer *buf, HdrGenState *hgs);
    RootObject *specialization();
    RootObject *defaultArg(Loc loc, Scope *sc);
    int overloadMatch(TemplateParameter *);
    MATCH matchArg(Scope *sc, RootObject *oarg, size_t i, TemplateParameters *parameters, Objects *dedtypes, Declaration **psparam);
    void *dummyArg();
};

class TemplateThisParameter : public TemplateTypeParameter
{
public:
    /* Syntax:
     *  this ident : specType = defaultType
     */

    TemplateThisParameter(Loc loc, Identifier *ident, Type *specType, Type *defaultType);

    TemplateThisParameter *isTemplateThisParameter();
    TemplateParameter *syntaxCopy();
    void toCBuffer(OutBuffer *buf, HdrGenState *hgs);
};

class TemplateValueParameter : public TemplateParameter
{
public:
    /* Syntax:
     *  valType ident : specValue = defaultValue
     */

    Type *valType;
    Expression *specValue;
    Expression *defaultValue;

    static AA *edummies;

    TemplateValueParameter(Loc loc, Identifier *ident, Type *valType, Expression *specValue, Expression *defaultValue);

    TemplateValueParameter *isTemplateValueParameter();
    TemplateParameter *syntaxCopy();
    void declareParameter(Scope *sc);
    void semantic(Scope *sc, TemplateParameters *parameters);
    void print(RootObject *oarg, RootObject *oded);
    void toCBuffer(OutBuffer *buf, HdrGenState *hgs);
    RootObject *specialization();
    RootObject *defaultArg(Loc loc, Scope *sc);
    int overloadMatch(TemplateParameter *);
    MATCH matchArg(Scope *sc, RootObject *oarg, size_t i, TemplateParameters *parameters, Objects *dedtypes, Declaration **psparam);
    void *dummyArg();
};

class TemplateAliasParameter : public TemplateParameter
{
public:
    /* Syntax:
     *  specType ident : specAlias = defaultAlias
     */

    Type *specType;
    RootObject *specAlias;
    RootObject *defaultAlias;

    static Dsymbol *sdummy;

    TemplateAliasParameter(Loc loc, Identifier *ident, Type *specType, RootObject *specAlias, RootObject *defaultAlias);

    TemplateAliasParameter *isTemplateAliasParameter();
    TemplateParameter *syntaxCopy();
    void declareParameter(Scope *sc);
    void semantic(Scope *sc, TemplateParameters *parameters);
    void print(RootObject *oarg, RootObject *oded);
    void toCBuffer(OutBuffer *buf, HdrGenState *hgs);
    RootObject *specialization();
    RootObject *defaultArg(Loc loc, Scope *sc);
    int overloadMatch(TemplateParameter *);
    MATCH matchArg(Scope *sc, RootObject *oarg, size_t i, TemplateParameters *parameters, Objects *dedtypes, Declaration **psparam);
    void *dummyArg();
};

class TemplateTupleParameter : public TemplateParameter
{
public:
    /* Syntax:
     *  ident ...
     */

    TemplateTupleParameter(Loc loc, Identifier *ident);

    TemplateTupleParameter *isTemplateTupleParameter();
    TemplateParameter *syntaxCopy();
    void declareParameter(Scope *sc);
    void semantic(Scope *sc, TemplateParameters *parameters);
    void print(RootObject *oarg, RootObject *oded);
    void toCBuffer(OutBuffer *buf, HdrGenState *hgs);
    RootObject *specialization();
    RootObject *defaultArg(Loc loc, Scope *sc);
    int overloadMatch(TemplateParameter *);
    MATCH matchArg(Loc loc, Scope *sc, Objects *tiargs, size_t i, TemplateParameters *parameters, Objects *dedtypes, Declaration **psparam);
    MATCH matchArg(Scope *sc, RootObject *oarg, size_t i, TemplateParameters *parameters, Objects *dedtypes, Declaration **psparam);
    void *dummyArg();
};

class TemplateInstance : public ScopeDsymbol
{
public:
    /* Given:
     *  foo!(args) =>
     *      name = foo
     *      tiargs = args
     */
    Identifier *name;
    Objects *tiargs;            // Array of Types/Expressions of template
                                // instance arguments [int*, char, 10*10]

    Objects tdtypes;            // Array of Types/Expressions corresponding
                                // to TemplateDeclaration.parameters
                                // [int, char, 100]

    Dsymbol *tempdecl;                  // referenced by foo.bar.abc
    TemplateInstance *inst;             // refer to existing instance
    TemplateInstance *tinst;            // enclosing template instance
    ScopeDsymbol *argsym;               // argument symbol table
    AliasDeclaration *aliasdecl;        // !=NULL if instance is an alias for its
                                        // sole member
    WithScopeSymbol *withsym;           // if a member of a with statement
    int nest;                           // for recursion detection
    bool semantictiargsdone;            // has semanticTiargs() been done?
    bool havetempdecl;                  // if used second constructor
    bool speculative;                   // if only instantiated with errors gagged
    Dsymbol *enclosing;                 // if referencing local symbols, this is the context
    hash_t hash;                        // cached result of hashCode()
    Expressions *fargs;                 // for function template, these are the function arguments
    Module *instantiatingModule;        // the top module that instantiated this instance

    TemplateInstances* deferred;

    TemplateInstance(Loc loc, Identifier *temp_id);
    TemplateInstance(Loc loc, TemplateDeclaration *tempdecl, Objects *tiargs);
    static Objects *arraySyntaxCopy(Objects *objs);
    Dsymbol *syntaxCopy(Dsymbol *);
    void semantic(Scope *sc, Expressions *fargs);
    void semantic(Scope *sc);
    void semantic2(Scope *sc);
    void semantic3(Scope *sc);
    void inlineScan();
    void toCBuffer(OutBuffer *buf, HdrGenState *hgs);
    void toCBufferTiargs(OutBuffer *buf, HdrGenState *hgs);
    Dsymbol *toAlias();                 // resolve real symbol
    const char *kind();
    bool oneMember(Dsymbol **ps, Identifier *ident);
    char *toChars();
    const char *mangle(bool isv = false);
    void printInstantiationTrace();
    Identifier *getIdent();
    int compare(RootObject *o);
    hash_t hashCode();

#if IN_DMD
    void toObjFile(int multiobj);                       // compile to .obj file
#endif

    // Internal
    bool findTemplateDeclaration(Scope *sc);
    bool updateTemplateDeclaration(Scope *sc, Dsymbol *s);
    static void semanticTiargs(Loc loc, Scope *sc, Objects *tiargs, int flags);
    bool semanticTiargs(Scope *sc);
    bool findBestMatch(Scope *sc, Expressions *fargs);
    bool needsTypeInference(Scope *sc, int flag = 0);
    bool hasNestedArgs(Objects *tiargs, bool isstatic);
    void declareParameters(Scope *sc);
    Identifier *genIdent(Objects *args);
    void expandMembers(Scope *sc);
    void tryExpandMembers(Scope *sc);
    void trySemantic3(Scope *sc2);

    TemplateInstance *isTemplateInstance() { return this; }
    AliasDeclaration *isAliasDeclaration();
    void accept(Visitor *v) { v->visit(this); }

#if IN_LLVM
<<<<<<< HEAD
    Module* emittedInModule; // which module this template instance has been emitted in
=======
    void codegen(IRState*);
>>>>>>> 4200157f
#endif
};

class TemplateMixin : public TemplateInstance
{
public:
    TypeQualified *tqual;

    TemplateMixin(Loc loc, Identifier *ident, TypeQualified *tqual, Objects *tiargs);
    Dsymbol *syntaxCopy(Dsymbol *s);
    void semantic(Scope *sc);
    void semantic2(Scope *sc);
    void semantic3(Scope *sc);
    void inlineScan();
    const char *kind();
    bool oneMember(Dsymbol **ps, Identifier *ident);
    int apply(Dsymbol_apply_ft_t fp, void *param);
    bool hasPointers();
    void setFieldOffset(AggregateDeclaration *ad, unsigned *poffset, bool isunion);
    char *toChars();
    void toCBuffer(OutBuffer *buf, HdrGenState *hgs);

#if IN_DMD
    void toObjFile(int multiobj);                       // compile to .obj file
#endif

    bool findTemplateDeclaration(Scope *sc);

    TemplateMixin *isTemplateMixin() { return this; }
    void accept(Visitor *v) { v->visit(this); }
};

Expression *isExpression(RootObject *o);
Dsymbol *isDsymbol(RootObject *o);
Type *isType(RootObject *o);
Tuple *isTuple(RootObject *o);
Parameter *isParameter(RootObject *o);
int arrayObjectIsError(Objects *args);
int isError(RootObject *o);
Type *getType(RootObject *o);
Dsymbol *getDsymbol(RootObject *o);

void ObjectToCBuffer(OutBuffer *buf, HdrGenState *hgs, RootObject *oarg);
RootObject *objectSyntaxCopy(RootObject *o);

#endif /* DMD_TEMPLATE_H */<|MERGE_RESOLUTION|>--- conflicted
+++ resolved
@@ -372,11 +372,7 @@
     void accept(Visitor *v) { v->visit(this); }
 
 #if IN_LLVM
-<<<<<<< HEAD
-    Module* emittedInModule; // which module this template instance has been emitted in
-=======
     void codegen(IRState*);
->>>>>>> 4200157f
 #endif
 };
 
