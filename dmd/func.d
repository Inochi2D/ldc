--- conflicted
+++ resolved
@@ -110,7 +110,7 @@
     toPrecFloat,
     toPrecDouble,
     toPrecReal,
-<<<<<<< HEAD
+    ctfeWrite,
 
     // IN_LLVM:
     llvm_sin,
@@ -137,9 +137,6 @@
     llvm_ctlz,
     llvm_ctpop,
     llvm_expect,
-=======
-    ctfeWrite,
->>>>>>> 8c50d6bb
 }
 
 private struct FUNCFLAG
