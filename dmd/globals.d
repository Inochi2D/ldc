--- conflicted
+++ resolved
@@ -366,14 +366,7 @@
     Array!(const(char)*)* path;         /// Array of char*'s which form the import lookup path
     Array!(const(char)*)* filePath;     /// Array of char*'s which form the file import lookup path
 
-version (IN_LLVM) {} else
-{
-    private enum string _version = import("VERSION");
-<<<<<<< HEAD
-}
-=======
     char[26] datetime;      /// string returned by ctime()
->>>>>>> e8657dd3
     CompileEnv compileEnv;
 
     Param params;           /// command line parameters
