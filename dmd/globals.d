--- conflicted
+++ resolved
@@ -345,14 +345,8 @@
 version (IN_LLVM) {} else
 {
     private enum string _version = import("VERSION");
-<<<<<<< HEAD
-    private enum uint _versionNumber = parseVersionNumber(_version);
-}
-
-    const(char)[] vendor;   /// Compiler backend name
-=======
+}
     CompileEnv compileEnv;
->>>>>>> 2dd4b89c
 
     Param params;           /// command line parameters
     uint errors;            /// number of errors reported so far
@@ -457,7 +451,22 @@
         {
             compileEnv.vendor = "GNU D";
         }
+        else version (IN_LLVM)
+        {
+            compileEnv.vendor = "LDC";
+
+            import dmd.console : detectTerminal;
+            params.color = detectTerminal();
+        }
+
+version (IN_LLVM)
+{
+        compileEnv.versionNumber = parseVersionNumber(versionString());
+}
+else
+{
         compileEnv.versionNumber = parseVersionNumber(_version);
+}
 
         /* Initialize date, time, and timestamp
          */
@@ -471,15 +480,6 @@
             if (!ct.parseDigits(p[0 .. strlen(p)]))
                 errorSink.error(Loc.initial, "value of environment variable `SOURCE_DATE_EPOCH` should be a valid UNIX timestamp, not: `%s`", p);
         }
-<<<<<<< HEAD
-        else version (IN_LLVM)
-        {
-            vendor = "LDC";
-
-            import dmd.console : detectTerminal;
-            params.color = detectTerminal();
-        }
-=======
         else
             core.stdc.time.time(&ct);
         const p = ctime(&ct);
@@ -496,7 +496,6 @@
         compileEnv.time = time[0 .. tsz];
         compileEnv.date = date[0 .. dsz];
         compileEnv.timestamp = timestamp[0 .. tssz];
->>>>>>> 2dd4b89c
     }
 
     /**
@@ -547,18 +546,7 @@
     */
     extern(C++) uint versionNumber()
     {
-<<<<<<< HEAD
-version (IN_LLVM)
-{
-        return parseVersionNumber(versionString());
-}
-else
-{
-        return _versionNumber;
-}
-=======
         return compileEnv.versionNumber;
->>>>>>> 2dd4b89c
     }
 
     /**
