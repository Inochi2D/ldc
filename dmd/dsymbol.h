
/* Compiler implementation of the D programming language
 * Copyright (C) 1999-2023 by The D Language Foundation, All Rights Reserved
 * written by Walter Bright
 * https://www.digitalmars.com
 * Distributed under the Boost Software License, Version 1.0.
 * https://www.boost.org/LICENSE_1_0.txt
 * https://github.com/dlang/dmd/blob/master/src/dmd/dsymbol.h
 */

#pragma once

#include "root/port.h"
#include "ast_node.h"
#include "globals.h"
#include "arraytypes.h"
#include "visitor.h"

class CPPNamespaceDeclaration;
class Identifier;
struct Scope;
class DsymbolTable;
class Declaration;
class ThisDeclaration;
class BitFieldDeclaration;
class TypeInfoDeclaration;
class TupleDeclaration;
class AliasDeclaration;
class AggregateDeclaration;
class EnumDeclaration;
class ClassDeclaration;
class InterfaceDeclaration;
class StructDeclaration;
class UnionDeclaration;
class FuncDeclaration;
class FuncAliasDeclaration;
class OverDeclaration;
class FuncLiteralDeclaration;
class CtorDeclaration;
class PostBlitDeclaration;
class DtorDeclaration;
class StaticCtorDeclaration;
class StaticDtorDeclaration;
class SharedStaticCtorDeclaration;
class SharedStaticDtorDeclaration;
class InvariantDeclaration;
class UnitTestDeclaration;
class NewDeclaration;
class VarDeclaration;
class AttribDeclaration;
class VisibilityDeclaration;
class Package;
class Module;
class Import;
class Type;
class TypeTuple;
class WithStatement;
class LabelDsymbol;
class ScopeDsymbol;
class ForwardingScopeDsymbol;
class TemplateDeclaration;
class TemplateInstance;
class TemplateMixin;
class ForwardingAttribDeclaration;
class Nspace;
class EnumMember;
class WithScopeSymbol;
class ArrayScopeSymbol;
class SymbolDeclaration;
class Expression;
class ExpressionDsymbol;
class AliasAssign;
class OverloadSet;
class StaticAssert;
struct AA;
#ifdef IN_GCC
typedef union tree_node Symbol;
#elif IN_LLVM
struct IrDsymbol;
#else
struct Symbol;
#endif

struct Ungag
{
    unsigned oldgag;

    Ungag(unsigned old) : oldgag(old) {}
    ~Ungag() { global.gag = oldgag; }
};

enum class ThreeState : uint8_t
{
    none,         // value not yet computed
    no,           // value is false
    yes,          // value is true
};

void dsymbolSemantic(Dsymbol *dsym, Scope *sc);
void semantic2(Dsymbol *dsym, Scope *sc);
void semantic3(Dsymbol *dsym, Scope* sc);

struct Visibility
{
    enum Kind
    {
        undefined,
        none,           // no access
        private_,
        package_,
        protected_,
        public_,
        export_
    };
    Kind kind;
    Package *pkg;
};

/* State of symbol in winding its way through the passes of the compiler
 */
enum class PASS : uint8_t
{
    initial,        // initial state
    semantic,       // semantic() started
    semanticdone,   // semantic() done
    semantic2,      // semantic2() started
    semantic2done,  // semantic2() done
    semantic3,      // semantic3() started
    semantic3done,  // semantic3() done
    inline_,         // inline started
    inlinedone,     // inline done
    obj             // toObjFile() run
};

enum
{
    PASSinit,           // initial state
    PASSsemantic,       // semantic() started
    PASSsemanticdone,   // semantic() done
    PASSsemantic2,      // semantic2() started
    PASSsemantic2done,  // semantic2() done
    PASSsemantic3,      // semantic3() started
    PASSsemantic3done,  // semantic3() done
    PASSinline,         // inline started
    PASSinlinedone,     // inline done
    PASSobj             // toObjFile() run
};

/* Flags for symbol search
 */
enum
{
    IgnoreNone              = 0x00, // default
    IgnorePrivateImports    = 0x01, // don't search private imports
    IgnoreErrors            = 0x02, // don't give error messages
    IgnoreAmbiguous         = 0x04, // return NULL if ambiguous
    SearchLocalsOnly        = 0x08, // only look at locals (don't search imports)
    SearchImportsOnly       = 0x10, // only look in imports
    SearchUnqualifiedModule = 0x20, // the module scope search is unqualified,
                                    // meaning don't search imports in that scope,
                                    // because qualified module searches search
                                    // their imports
    IgnoreSymbolVisibility  = 0x80,  // also find private and package protected symbols
    TagNameSpace            = 0x100, // search ImportC tag symbol table
};

struct FieldState
{
    unsigned offset;

    unsigned fieldOffset;
    unsigned fieldSize;
    unsigned fieldAlign;
    unsigned bitOffset;

    bool inFlight;
};

struct DsymbolAttributes;

class Dsymbol : public ASTNode
{
public:
    Identifier *ident;
    Dsymbol *parent;
<<<<<<< HEAD
    /// C++ namespace this symbol belongs to
    CPPNamespaceDeclaration *namespace_;
#if IN_LLVM
    IrDsymbol *ir;
    unsigned llvmInternal;
#else
=======
>>>>>>> 9b020ee0
    Symbol *csym;               // symbol for code generator
#endif
    Loc loc;                    // where defined
    Scope *_scope;               // !=NULL means context to use for semantic()
    const utf8_t *prettystring;
private:
    DsymbolAttributes* atts;
public:
    bool errors;                // this symbol failed to pass semantic()
    PASS semanticRun;
    unsigned short localNum;        // perturb mangled name to avoid collisions with those in FuncDeclaration.localsymtab
    static Dsymbol *create(Identifier *);
    const char *toChars() const override;
    DeprecatedDeclaration* depdecl();
    CPPNamespaceDeclaration* cppnamespace();
    UserAttributeDeclaration* userAttribDecl();
    DeprecatedDeclaration* depdecl(DeprecatedDeclaration* dd);
    CPPNamespaceDeclaration* cppnamespace(CPPNamespaceDeclaration* ns);
    UserAttributeDeclaration* userAttribDecl(UserAttributeDeclaration* uad);
    virtual const char *toPrettyCharsHelper(); // helper to print fully qualified (template) arguments
    Loc getLoc();
    const char *locToChars();
    bool equals(const RootObject * const o) const override;
    bool isAnonymous() const;
    void error(const Loc &loc, const char *format, ...);
    void error(const char *format, ...);
    void deprecation(const Loc &loc, const char *format, ...);
    void deprecation(const char *format, ...);
    bool checkDeprecated(const Loc &loc, Scope *sc);
    Module *getModule();
    bool isCsymbol();
    Module *getAccessModule();
    Dsymbol *pastMixin();
    Dsymbol *toParent();
    Dsymbol *toParent2();
    Dsymbol *toParentDecl();
    Dsymbol *toParentLocal();
    Dsymbol *toParentP(Dsymbol *p1, Dsymbol *p2 = NULL);
    TemplateInstance *isInstantiated();
    bool followInstantiationContext(Dsymbol *p1, Dsymbol *p2 = NULL);
    TemplateInstance *isSpeculative();
    Ungag ungagSpeculative();

    // kludge for template.isSymbol()
    DYNCAST dyncast() const override final { return DYNCAST_DSYMBOL; }

    virtual Identifier *getIdent();
    virtual const char *toPrettyChars(bool QualifyTypes = false);
    virtual const char *kind() const;
    virtual Dsymbol *toAlias();                 // resolve real symbol
    virtual Dsymbol *toAlias2();
    virtual void addMember(Scope *sc, ScopeDsymbol *sds);
    virtual void setScope(Scope *sc);
    virtual void importAll(Scope *sc);
    virtual Dsymbol *search(const Loc &loc, Identifier *ident, int flags = IgnoreNone);
    virtual bool overloadInsert(Dsymbol *s);
    virtual uinteger_t size(const Loc &loc);
    virtual bool isforwardRef();
    virtual AggregateDeclaration *isThis();     // is a 'this' required to access the member
    virtual bool isExport() const;              // is Dsymbol exported?
    virtual bool isImportedSymbol() const;      // is Dsymbol imported?
    virtual bool isDeprecated() const;                // is Dsymbol deprecated?
    virtual bool isOverloadable() const;
    virtual LabelDsymbol *isLabel();            // is this a LabelDsymbol?
    AggregateDeclaration *isMember();           // is toParent() an AggregateDeclaration?
    AggregateDeclaration *isMember2();          // is toParent2() an AggregateDeclaration?
    AggregateDeclaration *isMemberDecl();       // is toParentDecl() an AggregateDeclaration?
    AggregateDeclaration *isMemberLocal();      // is toParentLocal() an AggregateDeclaration?
    ClassDeclaration *isClassMember();          // isMember() is a ClassDeclaration?
    virtual Type *getType();                    // is this a type?
    virtual bool needThis();                    // need a 'this' pointer?
    virtual Visibility visible();
    virtual Dsymbol *syntaxCopy(Dsymbol *s);    // copy only syntax trees
    virtual bool oneMember(Dsymbol **ps, Identifier *ident);
    virtual void setFieldOffset(AggregateDeclaration *ad, FieldState& fieldState, bool isunion);
    virtual bool hasPointers();
    virtual bool hasStaticCtorOrDtor();
    virtual void addLocalClass(ClassDeclarations *) { }
    virtual void addObjcSymbols(ClassDeclarations *, ClassDeclarations *) { }
    virtual void checkCtorConstInit() { }

    virtual void addComment(const utf8_t *comment);
    const utf8_t *comment();                      // current value of comment

    UnitTestDeclaration *ddocUnittest();
    void ddocUnittest(UnitTestDeclaration *);

    bool inNonRoot();

    // Eliminate need for dynamic_cast
    virtual Package *isPackage() { return NULL; }
    virtual Module *isModule() { return NULL; }
    virtual EnumMember *isEnumMember() { return NULL; }
    virtual TemplateDeclaration *isTemplateDeclaration() { return NULL; }
    virtual TemplateInstance *isTemplateInstance() { return NULL; }
    virtual TemplateMixin *isTemplateMixin() { return NULL; }
    virtual ForwardingAttribDeclaration *isForwardingAttribDeclaration() { return NULL; }
    virtual Nspace *isNspace() { return NULL; }
    virtual Declaration *isDeclaration() { return NULL; }
    virtual StorageClassDeclaration *isStorageClassDeclaration(){ return NULL; }
    virtual ExpressionDsymbol *isExpressionDsymbol() { return NULL; }
    virtual AliasAssign *isAliasAssign() { return NULL; }
    virtual ThisDeclaration *isThisDeclaration() { return NULL; }
    virtual BitFieldDeclaration *isBitFieldDeclaration() { return NULL; }
    virtual TypeInfoDeclaration *isTypeInfoDeclaration() { return NULL; }
    virtual TupleDeclaration *isTupleDeclaration() { return NULL; }
    virtual AliasDeclaration *isAliasDeclaration() { return NULL; }
    virtual AggregateDeclaration *isAggregateDeclaration() { return NULL; }
    virtual FuncDeclaration *isFuncDeclaration() { return NULL; }
    virtual FuncAliasDeclaration *isFuncAliasDeclaration() { return NULL; }
    virtual OverDeclaration *isOverDeclaration() { return NULL; }
    virtual FuncLiteralDeclaration *isFuncLiteralDeclaration() { return NULL; }
    virtual CtorDeclaration *isCtorDeclaration() { return NULL; }
    virtual PostBlitDeclaration *isPostBlitDeclaration() { return NULL; }
    virtual DtorDeclaration *isDtorDeclaration() { return NULL; }
    virtual StaticCtorDeclaration *isStaticCtorDeclaration() { return NULL; }
    virtual StaticDtorDeclaration *isStaticDtorDeclaration() { return NULL; }
    virtual SharedStaticCtorDeclaration *isSharedStaticCtorDeclaration() { return NULL; }
    virtual SharedStaticDtorDeclaration *isSharedStaticDtorDeclaration() { return NULL; }
    virtual InvariantDeclaration *isInvariantDeclaration() { return NULL; }
    virtual UnitTestDeclaration *isUnitTestDeclaration() { return NULL; }
    virtual NewDeclaration *isNewDeclaration() { return NULL; }
    virtual VarDeclaration *isVarDeclaration() { return NULL; }
    virtual VersionSymbol *isVersionSymbol() { return NULL; }
    virtual DebugSymbol *isDebugSymbol() { return NULL; }
    virtual ClassDeclaration *isClassDeclaration() { return NULL; }
    virtual StructDeclaration *isStructDeclaration() { return NULL; }
    virtual UnionDeclaration *isUnionDeclaration() { return NULL; }
    virtual InterfaceDeclaration *isInterfaceDeclaration() { return NULL; }
    virtual ScopeDsymbol *isScopeDsymbol() { return NULL; }
    virtual ForwardingScopeDsymbol *isForwardingScopeDsymbol() { return NULL; }
    virtual WithScopeSymbol *isWithScopeSymbol() { return NULL; }
    virtual ArrayScopeSymbol *isArrayScopeSymbol() { return NULL; }
    virtual Import *isImport() { return NULL; }
    virtual EnumDeclaration *isEnumDeclaration() { return NULL; }
    virtual SymbolDeclaration *isSymbolDeclaration() { return NULL; }
    virtual AttribDeclaration *isAttribDeclaration() { return NULL; }
    virtual AnonDeclaration *isAnonDeclaration() { return NULL; }
    virtual CPPNamespaceDeclaration *isCPPNamespaceDeclaration() { return NULL; }
    virtual VisibilityDeclaration *isVisibilityDeclaration() { return NULL; }
    virtual OverloadSet *isOverloadSet() { return NULL; }
    virtual CompileDeclaration *isCompileDeclaration() { return NULL; }
    virtual StaticAssert *isStaticAssert() { return NULL; }
    void accept(Visitor *v) override { v->visit(this); }
};

// Dsymbol that generates a scope

class ScopeDsymbol : public Dsymbol
{
public:
    Dsymbols *members;          // all Dsymbol's in this scope
    DsymbolTable *symtab;       // members[] sorted into table
    unsigned endlinnum;         // the linnumber of the statement after the scope (0 if unknown)

private:
    Dsymbols *importedScopes;   // imported Dsymbol's
    Visibility::Kind *visibilities;   // array of `Visibility.Kind`, one for each import

    BitArray accessiblePackages, privateAccessiblePackages;

public:
    ScopeDsymbol *syntaxCopy(Dsymbol *s) override;
    Dsymbol *search(const Loc &loc, Identifier *ident, int flags = SearchLocalsOnly) override;
    virtual void importScope(Dsymbol *s, Visibility visibility);
    virtual bool isPackageAccessible(Package *p, Visibility visibility, int flags = 0);
    bool isforwardRef() override final;
    static void multiplyDefined(const Loc &loc, Dsymbol *s1, Dsymbol *s2);
    const char *kind() const override;
    FuncDeclaration *findGetMembers();
    virtual Dsymbol *symtabInsert(Dsymbol *s);
    virtual Dsymbol *symtabLookup(Dsymbol *s, Identifier *id);
    bool hasStaticCtorOrDtor() override;

    ScopeDsymbol *isScopeDsymbol() override final { return this; }
    void accept(Visitor *v) override { v->visit(this); }
};

// With statement scope

class WithScopeSymbol final : public ScopeDsymbol
{
public:
    WithStatement *withstate;

    Dsymbol *search(const Loc &loc, Identifier *ident, int flags = SearchLocalsOnly) override;

    WithScopeSymbol *isWithScopeSymbol() override { return this; }
    void accept(Visitor *v) override { v->visit(this); }
};

// Array Index/Slice scope

class ArrayScopeSymbol final : public ScopeDsymbol
{
private:
    RootObject *arrayContent;
public:
    Scope *sc;

    Dsymbol *search(const Loc &loc, Identifier *ident, int flags = IgnoreNone) override;

    ArrayScopeSymbol *isArrayScopeSymbol() override { return this; }
    void accept(Visitor *v) override { v->visit(this); }
};

// Overload Sets

class OverloadSet final : public Dsymbol
{
public:
    Dsymbols a;         // array of Dsymbols

    void push(Dsymbol *s);
    OverloadSet *isOverloadSet() override { return this; }
    const char *kind() const override;
    void accept(Visitor *v) override { v->visit(this); }
};

// Forwarding ScopeDsymbol

class ForwardingScopeDsymbol final : public ScopeDsymbol
{
public:
    Dsymbol *symtabInsert(Dsymbol *s) override;
    Dsymbol *symtabLookup(Dsymbol *s, Identifier *id) override;
    void importScope(Dsymbol *s, Visibility visibility) override;
    const char *kind() const override;

    ForwardingScopeDsymbol *isForwardingScopeDsymbol() override { return this; }
};

class ExpressionDsymbol final : public Dsymbol
{
public:
    Expression *exp;

    ExpressionDsymbol *isExpressionDsymbol() override { return this; }
};

// Table of Dsymbol's

class DsymbolTable final : public RootObject
{
public:
    AA *tab;

    // Look up Identifier. Return Dsymbol if found, NULL if not.
    Dsymbol *lookup(Identifier const * const ident);

    // Look for Dsymbol in table. If there, return it. If not, insert s and return that.
    void update(Dsymbol *s);

    // Insert Dsymbol in table. Return NULL if already there.
    Dsymbol *insert(Dsymbol *s);
    Dsymbol *insert(Identifier const * const ident, Dsymbol *s);     // when ident and s are not the same

    // Number of symbols in symbol table
    size_t length() const;
};<|MERGE_RESOLUTION|>--- conflicted
+++ resolved
@@ -183,15 +183,10 @@
 public:
     Identifier *ident;
     Dsymbol *parent;
-<<<<<<< HEAD
-    /// C++ namespace this symbol belongs to
-    CPPNamespaceDeclaration *namespace_;
 #if IN_LLVM
     IrDsymbol *ir;
     unsigned llvmInternal;
 #else
-=======
->>>>>>> 9b020ee0
     Symbol *csym;               // symbol for code generator
 #endif
     Loc loc;                    // where defined
