/**
 * Does semantic analysis for statements.
 *
 * Specification: $(LINK2 https://dlang.org/spec/statement.html, Statements)
 *
 * Copyright:   Copyright (C) 1999-2023 by The D Language Foundation, All Rights Reserved
 * Authors:     $(LINK2 https://www.digitalmars.com, Walter Bright)
 * License:     $(LINK2 https://www.boost.org/LICENSE_1_0.txt, Boost License 1.0)
 * Source:      $(LINK2 https://github.com/dlang/dmd/blob/master/src/dmd/statementsem.d, _statementsem.d)
 * Documentation:  https://dlang.org/phobos/dmd_statementsem.html
 * Coverage:    https://codecov.io/gh/dlang/dmd/src/master/src/dmd/statementsem.d
 */

module dmd.statementsem;

import core.stdc.stdio;

import dmd.aggregate;
import dmd.aliasthis;
import dmd.arrayop;
import dmd.arraytypes;
import dmd.astcodegen;
import dmd.astenums;
import dmd.ast_node;
import dmd.attrib;
import dmd.blockexit;
import dmd.clone;
import dmd.cond;
import dmd.ctorflow;
import dmd.dcast;
import dmd.dclass;
import dmd.declaration;
import dmd.denum;
import dmd.dimport;
import dmd.dinterpret;
import dmd.dmodule;
import dmd.dscope;
import dmd.dsymbol;
import dmd.dsymbolsem;
import dmd.dtemplate;
import dmd.errors;
import dmd.errorsink;
import dmd.escape;
import dmd.expression;
import dmd.expressionsem;
import dmd.func;
import dmd.globals;
import dmd.gluelayer;
import dmd.id;
import dmd.identifier;
import dmd.importc;
import dmd.init;
import dmd.intrange;
import dmd.location;
import dmd.mtype;
import dmd.mustuse;
import dmd.nogc;
import dmd.opover;
import dmd.parse;
import dmd.printast;
import dmd.common.outbuffer;
import dmd.root.string;
import dmd.semantic2;
import dmd.sideeffect;
import dmd.statement;
import dmd.staticassert;
import dmd.target;
import dmd.tokens;
import dmd.typesem;
import dmd.visitor;
import dmd.compiler;

version (DMDLIB)
{
    version = CallbackAPI;
}

/*****************************************
 * CTFE requires FuncDeclaration::labtab for the interpretation.
 * So fixing the label name inside in/out contracts is necessary
 * for the uniqueness in labtab.
 * Params:
 *      sc = context
 *      ident = statement label name to be adjusted
 * Returns:
 *      adjusted label name
 */
private Identifier fixupLabelName(Scope* sc, Identifier ident)
{
    uint flags = (sc.flags & SCOPE.contract);
    const id = ident.toString();
    if (flags && flags != SCOPE.invariant_ &&
        !(id.length >= 2 && id[0] == '_' && id[1] == '_'))  // does not start with "__"
    {
        OutBuffer buf;
        buf.writestring(flags == SCOPE.require ? "__in_" : "__out_");
        buf.writestring(ident.toString());

        ident = Identifier.idPool(buf[]);
    }
    return ident;
}

/*******************************************
 * Check to see if statement is the innermost labeled statement.
 * Params:
 *      sc = context
 *      statement = Statement to check
 * Returns:
 *      if `true`, then the `LabelStatement`, otherwise `null`
 */
private LabelStatement checkLabeledLoop(Scope* sc, Statement statement)
{
    if (sc.slabel && sc.slabel.statement == statement)
    {
        return sc.slabel;
    }
    return null;
}

/***********************************************************
 * Check an assignment is used as a condition.
 * Intended to be use before the `semantic` call on `e`.
 * Params:
 *  e = condition expression which is not yet run semantic analysis.
 * Returns:
 *  `e` or ErrorExp.
 */
private Expression checkAssignmentAsCondition(Expression e, Scope* sc)
{
    if (sc.flags & SCOPE.Cfile)
        return e;
    auto ec = lastComma(e);
    if (ec.op == EXP.assign)
    {
        ec.error("assignment cannot be used as a condition, perhaps `==` was meant?");
        return ErrorExp.get();
    }
    return e;
}

// Performs semantic analysis in Statement AST nodes
extern(C++) Statement statementSemantic(Statement s, Scope* sc)
{
    version (CallbackAPI)
        Compiler.onStatementSemanticStart(s, sc);

    Statement result = statementSemanticVisit(s, sc);

    version (CallbackAPI)
        Compiler.onStatementSemanticDone(s, sc);

    return result;
}

package (dmd)
Statement statementSemanticVisit(Statement s, Scope* sc)
{
    Statement result;

    void setError()
    {
        result = new ErrorStatement();
    }

    void visitDefaultCase(Statement s)
    {
        result = s;
    }

    void visitError(ErrorStatement s)
    {
        result = s;
    }

    void visitPeel(PeelStatement s)
    {
        /* "peel" off this wrapper, and don't run semantic()
         * on the result.
         */
        result = s.s;
    }

    void visitExp(ExpStatement s)
    {
        /* https://dlang.org/spec/statement.html#expression-statement
         */

        if (!s.exp)
        {
            result = s;
            return;
        }
        //printf("ExpStatement::semantic() %s\n", exp.toChars());

        // Allow CommaExp in ExpStatement because return isn't used
        CommaExp.allow(s.exp);

        s.exp = s.exp.expressionSemantic(sc);
        s.exp = resolveProperties(sc, s.exp);
        s.exp = s.exp.addDtorHook(sc);
        if (checkNonAssignmentArrayOp(s.exp))
            s.exp = ErrorExp.get();
        if (auto f = isFuncAddress(s.exp))
        {
            if (f.checkForwardRef(s.exp.loc))
                s.exp = ErrorExp.get();
        }
        if (checkMustUse(s.exp, sc))
            s.exp = ErrorExp.get();
        if (!(sc.flags & SCOPE.Cfile) && discardValue(s.exp))
            s.exp = ErrorExp.get();

        s.exp = s.exp.optimize(WANTvalue);
        s.exp = checkGC(sc, s.exp);
        if (s.exp.op == EXP.error)
            return setError();
        result = s;
    }

    void visitDtorExp(DtorExpStatement s)
    {
        visitExp(s);
    }

    void visitMixin(MixinStatement cs)
    {
        /* https://dlang.org/spec/statement.html#mixin-statement
         */

        //printf("MixinStatement::semantic() %s\n", exp.toChars());
        Statements* a = cs.flatten(sc);
        if (!a)
            return;
        Statement s = new CompoundStatement(cs.loc, a);
        result = s.statementSemantic(sc);
    }

    void visitCompound(CompoundStatement cs)
    {
        //printf("CompoundStatement::semantic(this = %p, sc = %p)\n", cs, sc);
        version (none)
        {
            foreach (i, s; cs.statements)
            {
                if (s)
                    printf("[%d]: %s", i, s.toChars());
            }
        }

        for (size_t i = 0; i < cs.statements.length;)
        {
            Statement s = (*cs.statements)[i];
            if (!s)
            {
                ++i;
                continue;
            }

            Statements* flt = s.flatten(sc);
            if (flt)
            {
                cs.statements.remove(i);
                cs.statements.insert(i, flt);
                continue;
            }
            s = s.statementSemantic(sc);
            (*cs.statements)[i] = s;
            if (!s)
            {
                /* Remove NULL statements from the list.
                 */
                cs.statements.remove(i);
                continue;
            }
            if (s.isErrorStatement())
            {
                result = s;     // propagate error up the AST
                ++i;
                continue;       // look for errors in rest of statements
            }
            Statement sentry;
            Statement sexception;
            Statement sfinally;

            (*cs.statements)[i] = s.scopeCode(sc, sentry, sexception, sfinally);
            if (sentry)
            {
                sentry = sentry.statementSemantic(sc);
                cs.statements.insert(i, sentry);
                i++;
            }
            if (sexception)
                sexception = sexception.statementSemantic(sc);
            if (sexception)
            {
                /* Returns: true if statements[] are empty statements
                 */
                static bool isEmpty(const Statement[] statements)
                {
                    foreach (s; statements)
                    {
                        if (const cs = s.isCompoundStatement())
                        {
                            if (!isEmpty((*cs.statements)[]))
                                return false;
                        }
                        else
                            return false;
                    }
                    return true;
                }

                if (!sfinally && isEmpty((*cs.statements)[i + 1 .. cs.statements.length]))
                {
                }
                else
                {
                    /* Rewrite:
                     *      s; s1; s2;
                     * As:
                     *      s;
                     *      try { s1; s2; }
                     *      catch (Throwable __o)
                     *      { sexception; throw __o; }
                     */
                    auto a = new Statements();
                    a.pushSlice((*cs.statements)[i + 1 .. cs.statements.length]);
                    cs.statements.setDim(i + 1);

                    Statement _body = new CompoundStatement(Loc.initial, a);
                    _body = new ScopeStatement(Loc.initial, _body, Loc.initial);

                    Identifier id = Identifier.generateId("__o");

                    Statement handler = new PeelStatement(sexception);
                    if (sexception.blockExit(sc.func, false) & BE.fallthru)
                    {
                        auto ts = new ThrowStatement(Loc.initial, new IdentifierExp(Loc.initial, id));
                        ts.internalThrow = true;
                        handler = new CompoundStatement(Loc.initial, handler, ts);
                    }

                    auto catches = new Catches();
                    auto ctch = new Catch(Loc.initial, getThrowable(), id, handler);
                    ctch.internalCatch = true;
                    catches.push(ctch);

                    Statement st = new TryCatchStatement(Loc.initial, _body, catches);
                    if (sfinally)
                        st = new TryFinallyStatement(Loc.initial, st, sfinally);
                    st = st.statementSemantic(sc);

                    cs.statements.push(st);
                    break;
                }
            }
            else if (sfinally)
            {
                if (0 && i + 1 == cs.statements.length)
                {
                    cs.statements.push(sfinally);
                }
                else
                {
                    /* Rewrite:
                     *      s; s1; s2;
                     * As:
                     *      s; try { s1; s2; } finally { sfinally; }
                     */
                    auto a = new Statements();
                    a.pushSlice((*cs.statements)[i + 1 .. cs.statements.length]);
                    cs.statements.setDim(i + 1);

                    auto _body = new CompoundStatement(Loc.initial, a);
                    Statement stf = new TryFinallyStatement(Loc.initial, _body, sfinally);
                    stf = stf.statementSemantic(sc);
                    cs.statements.push(stf);
                    break;
                }
            }
            i++;
        }

        /* Flatten them in place
         */
        void flatten(Statements* statements)
        {
            for (size_t i = 0; i < statements.length;)
            {
                Statement s = (*statements)[i];
                if (s)
                {
                    if (auto flt = s.flatten(sc))
                    {
                        statements.remove(i);
                        statements.insert(i, flt);
                        continue;
                    }
                }
                ++i;
            }
        }

        /* https://issues.dlang.org/show_bug.cgi?id=11653
         * 'semantic' may return another CompoundStatement
         * (eg. CaseRangeStatement), so flatten it here.
         */
        flatten(cs.statements);

        foreach (s; *cs.statements)
        {
            if (!s)
                continue;

            if (auto se = s.isErrorStatement())
            {
                result = se;
                return;
            }
        }

        if (cs.statements.length == 1 && (!IN_LLVM || !cs.isCompoundAsmStatement()))
        {
            result = (*cs.statements)[0];
            return;
        }
        result = cs;
    }

    void visitUnrolledLoop(UnrolledLoopStatement uls)
    {
        //printf("UnrolledLoopStatement::semantic(this = %p, sc = %p)\n", uls, sc);
        Scope* scd = sc.push();
        scd.sbreak = uls;
        scd.scontinue = uls;

        Statement serror = null;
        foreach (i, ref s; *uls.statements)
        {
            if (s)
            {
                //printf("[%d]: %s\n", i, s.toChars());
                s = s.statementSemantic(scd);
                if (s && !serror)
                    serror = s.isErrorStatement();
            }
        }

        scd.pop();
        result = serror ? serror : uls;
    }

    void visitScope(ScopeStatement ss)
    {
        //printf("ScopeStatement::semantic(sc = %p)\n", sc);
        if (!ss.statement)
        {
            result = ss;
            return;
        }

        ScopeDsymbol sym = new ScopeDsymbol();
        sym.parent = sc.scopesym;
        sym.endlinnum = ss.endloc.linnum;
        sc = sc.push(sym);

        Statements* a = ss.statement.flatten(sc);
        if (a)
        {
            ss.statement = new CompoundStatement(ss.loc, a);
        }

        ss.statement = ss.statement.statementSemantic(sc);
        if (ss.statement)
        {
            if (ss.statement.isErrorStatement())
            {
                sc.pop();
                result = ss.statement;
                return;
            }

            Statement sentry;
            Statement sexception;
            Statement sfinally;
            ss.statement = ss.statement.scopeCode(sc, sentry, sexception, sfinally);
            assert(!sentry);
            assert(!sexception);
            if (sfinally)
            {
                //printf("adding sfinally\n");
                sfinally = sfinally.statementSemantic(sc);
                ss.statement = new CompoundStatement(ss.loc, ss.statement, sfinally);
            }
        }
        sc.pop();
        result = ss;
    }

    void visitForwarding(ForwardingStatement ss)
    {
        assert(ss.sym);
        for (Scope* csc = sc; !ss.sym.parent; csc = csc.enclosing)
        {
            assert(csc);
            ss.sym.parent = csc.scopesym;
        }
        sc = sc.push(ss.sym);
        sc.sbreak = ss;
        sc.scontinue = ss;
        ss.statement = ss.statement.statementSemantic(sc);
        sc = sc.pop();
        result = ss.statement;
    }

    void visitWhile(WhileStatement ws)
    {
        /* Rewrite as a for(;condition;) loop
         * https://dlang.org/spec/statement.html#while-statement
         */
        Expression cond = ws.condition;
        Statement _body = ws._body;
        if (ws.param)
        {
            /**
             * If the while loop is of form `while(auto a = exp) { loop_body }`,
             * rewrite to:
             *
             * while(true)
             *     if (auto a = exp)
             *     { loop_body }
             *     else
             *     { break; }
             */
            _body = new IfStatement(ws.loc, ws.param, ws.condition, ws._body, new BreakStatement(ws.loc, null), ws.endloc);
            cond = IntegerExp.createBool(true);
        }
        Statement s = new ForStatement(ws.loc, null, cond, null, _body, ws.endloc);
        s = s.statementSemantic(sc);
        result = s;
    }

    void visitDo(DoStatement ds)
    {
        /* https://dlang.org/spec/statement.html#do-statement
         */
        const inLoopSave = sc.inLoop;
        sc.inLoop = true;
        if (ds._body)
            ds._body = ds._body.semanticScope(sc, ds, ds, null);
        sc.inLoop = inLoopSave;

        if (ds.condition.op == EXP.dotIdentifier)
            (cast(DotIdExp)ds.condition).noderef = true;

        // check in syntax level
        ds.condition = checkAssignmentAsCondition(ds.condition, sc);

        ds.condition = ds.condition.expressionSemantic(sc);
        ds.condition = resolveProperties(sc, ds.condition);
        if (checkNonAssignmentArrayOp(ds.condition))
            ds.condition = ErrorExp.get();
        ds.condition = ds.condition.optimize(WANTvalue);
        ds.condition = checkGC(sc, ds.condition);

        ds.condition = ds.condition.toBoolean(sc);

        if (ds.condition.op == EXP.error)
            return setError();
        if (ds._body && ds._body.isErrorStatement())
        {
            result = ds._body;
            return;
        }

        result = ds;
    }

    void visitFor(ForStatement fs)
    {
        /* https://dlang.org/spec/statement.html#for-statement
         */
        //printf("ForStatement::semantic %s\n", fs.toChars());

        if (fs._init)
        {
            /* Rewrite:
             *  for (auto v1 = i1, v2 = i2; condition; increment) { ... }
             * to:
             *  { auto v1 = i1, v2 = i2; for (; condition; increment) { ... } }
             * then lowered to:
             *  auto v1 = i1;
             *  try {
             *    auto v2 = i2;
             *    try {
             *      for (; condition; increment) { ... }
             *    } finally { v2.~this(); }
             *  } finally { v1.~this(); }
             */
            auto ainit = new Statements();
            ainit.push(fs._init);
            fs._init = null;
            ainit.push(fs);
            Statement s = new CompoundStatement(fs.loc, ainit);
            s = new ScopeStatement(fs.loc, s, fs.endloc);
            s = s.statementSemantic(sc);
            if (!s.isErrorStatement())
            {
                if (LabelStatement ls = checkLabeledLoop(sc, fs))
                    ls.gotoTarget = fs;
                fs.relatedLabeled = s;
            }
            result = s;
            return;
        }
        assert(fs._init is null);

        auto sym = new ScopeDsymbol();
        sym.parent = sc.scopesym;
        sym.endlinnum = fs.endloc.linnum;
        sc = sc.push(sym);
        sc.inLoop = true;

        if (fs.condition)
        {
            if (fs.condition.op == EXP.dotIdentifier)
                (cast(DotIdExp)fs.condition).noderef = true;

            // check in syntax level
            fs.condition = checkAssignmentAsCondition(fs.condition, sc);

            fs.condition = fs.condition.expressionSemantic(sc);
            fs.condition = resolveProperties(sc, fs.condition);
            if (checkNonAssignmentArrayOp(fs.condition))
                fs.condition = ErrorExp.get();
            fs.condition = fs.condition.optimize(WANTvalue);
            fs.condition = checkGC(sc, fs.condition);

            fs.condition = fs.condition.toBoolean(sc);
        }
        if (fs.increment)
        {
            CommaExp.allow(fs.increment);
            fs.increment = fs.increment.expressionSemantic(sc);
            fs.increment = resolveProperties(sc, fs.increment);
            // @@@DEPRECATED_2.112@@@
            // remove gagging and deprecation() to turn deprecation into an error when
            // deprecation cycle is over
            const olderrors = global.startGagging();
            discardValue(fs.increment);
            if (global.endGagging(olderrors))
                fs.increment.deprecation("`%s` has no effect", fs.increment.toChars());
            if (checkNonAssignmentArrayOp(fs.increment))
                fs.increment = ErrorExp.get();
            fs.increment = fs.increment.optimize(WANTvalue);
            fs.increment = checkGC(sc, fs.increment);
        }

        sc.sbreak = fs;
        sc.scontinue = fs;
        if (fs._body)
            fs._body = fs._body.semanticNoScope(sc);

        sc.pop();

        if (fs.condition && fs.condition.op == EXP.error ||
            fs.increment && fs.increment.op == EXP.error ||
            fs._body && fs._body.isErrorStatement())
            return setError();
        result = fs;
    }

    void visitForeach(ForeachStatement fs)
    {
        /* https://dlang.org/spec/statement.html#foreach-statement
         */

        //printf("ForeachStatement::semantic() %p\n", fs);

        /******
         * Issue error if any of the ForeachTypes were not supplied and could not be inferred.
         * Returns:
         *      true if error issued
         */
        static bool checkForArgTypes(ForeachStatement fs)
        {
            bool result = false;
            foreach (p; *fs.parameters)
            {
                if (!p.type)
                {
                    fs.error("cannot infer type for `foreach` variable `%s`, perhaps set it explicitly", p.ident.toChars());
                    p.type = Type.terror;
                    result = true;
                }
            }
            return result;
        }

        const loc = fs.loc;
        const dim = fs.parameters.length;

        fs.func = sc.func;
        if (fs.func.fes)
            fs.func = fs.func.fes.func;

        VarDeclaration vinit = null;
        fs.aggr = fs.aggr.expressionSemantic(sc);
        fs.aggr = resolveProperties(sc, fs.aggr);
        fs.aggr = fs.aggr.optimize(WANTvalue);
        if (fs.aggr.op == EXP.error)
            return setError();
        Expression oaggr = fs.aggr;     // remember original for error messages
        if (fs.aggr.type && fs.aggr.type.toBasetype().ty == Tstruct &&
            (cast(TypeStruct)(fs.aggr.type.toBasetype())).sym.dtor &&
            !fs.aggr.isTypeExp() && !fs.aggr.isLvalue())
        {
            // https://issues.dlang.org/show_bug.cgi?id=14653
            // Extend the life of rvalue aggregate till the end of foreach.
            vinit = copyToTemp(STC.rvalue, "__aggr", fs.aggr);
            vinit.endlinnum = fs.endloc.linnum;
            vinit.dsymbolSemantic(sc);
            fs.aggr = new VarExp(fs.aggr.loc, vinit);
        }

        /* If aggregate is a vector type, add the .array to make it a static array
         */
        if (fs.aggr.type)
            if (auto tv = fs.aggr.type.toBasetype().isTypeVector())
            {
                auto vae = new VectorArrayExp(fs.aggr.loc, fs.aggr);
                vae.type = tv.basetype;
                fs.aggr = vae;
            }

        Dsymbol sapply = null;                  // the inferred opApply() or front() function
        if (!inferForeachAggregate(sc, fs.op == TOK.foreach_, fs.aggr, sapply))
        {
            assert(oaggr.type);

            fs.error("invalid `%s` aggregate `%s` of type `%s`",
                Token.toChars(fs.op), oaggr.toChars(), oaggr.type.toPrettyChars());

            if (auto ad = isAggregate(fs.aggr.type))
            {
                if (fs.op == TOK.foreach_reverse_)
                {
                    fs.loc.errorSupplemental("`foreach_reverse` works with bidirectional ranges"~
                        " (implementing `back` and `popBack`), aggregates implementing" ~
                        " `opApplyReverse`, or the result of an aggregate's `.tupleof` property");
                    fs.loc.errorSupplemental("https://dlang.org/phobos/std_range_primitives.html#isBidirectionalRange");
                }
                else
                {
                    fs.loc.errorSupplemental("`foreach` works with input ranges"~
                        " (implementing `front` and `popFront`), aggregates implementing" ~
                        " `opApply`, or the result of an aggregate's `.tupleof` property");
                    fs.loc.errorSupplemental("https://dlang.org/phobos/std_range_primitives.html#isInputRange");
                }
            }

            return setError();
        }

        Dsymbol sapplyOld = sapply; // 'sapply' will be NULL if and after 'inferApplyArgTypes' errors

        /* Check for inference errors
         */
        if (!inferApplyArgTypes(fs, sc, sapply))
        {
            /**
             Try and extract the parameter count of the opApply callback function, e.g.:
             int opApply(int delegate(int, float)) => 2 args
             */
            bool foundMismatch = false;
            size_t foreachParamCount = 0;
            if (sapplyOld)
            {
                if (FuncDeclaration fd = sapplyOld.isFuncDeclaration())
                {
                    auto fparameters = fd.getParameterList();

                    if (fparameters.length == 1)
                    {
                        // first param should be the callback function
                        Parameter fparam = fparameters[0];
                        if ((fparam.type.ty == Tpointer ||
                             fparam.type.ty == Tdelegate) &&
                            fparam.type.nextOf().ty == Tfunction)
                        {
                            TypeFunction tf = cast(TypeFunction)fparam.type.nextOf();
                            foreachParamCount = tf.parameterList.length;
                            foundMismatch = true;
                        }
                    }
                }
            }

            //printf("dim = %d, parameters.length = %d\n", dim, parameters.length);
            if (foundMismatch && dim != foreachParamCount)
            {
                const(char)* plural = foreachParamCount > 1 ? "s" : "";
                fs.error("cannot infer argument types, expected %llu argument%s, not %llu",
                    cast(ulong) foreachParamCount, plural, cast(ulong) dim);
            }
            else
                fs.error("cannot uniquely infer `foreach` argument types");

            return setError();
        }

        Type tab = fs.aggr.type.toBasetype();

        if (tab.ty == Ttuple) // don't generate new scope for tuple loops
        {
            Statement s = makeTupleForeach(sc, false, false, fs, null, false).statement;
            if (vinit)
                s = new CompoundStatement(loc, new ExpStatement(loc, vinit), s);
            result = s.statementSemantic(sc);
            return;
        }

        auto sym = new ScopeDsymbol();
        sym.parent = sc.scopesym;
        sym.endlinnum = fs.endloc.linnum;
        auto sc2 = sc.push(sym);
        sc2.inLoop = true;

        foreach (Parameter p; *fs.parameters)
        {
            if (p.storageClass & STC.manifest)
            {
                fs.error("cannot declare `enum` loop variables for non-unrolled foreach");
            }
            if (p.storageClass & STC.alias_)
            {
                fs.error("cannot declare `alias` loop variables for non-unrolled foreach");
            }
        }

        void retError()
        {
            sc2.pop();
            result = new ErrorStatement();
        }

        void rangeError()
        {
            fs.error("cannot infer argument types");
            return retError();
        }

        void retStmt(Statement s)
        {
            if (!s)
                return retError();
            s = s.statementSemantic(sc2);
            sc2.pop();
            result = s;
        }

        Type tn = null;
        Type tnv = null;
        Statement apply()
        {
            if (checkForArgTypes(fs))
                return null;

            TypeFunction tfld = null;
            if (sapply)
            {
                if (auto fdapply = sapply.isFuncDeclaration())
                {
                    assert(fdapply.type && fdapply.type.isTypeFunction());
                    tfld = fdapply.type.typeSemantic(loc, sc2).isTypeFunction();
                    goto Lget;
                }
                else if (tab.isTypeDelegate())
                {
                    tfld = tab.nextOf().isTypeFunction();
                Lget:
                    //printf("tfld = %s\n", tfld.toChars());
                    if (tfld.parameterList.parameters.length == 1)
                    {
                        Parameter p = tfld.parameterList[0];
                        if (p.type && p.type.isTypeDelegate())
                        {
                            auto t = p.type.typeSemantic(loc, sc2);
                            assert(t.ty == Tdelegate);
                            tfld = t.nextOf().isTypeFunction();
                        }
                    }
                }
            }

            FuncExp flde = foreachBodyToFunction(sc2, fs, tfld,
                /*IN_LLVM: enforceSizeTIndex=*/ tab.ty == Tarray || tab.ty == Tsarray);
            if (!flde)
                return null;

            // Resolve any forward referenced goto's
            foreach (ScopeStatement ss; *fs.gotos)
            {
                GotoStatement gs = ss.statement.isGotoStatement();
                if (!gs.label.statement)
                {
                    // 'Promote' it to this scope, and replace with a return
                    fs.cases.push(gs);
                    ss.statement = new ReturnStatement(Loc.initial, new IntegerExp(fs.cases.length + 1));
                }
            }

            Expression e = null;
            if (vinit)
            {
                e = new DeclarationExp(loc, vinit);
                e = e.expressionSemantic(sc2);
                if (e.op == EXP.error)
                    return null;
            }

            Expression ec;
            switch (tab.ty)
            {
                case Tarray:
                case Tsarray:   ec = applyArray     (fs, flde, tab, sc2, tn, tnv); break;
                case Tdelegate: ec = applyDelegate  (fs, flde, tab, sc2);          break;
                case Taarray:   ec = applyAssocArray(fs, flde, tab);               break;
                default:        ec = applyOpApply   (fs, flde, tab, sc2, sapply);  break;
            }
            if (!ec)
                return null;

            e = Expression.combine(e, ec);
            return loopReturn(e, fs.cases, loc);
        }

        switch (tab.ty)
        {
        case Tarray:
        case Tsarray:
            {
                if (checkForArgTypes(fs))
                    return retError();

                if (dim < 1 || dim > 2)
                {
                    fs.error("only one or two arguments for array `foreach`");
                    return retError();
                }

                // Finish semantic on all foreach parameter types.
                foreach (i; 0 .. dim)
                {
                    Parameter p = (*fs.parameters)[i];
                    p.type = p.type.typeSemantic(loc, sc2);
                    p.type = p.type.addStorageClass(p.storageClass);
                }

                tn = tab.nextOf().toBasetype();

                if (dim == 2)
                {
                    Type tindex = (*fs.parameters)[0].type;
                    if (!tindex.isintegral())
                    {
                        fs.error("foreach: key cannot be of non-integral type `%s`", tindex.toChars());
                        return retError();
                    }
                    /* What cases to deprecate implicit conversions for:
                     *  1. foreach aggregate is a dynamic array
                     *  2. foreach body is lowered to _aApply (see special case below).
                     */
                    Type tv = (*fs.parameters)[1].type.toBasetype();
                    if ((tab.isTypeDArray() ||
                         (tn.ty != tv.ty && tn.ty.isSomeChar && tv.ty.isSomeChar)) &&
                        !Type.tsize_t.implicitConvTo(tindex))
                    {
                        fs.deprecation("foreach: loop index implicitly converted from `size_t` to `%s`",
                                       tindex.toChars());
                    }
                }

                /* Look for special case of parsing char types out of char type
                 * array.
                 */
                if (tn.ty.isSomeChar)
                {
                    int i = (dim == 1) ? 0 : 1; // index of value
                    Parameter p = (*fs.parameters)[i];
                    tnv = p.type.toBasetype();
                    if (tnv.ty != tn.ty && tnv.ty.isSomeChar)
                    {
                        if (p.storageClass & STC.ref_)
                        {
                            fs.error("`foreach`: value of UTF conversion cannot be `ref`");
                            return retError();
                        }
                        if (dim == 2)
                        {
                            p = (*fs.parameters)[0];
                            if (p.storageClass & STC.ref_)
                            {
                                fs.error("`foreach`: key cannot be `ref`");
                                return retError();
                            }
                        }
                        return retStmt(apply());
                    }
                }

                // Declare the key
                if (dim == 2)
                {
                    Parameter p = (*fs.parameters)[0];
                    fs.key = new VarDeclaration(loc, p.type.mutableOf(), Identifier.generateId("__key"), null);
                    fs.key.storage_class |= STC.temp | STC.foreach_;
                    if (fs.key.isReference())
                        fs.key.storage_class |= STC.nodtor;

                    if (p.storageClass & STC.ref_)
                    {
                        if (fs.key.type.constConv(p.type) == MATCH.nomatch)
                        {
                            fs.error("key type mismatch, `%s` to `ref %s`",
                                     fs.key.type.toChars(), p.type.toChars());
                            return retError();
                        }
                    }
                    if (auto ta = tab.isTypeSArray())
                    {
                        IntRange dimrange = getIntRange(ta.dim);
                        // https://issues.dlang.org/show_bug.cgi?id=12504
                        dimrange.imax = SignExtendedNumber(dimrange.imax.value-1);
                        if (!IntRange.fromType(fs.key.type).contains(dimrange))
                        {
                            fs.error("index type `%s` cannot cover index range 0..%llu",
                                     p.type.toChars(), ta.dim.toInteger());
                            return retError();
                        }
                        fs.key.range = new IntRange(SignExtendedNumber(0), dimrange.imax);
                    }
                }
                // Now declare the value
                {
                    Parameter p = (*fs.parameters)[dim - 1];
                    fs.value = new VarDeclaration(loc, p.type, p.ident, null);
                    fs.value.storage_class |= STC.foreach_;
                    fs.value.storage_class |= p.storageClass & (STC.scope_ | STC.IOR | STC.TYPECTOR);
                    if (fs.value.isReference())
                    {
                        fs.value.storage_class |= STC.nodtor;

                        if (fs.aggr.checkModifiable(sc2, ModifyFlags.noError) == Modifiable.initialization)
                            fs.value.setInCtorOnly = true;

                        Type t = tab.nextOf();
                        if (t.constConv(p.type) == MATCH.nomatch)
                        {
                            fs.error("argument type mismatch, `%s` to `ref %s`",
                                     t.toChars(), p.type.toChars());
                            return retError();
                        }
                    }
                }

                /* Convert to a ForStatement
                 *   foreach (key, value; a) body =>
                 *   for (T[] tmp = a[], size_t key; key < tmp.length; ++key)
                 *   { T value = tmp[k]; body }
                 *
                 *   foreach_reverse (key, value; a) body =>
                 *   for (T[] tmp = a[], size_t key = tmp.length; key--; )
                 *   { T value = tmp[k]; body }
                 */
                auto id = Identifier.generateId("__r");
                auto ie = new ExpInitializer(loc, new SliceExp(loc, fs.aggr, null, null));
                const valueIsRef = (*fs.parameters)[$ - 1].isReference();
                VarDeclaration tmp;
                if (fs.aggr.isArrayLiteralExp() && !valueIsRef)
                {
                    auto ale = fs.aggr.isArrayLiteralExp();
                    size_t edim = ale.elements ? ale.elements.length : 0;
                    auto telem = (*fs.parameters)[dim - 1].type;

                    // https://issues.dlang.org/show_bug.cgi?id=12936
                    // if telem has been specified explicitly,
                    // converting array literal elements to telem might make it @nogc.
                    fs.aggr = fs.aggr.implicitCastTo(sc, telem.sarrayOf(edim));
                    if (fs.aggr.op == EXP.error)
                        return retError();

                    // for (T[edim] tmp = a, ...)
                    tmp = new VarDeclaration(loc, fs.aggr.type, id, ie);
                }
                else
                {
                    tmp = new VarDeclaration(loc, tab.nextOf().arrayOf(), id, ie);
                    if (!valueIsRef)
                        tmp.storage_class |= STC.scope_;
                }
                tmp.storage_class |= STC.temp;

                Expression tmp_length = new DotIdExp(loc, new VarExp(loc, tmp), Id.length);

                if (!fs.key)
                {
                    Identifier idkey = Identifier.generateId("__key");
                    fs.key = new VarDeclaration(loc, Type.tsize_t, idkey, null);
                    fs.key.storage_class |= STC.temp;
                }
                else if (fs.key.type.ty != Type.tsize_t.ty)
                {
                    tmp_length = new CastExp(loc, tmp_length, fs.key.type);
                }
                if (fs.op == TOK.foreach_reverse_)
                    fs.key._init = new ExpInitializer(loc, tmp_length);
                else
                    fs.key._init = new ExpInitializer(loc, new IntegerExp(loc, 0, fs.key.type));

                auto cs = new Statements();
                if (vinit)
                    cs.push(new ExpStatement(loc, vinit));
                cs.push(new ExpStatement(loc, tmp));
                cs.push(new ExpStatement(loc, fs.key));
                Statement forinit = new CompoundDeclarationStatement(loc, cs);

                Expression cond;
                if (fs.op == TOK.foreach_reverse_)
                {
                    // key--
                    cond = new PostExp(EXP.minusMinus, loc, new VarExp(loc, fs.key));
                }
                else
                {
                    // key < tmp.length
                    cond = new CmpExp(EXP.lessThan, loc, new VarExp(loc, fs.key), tmp_length);
                }

                Expression increment = null;
                if (fs.op == TOK.foreach_)
                {
                    // key += 1
                    increment = new AddAssignExp(loc, new VarExp(loc, fs.key), new IntegerExp(loc, 1, fs.key.type));
                }

                // T value = tmp[key];
                IndexExp indexExp = new IndexExp(loc, new VarExp(loc, tmp), new VarExp(loc, fs.key));
                indexExp.indexIsInBounds = true; // disabling bounds checking in foreach statements.
                fs.value._init = new ExpInitializer(loc, indexExp);
                Statement ds = new ExpStatement(loc, fs.value);

                if (dim == 2)
                {
                    Parameter p = (*fs.parameters)[0];
                    if ((p.storageClass & STC.ref_) && p.type.equals(fs.key.type))
                    {
                        fs.key.range = null;
                        auto v = new AliasDeclaration(loc, p.ident, fs.key);
                        fs._body = new CompoundStatement(loc, new ExpStatement(loc, v), fs._body);
                    }
                    else
                    {
                        auto ei = new ExpInitializer(loc, new IdentifierExp(loc, fs.key.ident));
                        auto v = new VarDeclaration(loc, p.type, p.ident, ei);
                        v.storage_class |= STC.foreach_ | (p.storageClass & STC.ref_);
                        fs._body = new CompoundStatement(loc, new ExpStatement(loc, v), fs._body);
                        if (fs.key.range && !p.type.isMutable())
                        {
                            /* Limit the range of the key to the specified range
                             */
                            v.range = new IntRange(fs.key.range.imin, fs.key.range.imax - SignExtendedNumber(1));
                        }
                    }
                }
                fs._body = new CompoundStatement(loc, ds, fs._body);

                Statement s = new ForStatement(loc, forinit, cond, increment, fs._body, fs.endloc);
                if (auto ls = checkLabeledLoop(sc, fs))   // https://issues.dlang.org/show_bug.cgi?id=15450
                                                          // don't use sc2
                    ls.gotoTarget = s;
                return retStmt(s);
            }
        case Taarray:
            if (fs.op == TOK.foreach_reverse_)
                fs.warning("cannot use `foreach_reverse` with an associative array");
            if (checkForArgTypes(fs))
                return retError();

            if (dim < 1 || dim > 2)
            {
                fs.error("only one or two arguments for associative array `foreach`");
                return retError();
            }
            return retStmt(apply());

        case Tclass:
        case Tstruct:
            /* Prefer using opApply, if it exists
             */
            if (sapply)
                return retStmt(apply());
            {
                /* Look for range iteration, i.e. the properties
                 * .empty, .popFront, .popBack, .front and .back
                 *    foreach (e; aggr) { ... }
                 * translates to:
                 *    for (auto __r = aggr[]; !__r.empty; __r.popFront()) {
                 *        auto e = __r.front;
                 *        ...
                 *    }
                 */
                auto ad = (tab.ty == Tclass) ?
                    cast(AggregateDeclaration)tab.isTypeClass().sym :
                    cast(AggregateDeclaration)tab.isTypeStruct().sym;
                Identifier idfront;
                Identifier idpopFront;
                if (fs.op == TOK.foreach_)
                {
                    idfront = Id.Ffront;
                    idpopFront = Id.FpopFront;
                }
                else
                {
                    idfront = Id.Fback;
                    idpopFront = Id.FpopBack;
                }
                auto sfront = ad.search(Loc.initial, idfront);
                if (!sfront)
                    return retStmt(apply());

                /* Generate a temporary __r and initialize it with the aggregate.
                 */
                VarDeclaration r;
                Statement _init;
                if (vinit && fs.aggr.isVarExp() && fs.aggr.isVarExp().var == vinit)
                {
                    r = vinit;
                    _init = new ExpStatement(loc, vinit);
                }
                else
                {
                    r = copyToTemp(0, "__r", fs.aggr);
                    r.dsymbolSemantic(sc);
                    _init = new ExpStatement(loc, r);
                    if (vinit)
                        _init = new CompoundStatement(loc, new ExpStatement(loc, vinit), _init);
                }

                // !__r.empty
                Expression e = new VarExp(loc, r);
                e = new DotIdExp(loc, e, Id.Fempty);
                Expression condition = new NotExp(loc, e);

                // __r.idpopFront()
                e = new VarExp(loc, r);
                Expression increment = new CallExp(loc, new DotIdExp(loc, e, idpopFront));

                /* Declaration statement for e:
                 *    auto e = __r.idfront;
                 */
                e = new VarExp(loc, r);
                Expression einit = new DotIdExp(loc, e, idfront);
                Statement makeargs, forbody;
                bool ignoreRef = false; // If a range returns a non-ref front we ignore ref on foreach

                Type tfront;
                if (auto fd = sfront.isFuncDeclaration())
                {
                    if (!fd.functionSemantic())
                        return rangeError();
                    tfront = fd.type;
                }
                else if (auto td = sfront.isTemplateDeclaration())
                {
                    Expressions a;
                    if (auto f = resolveFuncCall(loc, sc, td, null, tab, ArgumentList(&a), FuncResolveFlag.quiet))
                        tfront = f.type;
                }
                else if (auto d = sfront.toAlias().isDeclaration())
                {
                    tfront = d.type;
                }
                if (!tfront || tfront.ty == Terror)
                    return rangeError();
                if (auto ftt = tfront.toBasetype().isTypeFunction())
                {
                    tfront = tfront.toBasetype().nextOf();
                    if (!ftt.isref)
                    {
                        // .front() does not return a ref. We ignore ref on foreach arg.
                        // see https://issues.dlang.org/show_bug.cgi?id=11934
                        if (tfront.needsDestruction()) ignoreRef = true;
                    }
                }
                if (tfront.ty == Tvoid)
                {
                    fs.error("`%s.front` is `void` and has no value", oaggr.toChars());
                    return retError();
                }

                if (dim == 1)
                {
                    auto p = (*fs.parameters)[0];
                    auto ve = new VarDeclaration(loc, p.type, p.ident, new ExpInitializer(loc, einit));
                    ve.storage_class |= STC.foreach_;
                    ve.storage_class |= p.storageClass & (STC.scope_ | STC.IOR | STC.TYPECTOR);

                    if (ignoreRef)
                        ve.storage_class &= ~STC.ref_;

                    makeargs = new ExpStatement(loc, ve);
                }
                else
                {
                    auto vd = copyToTemp(STC.ref_, "__front", einit);
                    vd.dsymbolSemantic(sc);
                    makeargs = new ExpStatement(loc, vd);

                    // Resolve inout qualifier of front type
                    tfront = tfront.substWildTo(tab.mod);

                    Expression ve = new VarExp(loc, vd);
                    ve.type = tfront;

                    auto exps = new Expressions();
                    exps.push(ve);
                    int pos = 0;
                    while (exps.length < dim)
                    {
                        pos = expandAliasThisTuples(exps, pos);
                        if (pos == -1)
                            break;
                    }
                    if (exps.length != dim)
                    {
                        const(char)* plural = exps.length > 1 ? "s" : "";
                        fs.error("cannot infer argument types, expected %llu argument%s, not %llu",
                            cast(ulong) exps.length, plural, cast(ulong) dim);
                        return retError();
                    }

                    foreach (i; 0 .. dim)
                    {
                        auto p = (*fs.parameters)[i];
                        auto exp = (*exps)[i];
                        version (none)
                        {
                            printf("[%lu] p = %s %s, exp = %s %s\n", i,
                                p.type ? p.type.toChars() : "?", p.ident.toChars(),
                                exp.type.toChars(), exp.toChars());
                        }
                        if (!p.type)
                            p.type = exp.type;

                        auto sc = p.storageClass;
                        if (ignoreRef) sc &= ~STC.ref_;
                        p.type = p.type.addStorageClass(sc).typeSemantic(loc, sc2);
                        if (!exp.implicitConvTo(p.type))
                        {
                            fs.error("cannot implicilty convert range element of type `%s` to variable `%s` of type `%s`",
                                exp.type.toChars(), p.toChars(), p.type.toChars());
                            return retError();
                        }

                        auto var = new VarDeclaration(loc, p.type, p.ident, new ExpInitializer(loc, exp));
                        var.storage_class |= STC.ctfe | STC.ref_ | STC.foreach_;
                        makeargs = new CompoundStatement(loc, makeargs, new ExpStatement(loc, var));
                    }
                }

                forbody = new CompoundStatement(loc, makeargs, fs._body);

                Statement s = new ForStatement(loc, _init, condition, increment, forbody, fs.endloc);
                if (auto ls = checkLabeledLoop(sc, fs))
                    ls.gotoTarget = s;

                version (none)
                {
                    printf("init: %s\n", _init.toChars());
                    printf("condition: %s\n", condition.toChars());
                    printf("increment: %s\n", increment.toChars());
                    printf("body: %s\n", forbody.toChars());
                }
                return retStmt(s);
            }
        case Tdelegate:
            if (fs.op == TOK.foreach_reverse_)
                fs.deprecation("cannot use `foreach_reverse` with a delegate");
            return retStmt(apply());
        case Terror:
            return retError();
        default:
            fs.error("`foreach`: `%s` is not an aggregate type", fs.aggr.type.toChars());
            return retError();
        }
    }

<<<<<<< HEAD
    private static extern(D) Expression applyOpApply(ForeachStatement fs, Expression flde,
                Type tab, Scope* sc2, Dsymbol sapply)
    {
        version (none)
        {
            if (global.params.useDIP1000 == FeatureState.enabled)
            {
                message(loc, "To enforce `@safe`, the compiler allocates a closure unless `opApply()` uses `scope`");
            }
            (cast(FuncExp)flde).fd.tookAddressOf = 1;
        }
        else
        {
            if (global.params.useDIP1000 == FeatureState.enabled)
                ++(cast(FuncExp)flde).fd.tookAddressOf;  // allocate a closure unless the opApply() uses 'scope'
        }
        assert(tab.ty == Tstruct || tab.ty == Tclass);
        assert(sapply);
        /* Call:
         *  aggr.apply(flde)
         */
        Expression ec;
        ec = new DotIdExp(fs.loc, fs.aggr, sapply.ident);
        ec = new CallExp(fs.loc, ec, flde);
        ec = ec.expressionSemantic(sc2);
        if (ec.op == EXP.error)
            return null;
        if (ec.type != Type.tint32)
        {
            fs.error("`opApply()` function for `%s` must return an `int`", tab.toChars());
            return null;
        }
        return ec;
    }

    private static extern(D) Expression applyDelegate(ForeachStatement fs, Expression flde,
                                                      Type tab, Scope* sc2)
    {
        Expression ec;
        /* Call:
         *      aggr(flde)
         */
        if (fs.aggr.op == EXP.delegate_ && (cast(DelegateExp)fs.aggr).func.isNested() &&
            !(cast(DelegateExp)fs.aggr).func.needThis())
        {
            // https://issues.dlang.org/show_bug.cgi?id=3560
            fs.aggr = (cast(DelegateExp)fs.aggr).e1;
        }
        ec = new CallExp(fs.loc, fs.aggr, flde);
        ec = ec.expressionSemantic(sc2);
        if (ec.op == EXP.error)
            return null;
        if (ec.type != Type.tint32)
        {
            fs.error("`opApply()` function for `%s` must return an `int`", tab.toChars());
            return null;
        }
        return ec;
    }

    private static extern(D) Expression applyArray(ForeachStatement fs, Expression flde,
                                                   Type tab, Scope* sc2, Type tn, Type tnv)
    {
        Expression ec;
        const dim = fs.parameters.length;
        const loc = fs.loc;
        /* Call:
         *      _aApply(aggr, flde)
         */
        static immutable fntab =
        [
         "cc", "cw", "cd",
         "wc", "cc", "wd",
         "dc", "dw", "dd"
        ];

        const(size_t) BUFFER_LEN = 7 + 1 + 2 + dim.sizeof * 3 + 1;
        char[BUFFER_LEN] fdname;
        int flag;

        switch (tn.ty)
        {
            case Tchar:     flag = 0;   break;
            case Twchar:    flag = 3;   break;
            case Tdchar:    flag = 6;   break;
            default:
                assert(0);
        }
        switch (tnv.ty)
        {
            case Tchar:     flag += 0;  break;
            case Twchar:    flag += 1;  break;
            case Tdchar:    flag += 2;  break;
            default:
                assert(0);
        }
        const(char)* r = (fs.op == TOK.foreach_reverse_) ? "R" : "";
        int j = snprintf(fdname.ptr, BUFFER_LEN,  "_aApply%s%.*s%llu", r, 2, fntab[flag].ptr, cast(ulong)dim);
        assert(j < BUFFER_LEN);

        FuncDeclaration fdapply;
        TypeDelegate dgty;
        auto params = new Parameters();
        params.push(new Parameter(STC.in_, tn.arrayOf(), null, null, null));
        auto dgparams = new Parameters();
        dgparams.push(new Parameter(0, Type.tvoidptr, null, null, null));
        if (dim == 2)
            dgparams.push(new Parameter(0, Type.tvoidptr, null, null, null));
        dgty = new TypeDelegate(new TypeFunction(ParameterList(dgparams), Type.tint32, LINK.d));
        params.push(new Parameter(0, dgty, null, null, null));
        fdapply = FuncDeclaration.genCfunc(params, Type.tint32, fdname.ptr);

        if (tab.isTypeSArray())
            fs.aggr = fs.aggr.castTo(sc2, tn.arrayOf());
        // paint delegate argument to the type runtime expects
        Expression fexp = flde;
        if (!dgty.equals(flde.type))
        {
            fexp = new CastExp(loc, flde, flde.type);
            fexp.type = dgty;
        }
        ec = new VarExp(Loc.initial, fdapply, false);
        ec = new CallExp(loc, ec, fs.aggr, fexp);
        ec.type = Type.tint32; // don't run semantic() on ec
        return ec;
    }

    private static extern(D) Expression applyAssocArray(ForeachStatement fs, Expression flde, Type tab)
    {
        auto taa = tab.isTypeAArray();
        Expression ec;
        const dim = fs.parameters.length;
        // Check types
        Parameter p = (*fs.parameters)[0];
        bool isRef = (p.storageClass & STC.ref_) != 0;
        Type ta = p.type;
        if (dim == 2)
        {
            Type ti = (isRef ? taa.index.addMod(MODFlags.const_) : taa.index);
            if (isRef ? !ti.constConv(ta) : !ti.implicitConvTo(ta))
            {
                fs.error("`foreach`: index must be type `%s`, not `%s`",
                         ti.toChars(), ta.toChars());
                return null;
            }
            p = (*fs.parameters)[1];
            isRef = (p.storageClass & STC.ref_) != 0;
            ta = p.type;
        }
        Type taav = taa.nextOf();
        if (isRef ? !taav.constConv(ta) : !taav.implicitConvTo(ta))
        {
            fs.error("`foreach`: value must be type `%s`, not `%s`",
                     taav.toChars(), ta.toChars());
            return null;
        }

        /* Call:
         *  extern(C) int _aaApply(void*, in size_t, int delegate(void*))
         *      _aaApply(aggr, keysize, flde)
         *
         *  extern(C) int _aaApply2(void*, in size_t, int delegate(void*, void*))
         *      _aaApply2(aggr, keysize, flde)
         */
        __gshared FuncDeclaration* fdapply = [null, null];
        __gshared TypeDelegate* fldeTy = [null, null];
        ubyte i = (dim == 2 ? 1 : 0);
        if (!fdapply[i])
        {
            auto params = new Parameters();
            params.push(new Parameter(0, Type.tvoid.pointerTo(), null, null, null));
            params.push(new Parameter(STC.const_, Type.tsize_t, null, null, null));
            auto dgparams = new Parameters();
            dgparams.push(new Parameter(0, Type.tvoidptr, null, null, null));
            if (dim == 2)
                dgparams.push(new Parameter(0, Type.tvoidptr, null, null, null));
            fldeTy[i] = new TypeDelegate(new TypeFunction(ParameterList(dgparams), Type.tint32, LINK.d));
            params.push(new Parameter(0, fldeTy[i], null, null, null));
            fdapply[i] = FuncDeclaration.genCfunc(params, Type.tint32, i ? Id._aaApply2 : Id._aaApply);
        }

        auto exps = new Expressions();
        exps.push(fs.aggr);
        auto keysize = taa.index.size();
        if (keysize == SIZE_INVALID)
            return null;
        assert(keysize < keysize.max - target.ptrsize);
        keysize = (keysize + (target.ptrsize - 1)) & ~(target.ptrsize - 1);
        // paint delegate argument to the type runtime expects
        Expression fexp = flde;
        if (!fldeTy[i].equals(flde.type))
        {
            fexp = new CastExp(fs.loc, flde, flde.type);
            fexp.type = fldeTy[i];
        }
        exps.push(new IntegerExp(Loc.initial, keysize, Type.tsize_t));
        exps.push(fexp);
        ec = new VarExp(Loc.initial, fdapply[i], false);
        ec = new CallExp(fs.loc, ec, exps);
        ec.type = Type.tint32; // don't run semantic() on ec
        return ec;
    }

    private static extern(D) Statement loopReturn(Expression e, Statements* cases, const ref Loc loc)
    {
        if (!cases.length)
        {
            // Easy case, a clean exit from the loop
            e = new CastExp(loc, e, Type.tvoid); // https://issues.dlang.org/show_bug.cgi?id=13899
            return new ExpStatement(loc, e);
        }
        // Construct a switch statement around the return value
        // of the apply function.
        Statement s;
        auto a = new Statements();

        // default: break; takes care of cases 0 and 1
        s = new BreakStatement(Loc.initial, null);
        s = new DefaultStatement(Loc.initial, s);
        a.push(s);

        // cases 2...
        foreach (i, c; *cases)
        {
            s = new CaseStatement(Loc.initial, new IntegerExp(i + 2), c);
            a.push(s);
        }

        s = new CompoundStatement(loc, a);
        return new SwitchStatement(loc, e, s, false);
    }
    /*************************************
     * Turn foreach body into the function literal:
     *  int delegate(ref T param) { body }
     * Params:
     *  sc = context
     *  fs = ForeachStatement
     *  tfld = type of function literal to be created (type of opApply() function if any), can be null
     * Returns:
     *  Function literal created, as an expression
     *  null if error.
     */
    static FuncExp foreachBodyToFunction(Scope* sc, ForeachStatement fs, TypeFunction tfld,
        /*IN_LLVM*/ bool enforceSizeTIndex)
    {
        auto params = new Parameters();
        foreach (i, p; *fs.parameters)
        {
            StorageClass stc = STC.ref_ | (p.storageClass & STC.scope_);
            Identifier id;

            p.type = p.type.typeSemantic(fs.loc, sc);
            p.type = p.type.addStorageClass(p.storageClass);
version (IN_LLVM)
{
            // Type of parameter may be different; see below
            auto para_type = p.type;
}
            if (tfld)
            {
                Parameter prm = tfld.parameterList[i];
                //printf("\tprm = %s%s\n", (prm.storageClass&STC.ref_?"ref ":"").ptr, prm.ident.toChars());
                stc = (prm.storageClass & STC.ref_) | (p.storageClass & STC.scope_);
                if ((p.storageClass & STC.ref_) != (prm.storageClass & STC.ref_))
                {
                    if (!(prm.storageClass & STC.ref_))
                    {
                        fs.error("`foreach`: cannot make `%s` `ref`", p.ident.toChars());
                        return null;
                    }
                    goto LcopyArg;
                }
                id = p.ident; // argument copy is not need.
            }
            else if (p.storageClass & STC.ref_)
            {
                // default delegate parameters are marked as ref, then
                // argument copy is not need.
                id = p.ident;
            }
            else
            {
                // Make a copy of the ref argument so it isn't
                // a reference.
            LcopyArg:
                id = Identifier.generateId("__applyArg", cast(int)i);

version (IN_LLVM)
{
                // In case of a foreach loop on an array the index passed
                // to the delegate is always of type size_t. The type of
                // the parameter must be changed to size_t and a cast to
                // the type used must be inserted. Otherwise the index is
                // always 0 on a big endian architecture. This fixes
                // issue #326.
                Initializer ie;
                if (fs.parameters.length == 2 && i == 0 && enforceSizeTIndex)
                {
                    para_type = Type.tsize_t;
                    ie = new ExpInitializer(fs.loc,
                                            new CastExp(fs.loc,
                                                        new IdentifierExp(fs.loc, id), p.type));
                }
                else
                {
                    ie = new ExpInitializer(fs.loc, new IdentifierExp(fs.loc, id));
                }
}
else
{
                Initializer ie = new ExpInitializer(fs.loc, new IdentifierExp(fs.loc, id));
}
                auto v = new VarDeclaration(fs.loc, p.type, p.ident, ie);
                v.storage_class |= STC.temp | (stc & STC.scope_);
                Statement s = new ExpStatement(fs.loc, v);
                fs._body = new CompoundStatement(fs.loc, s, fs._body);
            }
            params.push(new Parameter(stc, IN_LLVM ? para_type : p.type, id, null, null));
        }
        // https://issues.dlang.org/show_bug.cgi?id=13840
        // Throwable nested function inside nothrow function is acceptable.
        StorageClass stc = mergeFuncAttrs(STC.safe | STC.pure_ | STC.nogc, fs.func);
        auto tf = new TypeFunction(ParameterList(params), Type.tint32, LINK.d, stc);
        fs.cases = new Statements();
        fs.gotos = new ScopeStatements();
        auto fld = new FuncLiteralDeclaration(fs.loc, fs.endloc, tf, TOK.delegate_, fs);
        fld.fbody = fs._body;
        Expression flde = new FuncExp(fs.loc, fld);
        flde = flde.expressionSemantic(sc);
        fld.tookAddressOf = 0;
        if (flde.op == EXP.error)
            return null;
        return cast(FuncExp)flde;
    }

    override void visit(ForeachRangeStatement fs)
=======
    void visitForeachRange(ForeachRangeStatement fs)
>>>>>>> 2dd4b89c
    {
        /* https://dlang.org/spec/statement.html#foreach-range-statement
         */

        //printf("ForeachRangeStatement::semantic() %p\n", fs);
        auto loc = fs.loc;
        fs.lwr = fs.lwr.expressionSemantic(sc);
        fs.lwr = resolveProperties(sc, fs.lwr);
        fs.lwr = fs.lwr.optimize(WANTvalue);
        if (!fs.lwr.type)
        {
            fs.error("invalid range lower bound `%s`", fs.lwr.toChars());
            return setError();
        }

        fs.upr = fs.upr.expressionSemantic(sc);
        fs.upr = resolveProperties(sc, fs.upr);
        fs.upr = fs.upr.optimize(WANTvalue);
        if (!fs.upr.type)
        {
            fs.error("invalid range upper bound `%s`", fs.upr.toChars());
            return setError();
        }

        if (fs.prm.type)
        {
            fs.prm.type = fs.prm.type.typeSemantic(loc, sc);
            fs.prm.type = fs.prm.type.addStorageClass(fs.prm.storageClass);
            fs.lwr = fs.lwr.implicitCastTo(sc, fs.prm.type);

            if (fs.upr.implicitConvTo(fs.prm.type) || (fs.prm.storageClass & STC.ref_))
            {
                fs.upr = fs.upr.implicitCastTo(sc, fs.prm.type);
            }
            else
            {
                // See if upr-1 fits in prm.type
                Expression limit = new MinExp(loc, fs.upr, IntegerExp.literal!1);
                limit = limit.expressionSemantic(sc);
                limit = limit.optimize(WANTvalue);
                if (!limit.implicitConvTo(fs.prm.type))
                {
                    fs.upr = fs.upr.implicitCastTo(sc, fs.prm.type);
                }
            }
        }
        else
        {
            /* Must infer types from lwr and upr
             */
            Type tlwr = fs.lwr.type.toBasetype();
            if (tlwr.ty == Tstruct || tlwr.ty == Tclass)
            {
                /* Just picking the first really isn't good enough.
                 */
                fs.prm.type = fs.lwr.type;
            }
            else if (fs.lwr.type == fs.upr.type)
            {
                /* Same logic as CondExp ?lwr:upr
                 */
                fs.prm.type = fs.lwr.type;
            }
            else
            {
                scope AddExp ea = new AddExp(loc, fs.lwr, fs.upr);
                if (typeCombine(ea, sc))
                    return setError();
                fs.prm.type = ea.type;
                fs.lwr = ea.e1;
                fs.upr = ea.e2;
            }
            fs.prm.type = fs.prm.type.addStorageClass(fs.prm.storageClass);
        }
        if (fs.prm.type.ty == Terror || fs.lwr.op == EXP.error || fs.upr.op == EXP.error)
        {
            return setError();
        }

        /* Convert to a for loop:
         *  foreach (key; lwr .. upr) =>
         *  for (auto key = lwr, auto tmp = upr; key < tmp; ++key)
         *
         *  foreach_reverse (key; lwr .. upr) =>
         *  for (auto tmp = lwr, auto key = upr; key-- > tmp;)
         */
        auto ie = new ExpInitializer(loc, (fs.op == TOK.foreach_) ? fs.lwr : fs.upr);
        fs.key = new VarDeclaration(loc, fs.upr.type.mutableOf(), Identifier.generateId("__key"), ie);
        fs.key.storage_class |= STC.temp;
        SignExtendedNumber lower = getIntRange(fs.lwr).imin;
        SignExtendedNumber upper = getIntRange(fs.upr).imax;
        if (lower <= upper)
        {
            fs.key.range = new IntRange(lower, upper);
        }

        Identifier id = Identifier.generateId("__limit");
        ie = new ExpInitializer(loc, (fs.op == TOK.foreach_) ? fs.upr : fs.lwr);
        auto tmp = new VarDeclaration(loc, fs.upr.type, id, ie);
        tmp.storage_class |= STC.temp;

        auto cs = new Statements();
        // Keep order of evaluation as lwr, then upr
        if (fs.op == TOK.foreach_)
        {
            cs.push(new ExpStatement(loc, fs.key));
            cs.push(new ExpStatement(loc, tmp));
        }
        else
        {
            cs.push(new ExpStatement(loc, tmp));
            cs.push(new ExpStatement(loc, fs.key));
        }
        Statement forinit = new CompoundDeclarationStatement(loc, cs);

        Expression cond;
        if (fs.op == TOK.foreach_reverse_)
        {
            cond = new PostExp(EXP.minusMinus, loc, new VarExp(loc, fs.key));
            if (fs.prm.type.isscalar())
            {
                // key-- > tmp
                cond = new CmpExp(EXP.greaterThan, loc, cond, new VarExp(loc, tmp));
            }
            else
            {
                // key-- != tmp
                cond = new EqualExp(EXP.notEqual, loc, cond, new VarExp(loc, tmp));
            }
        }
        else
        {
            if (fs.prm.type.isscalar())
            {
                // key < tmp
                cond = new CmpExp(EXP.lessThan, loc, new VarExp(loc, fs.key), new VarExp(loc, tmp));
            }
            else
            {
                // key != tmp
                cond = new EqualExp(EXP.notEqual, loc, new VarExp(loc, fs.key), new VarExp(loc, tmp));
            }
        }

        Expression increment = null;
        if (fs.op == TOK.foreach_)
        {
            // key += 1
            //increment = new AddAssignExp(loc, new VarExp(loc, fs.key), IntegerExp.literal!1);
            increment = new PreExp(EXP.prePlusPlus, loc, new VarExp(loc, fs.key));
        }
        if ((fs.prm.storageClass & STC.ref_) && fs.prm.type.equals(fs.key.type))
        {
            fs.key.range = null;
            auto v = new AliasDeclaration(loc, fs.prm.ident, fs.key);
            fs._body = new CompoundStatement(loc, new ExpStatement(loc, v), fs._body);
        }
        else
        {
            ie = new ExpInitializer(loc, new CastExp(loc, new VarExp(loc, fs.key), fs.prm.type));
            auto v = new VarDeclaration(loc, fs.prm.type, fs.prm.ident, ie);
            v.storage_class |= STC.temp | STC.foreach_ | (fs.prm.storageClass & STC.ref_);
            fs._body = new CompoundStatement(loc, new ExpStatement(loc, v), fs._body);
            if (fs.key.range && !fs.prm.type.isMutable())
            {
                /* Limit the range of the key to the specified range
                 */
                v.range = new IntRange(fs.key.range.imin, fs.key.range.imax - SignExtendedNumber(1));
            }
        }
        if (fs.prm.storageClass & STC.ref_)
        {
            if (fs.key.type.constConv(fs.prm.type) == MATCH.nomatch)
            {
                fs.error("argument type mismatch, `%s` to `ref %s`", fs.key.type.toChars(), fs.prm.type.toChars());
                return setError();
            }
        }

        auto s = new ForStatement(loc, forinit, cond, increment, fs._body, fs.endloc);
        if (LabelStatement ls = checkLabeledLoop(sc, fs))
            ls.gotoTarget = s;
        result = s.statementSemantic(sc);
    }

    void visitIf(IfStatement ifs)
    {
        /* https://dlang.org/spec/statement.html#IfStatement
         */

        // check in syntax level
        ifs.condition = checkAssignmentAsCondition(ifs.condition, sc);

        auto sym = new ScopeDsymbol();
        sym.parent = sc.scopesym;
        sym.endlinnum = ifs.endloc.linnum;
        Scope* scd = sc.push(sym);
        if (ifs.prm)
        {
            /* Declare prm, which we will set to be the
             * result of condition.
             */
            auto ei = new ExpInitializer(ifs.loc, ifs.condition);
            ifs.match = new VarDeclaration(ifs.loc, ifs.prm.type, ifs.prm.ident, ei);
            ifs.match.parent = scd.func;
            ifs.match.storage_class |= ifs.prm.storageClass;
            ifs.match.dsymbolSemantic(scd);

            auto de = new DeclarationExp(ifs.loc, ifs.match);
            auto ve = new VarExp(ifs.loc, ifs.match);
            ifs.condition = new CommaExp(ifs.loc, de, ve);
            ifs.condition = ifs.condition.expressionSemantic(scd);

            if (ifs.match.edtor)
            {
                Statement sdtor = new DtorExpStatement(ifs.loc, ifs.match.edtor, ifs.match);
                sdtor = new ScopeGuardStatement(ifs.loc, TOK.onScopeExit, sdtor);
                ifs.ifbody = new CompoundStatement(ifs.loc, sdtor, ifs.ifbody);
                ifs.match.storage_class |= STC.nodtor;

                // the destructor is always called
                // whether the 'ifbody' is executed or not
                Statement sdtor2 = new DtorExpStatement(ifs.loc, ifs.match.edtor, ifs.match);
                if (ifs.elsebody)
                    ifs.elsebody = new CompoundStatement(ifs.loc, sdtor2, ifs.elsebody);
                else
                    ifs.elsebody = sdtor2;
            }
        }
        else
        {
            if (ifs.condition.op == EXP.dotIdentifier)
                (cast(DotIdExp)ifs.condition).noderef = true;

            ifs.condition = ifs.condition.expressionSemantic(scd);
            ifs.condition = resolveProperties(scd, ifs.condition);
            ifs.condition = ifs.condition.addDtorHook(scd);
        }
        if (checkNonAssignmentArrayOp(ifs.condition))
            ifs.condition = ErrorExp.get();

        // Convert to boolean after declaring prm so this works:
        //  if (S prm = S()) {}
        // where S is a struct that defines opCast!bool.
        ifs.condition = ifs.condition.toBoolean(scd);

        // If we can short-circuit evaluate the if statement, don't do the
        // semantic analysis of the skipped code.
        // This feature allows a limited form of conditional compilation.
        ifs.condition = ifs.condition.optimize(WANTvalue);

        // checkGC after optimizing the condition so that
        // compile time constants are reduced.
        ifs.condition = checkGC(scd, ifs.condition);

        // Save 'root' of two branches (then and else) at the point where it forks
        CtorFlow ctorflow_root = scd.ctorflow.clone();

        /* Rewrite `if (!__ctfe) A else B` as `if (__ctfe) B else A`
         */
        NotExp notExp;
        if (ifs.elsebody &&
            (notExp = ifs.condition.isNotExp()) !is null &&
            notExp.e1.isVarExp() &&
            notExp.e1.isVarExp().var.ident == Id.ctfe)
        {
            ifs.condition = notExp.e1;
            auto sbody = ifs.ifbody;
            ifs.ifbody = ifs.elsebody;
            ifs.elsebody = sbody;
        }

        /* Detect `if (__ctfe)`
         */
        if (ifs.isIfCtfeBlock())
        {
            Scope* scd2 = scd.push();
            scd2.flags |= SCOPE.ctfeBlock;
            ifs.ifbody = ifs.ifbody.semanticNoScope(scd2);
            scd2.pop();
        }
        else
            ifs.ifbody = ifs.ifbody.semanticNoScope(scd);
        scd.pop();

        CtorFlow ctorflow_then = sc.ctorflow;   // move flow results
        sc.ctorflow = ctorflow_root;            // reset flow analysis back to root
        if (ifs.elsebody)
            ifs.elsebody = ifs.elsebody.semanticScope(sc, null, null, null);

        // Merge 'then' results into 'else' results
        sc.merge(ifs.loc, ctorflow_then);

        ctorflow_then.freeFieldinit();          // free extra copy of the data

        if (ifs.condition.op == EXP.error ||
            (ifs.ifbody && ifs.ifbody.isErrorStatement()) ||
            (ifs.elsebody && ifs.elsebody.isErrorStatement()))
        {
            return setError();
        }
        result = ifs;
    }

    void visitConditional(ConditionalStatement cs)
    {
        //printf("ConditionalStatement::semantic()\n");

        // If we can short-circuit evaluate the if statement, don't do the
        // semantic analysis of the skipped code.
        // This feature allows a limited form of conditional compilation.
        if (cs.condition.include(sc))
        {
            DebugCondition dc = cs.condition.isDebugCondition();
            if (dc)
            {
                sc = sc.push();
                sc.flags |= SCOPE.debug_;
                cs.ifbody = cs.ifbody.statementSemantic(sc);
                sc.pop();
            }
            else
                cs.ifbody = cs.ifbody.statementSemantic(sc);
            result = cs.ifbody;
        }
        else
        {
            if (cs.elsebody)
                cs.elsebody = cs.elsebody.statementSemantic(sc);
            result = cs.elsebody;
        }
    }

    void visitPragma(PragmaStatement ps)
    {
        /* https://dlang.org/spec/statement.html#pragma-statement
         */
        // Should be merged with PragmaDeclaration

        //printf("PragmaStatement::semantic() %s\n", ps.toChars());
        //printf("body = %p\n", ps._body);
        if (ps.ident == Id.msg)
        {
            if (!pragmaMsgSemantic(ps.loc, sc, ps.args))
                return setError();
        }
        else if (ps.ident == Id.lib)
        {
            version (all)
            {
                /* Should this be allowed?
                 */
                ps.error("`pragma(lib)` not allowed as statement");
                return setError();
            }
            else
            {
                if (!ps.args || ps.args.length != 1)
                {
                    ps.error("`string` expected for library name");
                    return setError();
                }
                else
                {
                    auto se = semanticString(sc, (*ps.args)[0], "library name");
                    if (!se)
                        return setError();

                    if (global.params.verbose)
                    {
                        message("library   %.*s", cast(int)se.len, se.string);
                    }
                }
            }
        }
        // IN_LLVM. FIXME Move to pragma.cpp
        else if (ps.ident == Id.LDC_allow_inline)
        {
            sc.func.allowInlining = true;
        }
        // IN_LLVM. FIXME Move to pragma.cpp
        else if (ps.ident == Id.LDC_never_inline)
        {
            sc.func.neverInline = true;
        }
        // IN_LLVM. FIXME Move to pragma.cpp
        else if (ps.ident == Id.LDC_profile_instr)
        {
            import gen.dpragma : DtoCheckProfileInstrPragma;

            bool emitInstr = true;
            if (!ps.args || ps.args.length != 1 || !DtoCheckProfileInstrPragma((*ps.args)[0], emitInstr))
            {
                ps.error("pragma(LDC_profile_instr, true or false) expected");
                return setError();
            }
            else
            {
                FuncDeclaration fd = sc.func;
                if (fd is null)
                {
                    ps.error("pragma(LDC_profile_instr, ...) is not inside a function");
                    return setError();
                }
                fd.emitInstrumentation = emitInstr;
            }
        }
        else if (ps.ident == Id.linkerDirective)
        {
            /* Should this be allowed?
             */
            ps.error("`pragma(linkerDirective)` not allowed as statement");
            return setError();
        }
        else if (ps.ident == Id.startaddress)
        {
            if (!pragmaStartAddressSemantic(ps.loc, sc, ps.args))
                return setError();
        }
        else if (ps.ident == Id.Pinline)
        {
            if (auto fd = sc.func)
            {
                fd.inlining = evalPragmaInline(ps.loc, sc, ps.args);
            }
            else
            {
                ps.error("`pragma(inline)` is not inside a function");
                return setError();
            }
        }
        else if (!global.params.ignoreUnsupportedPragmas)
        {
            ps.error("unrecognized `pragma(%s)`", ps.ident.toChars());
            return setError();
        }

        if (ps._body)
        {
            if (ps.ident == Id.msg || ps.ident == Id.startaddress)
            {
                ps.error("`pragma(%s)` is missing a terminating `;`", ps.ident.toChars());
                return setError();
            }
            ps._body = ps._body.statementSemantic(sc);
        }
        result = ps._body;
    }

    void visitStaticAssert(StaticAssertStatement s)
    {
        s.sa.semantic2(sc);
        if (s.sa.errors)
            return setError();
    }

    void visitSwitch(SwitchStatement ss)
    {
        /* https://dlang.org/spec/statement.html#switch-statement
         */

        //printf("SwitchStatement::semantic(%p)\n", ss);
        ss.tryBody = sc.tryBody;
        ss.tf = sc.tf;
        if (ss.cases)
        {
            result = ss; // already run
            return;
        }

        bool conditionError = false;
        ss.condition = ss.condition.expressionSemantic(sc);
        ss.condition = resolveProperties(sc, ss.condition);

        Type att = null;
        TypeEnum te = null;
        while (!ss.condition.isErrorExp())
        {
            // preserve enum type for final switches
            if (ss.condition.type.ty == Tenum)
                te = cast(TypeEnum)ss.condition.type;
            if (ss.condition.type.isString())
            {
                // If it's not an array, cast it to one
                if (ss.condition.type.ty != Tarray)
                {
                    ss.condition = ss.condition.implicitCastTo(sc, ss.condition.type.nextOf().arrayOf());
                }
                ss.condition.type = ss.condition.type.constOf();
                break;
            }
            ss.condition = integralPromotions(ss.condition, sc);
            if (!ss.condition.isErrorExp() && ss.condition.type.isintegral())
                break;

            auto ad = isAggregate(ss.condition.type);
            if (ad && ad.aliasthis && !isRecursiveAliasThis(att, ss.condition.type))
            {
                if (auto e = resolveAliasThis(sc, ss.condition, true))
                {
                    ss.condition = e;
                    continue;
                }
            }

            if (!ss.condition.isErrorExp())
            {
                ss.error("`%s` must be of integral or string type, it is a `%s`",
                    ss.condition.toChars(), ss.condition.type.toChars());
                conditionError = true;
                break;
            }
        }
        if (checkNonAssignmentArrayOp(ss.condition))
            ss.condition = ErrorExp.get();
        ss.condition = ss.condition.optimize(WANTvalue);
        ss.condition = checkGC(sc, ss.condition);
        if (ss.condition.op == EXP.error)
            conditionError = true;

        bool needswitcherror = false;

        ss.lastVar = sc.lastVar;

        sc = sc.push();
        sc.sbreak = ss;
        sc.sw = ss;

        ss.cases = new CaseStatements();
        const inLoopSave = sc.inLoop;
        sc.inLoop = true;        // BUG: should use Scope::mergeCallSuper() for each case instead
        ss._body = ss._body.statementSemantic(sc);
        sc.inLoop = inLoopSave;

        if (conditionError || (ss._body && ss._body.isErrorStatement()))
        {
            sc.pop();
            return setError();
        }

        // Resolve any goto case's with exp
      Lgotocase:
        foreach (gcs; ss.gotoCases)
        {
            if (!gcs.exp)
            {
                gcs.error("no `case` statement following `goto case;`");
                sc.pop();
                return setError();
            }

            for (Scope* scx = sc; scx; scx = scx.enclosing)
            {
                if (!scx.sw)
                    continue;
                foreach (cs; *scx.sw.cases)
                {
                    if (cs.exp.equals(gcs.exp))
                    {
                        gcs.cs = cs;
version (IN_LLVM)
{
                        cs.gototarget = true;
}
                        continue Lgotocase;
                    }
                }
            }
            gcs.error("`case %s` not found", gcs.exp.toChars());
            sc.pop();
            return setError();
        }

        if (ss.isFinal)
        {
            Type t = ss.condition.type;
            Dsymbol ds;
            EnumDeclaration ed = null;
            if (t && ((ds = t.toDsymbol(sc)) !is null))
                ed = ds.isEnumDeclaration(); // typedef'ed enum
            if (!ed && te && ((ds = te.toDsymbol(sc)) !is null))
                ed = ds.isEnumDeclaration();
            if (ed && ss.cases.length < ed.members.length)
            {
                int missingMembers = 0;
                const maxShown = !global.params.verbose ?
                                    (global.params.errorSupplementLimit ? global.params.errorSupplementLimit : int.max)
                                    : int.max;
            Lmembers:
                foreach (es; *ed.members)
                {
                    EnumMember em = es.isEnumMember();
                    if (em)
                    {
                        foreach (cs; *ss.cases)
                        {
                            if (cs.exp.equals(em.value) || (!cs.exp.type.isString() &&
                                !em.value.type.isString() && cs.exp.toInteger() == em.value.toInteger()))
                                continue Lmembers;
                        }
                        if (missingMembers == 0)
                            ss.error("missing cases for `enum` members in `final switch`:");

                        if (missingMembers < maxShown)
                            errorSupplemental(ss.loc, "`%s`", em.toChars());
                        missingMembers++;
                    }
                }
                if (missingMembers > 0)
                {
                    if (missingMembers > maxShown)
                        errorSupplemental(ss.loc, "... (%d more, -v to show) ...", missingMembers - maxShown);
                    sc.pop();
                    return setError();
                }
            }
            else
                needswitcherror = true;
        }

        if (!sc.sw.sdefault &&
            (!ss.isFinal || needswitcherror || global.params.useAssert == CHECKENABLE.on || sc.func.isSafe))
        {
            ss.hasNoDefault = 1;

            if (!ss.isFinal && (!ss._body || !ss._body.isErrorStatement()) && !(sc.flags & SCOPE.Cfile))
                ss.error("`switch` statement without a `default`; use `final switch` or add `default: assert(0);` or add `default: break;`");

            // Generate runtime error if the default is hit
            auto a = new Statements();
            CompoundStatement cs;
            Statement s;

            if (sc.flags & SCOPE.Cfile)
            {
                s = new BreakStatement(ss.loc, null);   // default for C is `default: break;`
            }
            else if (!sc.needsCodegen())
            {
                // something for the interpreter to deal with
                s = new ExpStatement(ss.loc, new AssertExp(ss.loc, IntegerExp.literal!0));
            }
            else if (global.params.useSwitchError == CHECKENABLE.on &&
                global.params.checkAction != CHECKACTION.halt)
            {
                if (global.params.checkAction == CHECKACTION.C)
                {
                    /* Rewrite as an assert(0) and let e2ir generate
                     * the call to the C assert failure function
                     */
                    s = new ExpStatement(ss.loc, new AssertExp(ss.loc, IntegerExp.literal!0));
                }
                else
                {
                    if (!verifyHookExist(ss.loc, *sc, Id.__switch_error, "generating assert messages"))
                        return setError();

                    Expression sl = new IdentifierExp(ss.loc, Id.empty);
                    sl = new DotIdExp(ss.loc, sl, Id.object);
                    sl = new DotIdExp(ss.loc, sl, Id.__switch_error);

                    Expressions* args = new Expressions(2);
                    (*args)[0] = new StringExp(ss.loc, ss.loc.filename.toDString());
                    (*args)[1] = new IntegerExp(ss.loc.linnum);

                    sl = new CallExp(ss.loc, sl, args);
                    sl = sl.expressionSemantic(sc);

                    s = new SwitchErrorStatement(ss.loc, sl);
                }
            }
            else
                s = new ExpStatement(ss.loc, new HaltExp(ss.loc));

            a.reserve(2);
            sc.sw.sdefault = new DefaultStatement(ss.loc, s);
            a.push(ss._body);
            if (ss._body.blockExit(sc.func, false) & BE.fallthru)
                a.push(new BreakStatement(Loc.initial, null));
            a.push(sc.sw.sdefault);
            cs = new CompoundStatement(ss.loc, a);
            ss._body = cs;
        }

        if (!(sc.flags & SCOPE.Cfile) && ss.checkLabel())
        {
            sc.pop();
            return setError();
        }

version (IN_LLVM)
{
        /+ hasGotoDefault is set by GotoDefaultStatement.semantic
         + at which point sdefault may still be null, therefore
         + set sdefault.gototarget here.
         +/
        if (ss.hasGotoDefault)
        {
            assert(ss.sdefault);
            ss.sdefault.gototarget = true;
        }
}

        if (!(ss.condition.type.isString() && sc.needsCodegen()))
        {
            sc.pop();
            result = ss;
            return;
        }

        // Transform a switch with string labels into a switch with integer labels.

        // The integer value of each case corresponds to the index of each label
        // string in the sorted array of label strings.

        // The value of the integer condition is obtained by calling the druntime template
        // switch(object.__switch(cond, options...)) {0: {...}, 1: {...}, ...}

        // We sort a copy of the array of labels because we want to do a binary search in object.__switch,
        // without modifying the order of the case blocks here in the compiler.

        if (!verifyHookExist(ss.loc, *sc, Id.__switch, "switch cases on strings"))
            return setError();

        size_t numcases = 0;
        if (ss.cases)
            numcases = ss.cases.length;

        for (size_t i = 0; i < numcases; i++)
        {
            CaseStatement cs = (*ss.cases)[i];
            cs.index = cast(int)i;
        }

        // Make a copy of all the cases so that qsort doesn't scramble the actual
        // data we pass to codegen (the order of the cases in the switch).
        CaseStatements *csCopy = (*ss.cases).copy();

        if (numcases)
        {
            static int sort_compare(in CaseStatement* x, in CaseStatement* y) @trusted
            {
                auto se1 = x.exp.isStringExp();
                auto se2 = y.exp.isStringExp();
                return (se1 && se2) ? se1.compare(se2) : 0;
            }
            // Sort cases for efficient lookup
            csCopy.sort!sort_compare;
        }

        // The actual lowering
        auto arguments = new Expressions();
        arguments.push(ss.condition);

        auto compileTimeArgs = new Objects();

        // The type & label no.
        compileTimeArgs.push(new TypeExp(ss.loc, ss.condition.type.nextOf()));

        // The switch labels
        foreach (caseString; *csCopy)
        {
            compileTimeArgs.push(caseString.exp);
        }

        Expression sl = new IdentifierExp(ss.loc, Id.empty);
        sl = new DotIdExp(ss.loc, sl, Id.object);
        sl = new DotTemplateInstanceExp(ss.loc, sl, Id.__switch, compileTimeArgs);

        sl = new CallExp(ss.loc, sl, arguments);
        sl = sl.expressionSemantic(sc);
        ss.condition = sl;

        auto i = 0;
        foreach (c; *csCopy)
        {
            (*ss.cases)[c.index].exp = new IntegerExp(i++);
        }

        //printf("%s\n", ss._body.toChars());
        ss.statementSemantic(sc);

        sc.pop();
        result = ss;
    }

    void visitCase(CaseStatement cs)
    {
        SwitchStatement sw = sc.sw;
        bool errors = false;

        //printf("CaseStatement::semantic() %s\n", toChars());
        sc = sc.startCTFE();
        cs.exp = cs.exp.expressionSemantic(sc);
        cs.exp = resolveProperties(sc, cs.exp);
        sc = sc.endCTFE();

        if (sw)
        {
            Expression initialExp = cs.exp;

            // The switch'ed value has errors and doesn't provide the actual type
            // Omit the cast to enable further semantic (exluding the check for matching types)
            if (sw.condition.type && !sw.condition.type.isTypeError())
                cs.exp = cs.exp.implicitCastTo(sc, sw.condition.type);
            cs.exp = cs.exp.optimize(WANTvalue | WANTexpand);

            Expression e = cs.exp;
            // Remove all the casts the user and/or implicitCastTo may introduce
            // otherwise we'd sometimes fail the check below.
            while (e.op == EXP.cast_)
                e = (cast(CastExp)e).e1;

            /* This is where variables are allowed as case expressions.
            */
            if (e.op == EXP.variable)
            {
                VarExp ve = cast(VarExp)e;
                VarDeclaration v = ve.var.isVarDeclaration();
                Type t = cs.exp.type.toBasetype();
                if (v && (t.isintegral() || t.ty == Tclass))
                {
                    /* Flag that we need to do special code generation
                    * for this, i.e. generate a sequence of if-then-else
                    */
                    sw.hasVars = 1;

                    /* TODO check if v can be uninitialized at that point.
                    */
                    if (!v.isConst() && !v.isImmutable())
                    {
                        cs.error("`case` variables have to be `const` or `immutable`");
                    }

                    if (sw.isFinal)
                    {
                        cs.error("`case` variables not allowed in `final switch` statements");
                        errors = true;
                    }

                    /* Find the outermost scope `scx` that set `sw`.
                    * Then search scope `scx` for a declaration of `v`.
                    */
                    for (Scope* scx = sc; scx; scx = scx.enclosing)
                    {
                        if (scx.enclosing && scx.enclosing.sw == sw)
                            continue;
                        assert(scx.sw == sw);

                        if (!scx.search(cs.exp.loc, v.ident, null))
                        {
                            cs.error("`case` variable `%s` declared at %s cannot be declared in `switch` body",
                                v.toChars(), v.loc.toChars());
                            errors = true;
                        }
                        break;
                    }
                    goto L1;
                }
            }
            else
                cs.exp = cs.exp.ctfeInterpret();

            if (StringExp se = cs.exp.toStringExp())
                cs.exp = se;
            else if (!cs.exp.isIntegerExp() && !cs.exp.isErrorExp())
            {
                cs.error("`case` expression must be a compile-time `string` or an integral constant, not `%s`", cs.exp.toChars());
                errors = true;
            }

        L1:
            // // Don't check other cases if this has errors
            if (!cs.exp.isErrorExp())
            foreach (cs2; *sw.cases)
            {
                //printf("comparing '%s' with '%s'\n", exp.toChars(), cs.exp.toChars());
                if (cs2.exp.equals(cs.exp))
                {
                    // https://issues.dlang.org/show_bug.cgi?id=15909
                    cs.error("duplicate `case %s` in `switch` statement", initialExp.toChars());
                    errors = true;
                    break;
                }
            }

            sw.cases.push(cs);

            // Resolve any goto case's with no exp to this case statement
            for (size_t i = 0; i < sw.gotoCases.length;)
            {
                GotoCaseStatement gcs = sw.gotoCases[i];
                if (!gcs.exp)
                {
                    gcs.cs = cs;
                    sw.gotoCases.remove(i); // remove from array
                    continue;
                }
                i++;
            }

            if (sc.sw.tf != sc.tf)
            {
                cs.error("`switch` and `case` are in different `finally` blocks");
                errors = true;
            }
            if (sc.sw.tryBody != sc.tryBody)
            {
                cs.error("case cannot be in different `try` block level from `switch`");
                errors = true;
            }
        }
        else
        {
            cs.error("`case` not in `switch` statement");
            errors = true;
        }

        sc.ctorflow.orCSX(CSX.label);
        cs.statement = cs.statement.statementSemantic(sc);
        if (cs.statement.isErrorStatement())
        {
            result = cs.statement;
            return;
        }
        if (errors || cs.exp.op == EXP.error)
            return setError();

        cs.lastVar = sc.lastVar;
        result = cs;
    }

    void visitCaseRange(CaseRangeStatement crs)
    {
        SwitchStatement sw = sc.sw;
        if (sw is null)
        {
            crs.error("case range not in `switch` statement");
            return setError();
        }

        //printf("CaseRangeStatement::semantic() %s\n", toChars());
        bool errors = false;
        if (sw.isFinal)
        {
            crs.error("case ranges not allowed in `final switch`");
            errors = true;
        }

        sc = sc.startCTFE();
        crs.first = crs.first.expressionSemantic(sc);
        crs.first = resolveProperties(sc, crs.first);
        sc = sc.endCTFE();
        crs.first = crs.first.implicitCastTo(sc, sw.condition.type);
        crs.first = crs.first.ctfeInterpret();

        sc = sc.startCTFE();
        crs.last = crs.last.expressionSemantic(sc);
        crs.last = resolveProperties(sc, crs.last);
        sc = sc.endCTFE();
        crs.last = crs.last.implicitCastTo(sc, sw.condition.type);
        crs.last = crs.last.ctfeInterpret();

        if (crs.first.op == EXP.error || crs.last.op == EXP.error || errors)
        {
            if (crs.statement)
                crs.statement.statementSemantic(sc);
            return setError();
        }

        uinteger_t fval = crs.first.toInteger();
        uinteger_t lval = crs.last.toInteger();
        if ((crs.first.type.isunsigned() && fval > lval) || (!crs.first.type.isunsigned() && cast(sinteger_t)fval > cast(sinteger_t)lval))
        {
            crs.error("first `case %s` is greater than last `case %s`", crs.first.toChars(), crs.last.toChars());
            errors = true;
            lval = fval;
        }

        if (lval - fval > 256)
        {
            crs.error("had %llu cases which is more than 257 cases in case range", 1 + lval - fval);
            errors = true;
            lval = fval + 256;
        }

        if (errors)
            return setError();

        /* This works by replacing the CaseRange with an array of Case's.
         *
         * case a: .. case b: s;
         *    =>
         * case a:
         *   [...]
         * case b:
         *   s;
         */

        auto statements = new Statements();
        for (uinteger_t i = fval; i != lval + 1; i++)
        {
            Statement s = crs.statement;
            if (i != lval) // if not last case
                s = new ExpStatement(crs.loc, cast(Expression)null);
            Expression e = new IntegerExp(crs.loc, i, crs.first.type);
            Statement cs = new CaseStatement(crs.loc, e, s);
            statements.push(cs);
        }
        Statement s = new CompoundStatement(crs.loc, statements);
        sc.ctorflow.orCSX(CSX.label);
        s = s.statementSemantic(sc);
        result = s;
    }

    void visitDefault(DefaultStatement ds)
    {
        //printf("DefaultStatement::semantic()\n");
        bool errors = false;
        if (sc.sw)
        {
            if (sc.sw.sdefault)
            {
                ds.error("`switch` statement already has a default");
                errors = true;
            }
            sc.sw.sdefault = ds;

            if (sc.sw.tf != sc.tf)
            {
                ds.error("`switch` and `default` are in different `finally` blocks");
                errors = true;
            }
            if (sc.sw.tryBody != sc.tryBody)
            {
                ds.error("default cannot be in different `try` block level from `switch`");
                errors = true;
            }
            if (sc.sw.isFinal)
            {
                ds.error("`default` statement not allowed in `final switch` statement");
                errors = true;
            }
        }
        else
        {
            ds.error("`default` not in `switch` statement");
            errors = true;
        }

        sc.ctorflow.orCSX(CSX.label);
        ds.statement = ds.statement.statementSemantic(sc);
        if (errors || ds.statement.isErrorStatement())
            return setError();

        ds.lastVar = sc.lastVar;
        result = ds;
    }

    void visitGotoDefault(GotoDefaultStatement gds)
    {
        /* https://dlang.org/spec/statement.html#goto-statement
         */

        gds.sw = sc.sw;
        if (!gds.sw)
        {
            gds.error("`goto default` not in `switch` statement");
            return setError();
        }
        if (gds.sw.isFinal)
        {
            gds.error("`goto default` not allowed in `final switch` statement");
            return setError();
        }

version (IN_LLVM)
{
        gds.sw.hasGotoDefault = true;
}

        result = gds;
    }

    void visitGotoCase(GotoCaseStatement gcs)
    {
        /* https://dlang.org/spec/statement.html#goto-statement
         */

        if (!sc.sw)
        {
            gcs.error("`goto case` not in `switch` statement");
            return setError();
        }

version (IN_LLVM)
{
        gcs.sw = sc.sw;
}

        if (gcs.exp)
        {
            gcs.exp = gcs.exp.expressionSemantic(sc);
            gcs.exp = gcs.exp.implicitCastTo(sc, sc.sw.condition.type);
            gcs.exp = gcs.exp.optimize(WANTvalue);
            if (gcs.exp.op == EXP.error)
                return setError();
        }

        sc.sw.gotoCases.push(gcs);
        result = gcs;
    }

    void visitReturn(ReturnStatement rs)
    {
        /* https://dlang.org/spec/statement.html#return-statement
         */

        //printf("ReturnStatement.dsymbolSemantic() %p, %s\n", rs, rs.toChars());

        FuncDeclaration fd = sc.parent.isFuncDeclaration();
        if (fd.fes)
            fd = fd.fes.func; // fd is now function enclosing foreach

            TypeFunction tf = cast(TypeFunction)fd.type;
        assert(tf.ty == Tfunction);

        if (rs.exp && rs.exp.op == EXP.variable && (cast(VarExp)rs.exp).var == fd.vresult)
        {
            // return vresult;
            if (sc.fes)
            {
                assert(rs.caseDim == 0);
                sc.fes.cases.push(rs);
                result = new ReturnStatement(Loc.initial, new IntegerExp(sc.fes.cases.length + 1));
                return;
            }
            if (fd.returnLabel)
            {
                auto gs = new GotoStatement(rs.loc, Id.returnLabel);
                gs.label = fd.returnLabel;
                result = gs;
                return;
            }

            if (!fd.returns)
                fd.returns = new ReturnStatements();
            fd.returns.push(rs);
            result = rs;
            return;
        }

        Type tret = tf.next;
        Type tbret = tret ? tret.toBasetype() : null;

        bool inferRef = (tf.isref && (fd.storage_class & STC.auto_));
        Expression e0 = null;

        bool errors = false;
        if (sc.flags & SCOPE.contract)
        {
            rs.error("`return` statements cannot be in contracts");
            errors = true;
        }
        if (sc.os)
        {
            // @@@DEPRECATED_2.112@@@
            // Deprecated in 2.100, transform into an error in 2.112
            if (sc.os.tok == TOK.onScopeFailure)
            {
                rs.deprecation("`return` statements cannot be in `scope(failure)` bodies.");
                deprecationSupplemental(rs.loc, "Use try-catch blocks for this purpose");
            }
            else
            {
                rs.error("`return` statements cannot be in `%s` bodies", Token.toChars(sc.os.tok));
                errors = true;
            }
        }
        if (sc.tf)
        {
            rs.error("`return` statements cannot be in `finally` bodies");
            errors = true;
        }

        if (fd.isCtorDeclaration())
        {
            if (rs.exp)
            {
                rs.error("cannot return expression from constructor");
                errors = true;
            }

            // Constructors implicitly do:
            //      return this;
            rs.exp = new ThisExp(Loc.initial);
            rs.exp.type = tret;
        }
        else if (rs.exp)
        {
            fd.hasReturnExp |= (fd.hasReturnExp & 1 ? 16 : 1);

            FuncLiteralDeclaration fld = fd.isFuncLiteralDeclaration();
            if (tret)
                rs.exp = inferType(rs.exp, tret);
            else if (fld && fld.treq)
                rs.exp = inferType(rs.exp, fld.treq.nextOf().nextOf());

            rs.exp = rs.exp.expressionSemantic(sc);
            rs.exp = rs.exp.arrayFuncConv(sc);
            // If we're returning by ref, allow the expression to be `shared`
            const returnSharedRef = (tf.isref && (fd.inferRetType || tret.isShared()));
            rs.exp.checkSharedAccess(sc, returnSharedRef);

            // for static alias this: https://issues.dlang.org/show_bug.cgi?id=17684
            if (rs.exp.op == EXP.type)
                rs.exp = resolveAliasThis(sc, rs.exp);

            rs.exp = resolveProperties(sc, rs.exp);
            if (rs.exp.checkType())
                rs.exp = ErrorExp.get();
            if (auto f = isFuncAddress(rs.exp))
            {
                if (fd.inferRetType && f.checkForwardRef(rs.exp.loc))
                    rs.exp = ErrorExp.get();
            }
            if (checkNonAssignmentArrayOp(rs.exp))
                rs.exp = ErrorExp.get();

            // Extract side-effect part
            rs.exp = Expression.extractLast(rs.exp, e0);
            if (rs.exp.op == EXP.call)
                rs.exp = valueNoDtor(rs.exp);

            /* Void-return function can have void / noreturn typed expression
             * on return statement.
             */
            auto texp = rs.exp.type;
            const convToVoid = texp.ty == Tvoid || texp.ty == Tnoreturn;

            if (tbret && tbret.ty == Tvoid || convToVoid)
            {
                if (!convToVoid)
                {
                    rs.error("cannot return non-void from `void` function");
                    errors = true;
                    rs.exp = new CastExp(rs.loc, rs.exp, Type.tvoid);
                    rs.exp = rs.exp.expressionSemantic(sc);
                }

                // https://issues.dlang.org/show_bug.cgi?id=23063
                rs.exp = checkNoreturnVarAccess(rs.exp);

                // @@@DEPRECATED_2.111@@@
                const olderrors = global.startGagging();
                // uncomment to turn deprecation into an error when
                // deprecation cycle is over
                if (discardValue(rs.exp))
                {
                    //errors = true;
                }
                if (global.endGagging(olderrors))
                    rs.exp.deprecation("`%s` has no effect", rs.exp.toChars());

                /* Replace:
                 *      return exp;
                 * with:
                 *      exp; return;
                 */
                e0 = Expression.combine(e0, rs.exp);
                rs.exp = null;
            }
            if (e0)
            {
                e0 = e0.optimize(WANTvalue);
                e0 = checkGC(sc, e0);
            }
        }

        if (rs.exp)
        {
            if (fd.inferRetType) // infer return type
            {
                if (!tret)
                {
                    tf.next = rs.exp.type;
                }
                else if (tret.ty != Terror && !rs.exp.type.equals(tret))
                {
                    int m1 = rs.exp.type.implicitConvTo(tret);
                    int m2 = tret.implicitConvTo(rs.exp.type);
                    //printf("exp.type = %s m2<-->m1 tret %s\n", exp.type.toChars(), tret.toChars());
                    //printf("m1 = %d, m2 = %d\n", m1, m2);

                    if (m1 && m2)
                    {
                    }
                    else if (!m1 && m2)
                        tf.next = rs.exp.type;
                    else if (m1 && !m2)
                    {
                    }
                    else if (!rs.exp.isErrorExp())
                    {
                        rs.error("expected return type of `%s`, not `%s`:",
                                 tret.toChars(),
                                 rs.exp.type.toChars());
                        errorSupplemental((fd.returns) ? (*fd.returns)[0].loc : fd.loc,
                                          "Return type of `%s` inferred here.",
                                          tret.toChars());

                        errors = true;
                        tf.next = Type.terror;
                    }
                }

                tret = tf.next;
                tbret = tret.toBasetype();
            }

            if (inferRef) // deduce 'auto ref'
            {
                /* Determine "refness" of function return:
                 * if it's an lvalue, return by ref, else return by value
                 * https://dlang.org/spec/function.html#auto-ref-functions
                 */

                void turnOffRef(scope void delegate() supplemental)
                {
                    tf.isref = false;    // return by value
                    tf.isreturn = false; // ignore 'return' attribute, whether explicit or inferred
                    fd.storage_class &= ~STC.return_;

                    // If we previously assumed the function could be ref when
                    // checking for `shared`, make sure we were right
                    if (global.params.noSharedAccess == FeatureState.enabled && rs.exp.type.isShared())
                    {
                        fd.error("function returns `shared` but cannot be inferred `ref`");
                        supplemental();
                    }
                }

                if (rs.exp.isLvalue())
                {
                    /* May return by ref
                     */
                    if (checkReturnEscapeRef(sc, rs.exp, true))
                        turnOffRef(() { checkReturnEscapeRef(sc, rs.exp, false); });
                    else if (!rs.exp.type.constConv(tf.next))
                        turnOffRef(
                            () => rs.loc.errorSupplemental("cannot implicitly convert `%s` of type `%s` to `%s`",
                                      rs.exp.toChars(), rs.exp.type.toChars(), tf.next.toChars())
                        );
                }
                else
                    turnOffRef(
                        () => rs.loc.errorSupplemental("return value `%s` is not an lvalue", rs.exp.toChars())
                    );

                /* The "refness" is determined by all of return statements.
                 * This means:
                 *    return 3; return x;  // ok, x can be a value
                 *    return x; return 3;  // ok, x can be a value
                 */
            }
        }
        else
        {
            // Type of the returned expression (if any), might've been moved to e0
            auto resType = e0 ? e0.type : Type.tvoid;

            // infer return type
            if (fd.inferRetType)
            {
                // 1. First `return <noreturn exp>?`
                // 2. Potentially found a returning branch, update accordingly
                if (!tf.next || tf.next.toBasetype().isTypeNoreturn())
                {
                    tf.next = resType; // infer void or noreturn
                }
                // Found an actual return value before
                else if (tf.next.ty != Tvoid && !resType.toBasetype().isTypeNoreturn())
                {
                    if (tf.next.ty != Terror)
                    {
                        rs.error("mismatched function return type inference of `void` and `%s`", tf.next.toChars());
                    }
                    errors = true;
                    tf.next = Type.terror;
                }

                tret = tf.next;
                tbret = tret.toBasetype();
            }

            if (inferRef) // deduce 'auto ref'
                tf.isref = false;

            if (tbret.ty != Tvoid && !resType.isTypeNoreturn()) // if non-void return
            {
                if (tbret.ty != Terror)
                {
                    if (e0)
                        rs.error("expected return type of `%s`, not `%s`", tret.toChars(), resType.toChars());
                    else
                        rs.error("`return` expression expected");
                }
                errors = true;
            }
            else if (fd.isMain())
            {
                // main() returns 0, even if it returns void
                rs.exp = IntegerExp.literal!0;
            }
        }

        // If any branches have called a ctor, but this branch hasn't, it's an error
        if (sc.ctorflow.callSuper & CSX.any_ctor && !(sc.ctorflow.callSuper & (CSX.this_ctor | CSX.super_ctor)))
        {
            rs.error("`return` without calling constructor");
            errors = true;
        }

        if (sc.ctorflow.fieldinit.length)       // if aggregate fields are being constructed
        {
            auto ad = fd.isMemberLocal();
            assert(ad);
            foreach (i, v; ad.fields)
            {
                bool mustInit = (v.storage_class & STC.nodefaultctor || v.type.needsNested());
                if (mustInit && !(sc.ctorflow.fieldinit[i].csx & CSX.this_ctor))
                {
                    rs.error("an earlier `return` statement skips field `%s` initialization", v.toChars());
                    errors = true;
                }
            }
        }
        sc.ctorflow.orCSX(CSX.return_);

        if (errors)
            return setError();

        if (sc.fes)
        {
            if (!rs.exp)
            {
                // Send out "case receiver" statement to the foreach.
                //  return exp;
                Statement s = new ReturnStatement(Loc.initial, rs.exp);
                sc.fes.cases.push(s);

                // Immediately rewrite "this" return statement as:
                //  return cases.length+1;
                rs.exp = new IntegerExp(sc.fes.cases.length + 1);
                if (e0)
                {
                    result = new CompoundStatement(rs.loc, new ExpStatement(rs.loc, e0), rs);
                    return;
                }
                result = rs;
                return;
            }
            else
            {
                fd.buildResultVar(null, rs.exp.type);
                bool r = fd.vresult.checkNestedReference(sc, Loc.initial);
                assert(!r); // vresult should be always accessible

                // Send out "case receiver" statement to the foreach.
                //  return vresult;
                Statement s = new ReturnStatement(Loc.initial, new VarExp(Loc.initial, fd.vresult));
                sc.fes.cases.push(s);

                // Save receiver index for the later rewriting from:
                //  return exp;
                // to:
                //  vresult = exp; retrun caseDim;
                rs.caseDim = sc.fes.cases.length + 1;
            }
        }
        if (rs.exp)
        {
            if (!fd.returns)
                fd.returns = new ReturnStatements();
            fd.returns.push(rs);
        }
        if (e0)
        {
            if (e0.op == EXP.declaration || e0.op == EXP.comma)
            {
                rs.exp = Expression.combine(e0, rs.exp);
            }
            else
            {
                auto es = new ExpStatement(rs.loc, e0);
                if (e0.type.isTypeNoreturn())
                    result = es; // Omit unreachable return;
                else
                    result = new CompoundStatement(rs.loc, es, rs);

                return;
            }
        }
        result = rs;
    }

    void visitBreak(BreakStatement bs)
    {
        /* https://dlang.org/spec/statement.html#break-statement
         */

        //printf("BreakStatement::semantic()\n");

        // If:
        //  break Identifier;
        if (bs.ident)
        {
            bs.ident = fixupLabelName(sc, bs.ident);

            FuncDeclaration thisfunc = sc.func;

            for (Scope* scx = sc; scx; scx = scx.enclosing)
            {
                if (scx.func != thisfunc) // if in enclosing function
                {
                    if (sc.fes) // if this is the body of a foreach
                    {
                        /* Post this statement to the fes, and replace
                         * it with a return value that caller will put into
                         * a switch. Caller will figure out where the break
                         * label actually is.
                         * Case numbers start with 2, not 0, as 0 is continue
                         * and 1 is break.
                         */
                        sc.fes.cases.push(bs);
                        result = new ReturnStatement(Loc.initial, new IntegerExp(sc.fes.cases.length + 1));
                        return;
                    }
                    break; // can't break to it
                }

                LabelStatement ls = scx.slabel;
                if (ls && ls.ident == bs.ident)
                {
                    Statement s = ls.statement;
                    if (!s || !s.hasBreak())
                        bs.error("label `%s` has no `break`", bs.ident.toChars());
                    else if (ls.tf != sc.tf)
                        bs.error("cannot break out of `finally` block");
                    else
                    {
version (IN_LLVM)
{
                        bs.target = ls;
}
                        ls.breaks = true;
                        result = bs;
                        return;
                    }
                    return setError();
                }
            }
            bs.error("enclosing label `%s` for `break` not found", bs.ident.toChars());
            return setError();
        }
        else if (!sc.sbreak)
        {
            if (sc.os && sc.os.tok != TOK.onScopeFailure)
            {
                bs.error("`break` is not allowed inside `%s` bodies", Token.toChars(sc.os.tok));
            }
            else if (sc.fes)
            {
                // Replace break; with return 1;
                result = new ReturnStatement(Loc.initial, IntegerExp.literal!1);
                return;
            }
            else
                bs.error("`break` is not inside a loop or `switch`");
            return setError();
        }
        else if (sc.sbreak.isForwardingStatement())
        {
            bs.error("must use labeled `break` within `static foreach`");
        }
        result = bs;
    }

    void visitContinue(ContinueStatement cs)
    {
        /* https://dlang.org/spec/statement.html#continue-statement
         */

        //printf("ContinueStatement::semantic() %p\n", cs);
        if (cs.ident)
        {
            cs.ident = fixupLabelName(sc, cs.ident);

            Scope* scx;
            FuncDeclaration thisfunc = sc.func;

            for (scx = sc; scx; scx = scx.enclosing)
            {
                LabelStatement ls;
                if (scx.func != thisfunc) // if in enclosing function
                {
                    if (sc.fes) // if this is the body of a foreach
                    {
                        for (; scx; scx = scx.enclosing)
                        {
                            ls = scx.slabel;
                            if (ls && ls.ident == cs.ident && ls.statement == sc.fes)
                            {
                                // Replace continue ident; with return 0;
                                result = new ReturnStatement(Loc.initial, IntegerExp.literal!0);
                                return;
                            }
                        }

                        /* Post this statement to the fes, and replace
                         * it with a return value that caller will put into
                         * a switch. Caller will figure out where the break
                         * label actually is.
                         * Case numbers start with 2, not 0, as 0 is continue
                         * and 1 is break.
                         */
                        sc.fes.cases.push(cs);
                        result = new ReturnStatement(Loc.initial, new IntegerExp(sc.fes.cases.length + 1));
                        return;
                    }
                    break; // can't continue to it
                }

                ls = scx.slabel;
                if (ls && ls.ident == cs.ident)
                {
                    Statement s = ls.statement;
                    if (!s || !s.hasContinue())
                        cs.error("label `%s` has no `continue`", cs.ident.toChars());
                    else if (ls.tf != sc.tf)
                        cs.error("cannot continue out of `finally` block");
                    else
                    {
version (IN_LLVM)
{
                        cs.target = ls;
}
                        result = cs;
                        return;
                    }
                    return setError();
                }
            }
            cs.error("enclosing label `%s` for `continue` not found", cs.ident.toChars());
            return setError();
        }
        else if (!sc.scontinue)
        {
            if (sc.os && sc.os.tok != TOK.onScopeFailure)
            {
                cs.error("`continue` is not allowed inside `%s` bodies", Token.toChars(sc.os.tok));
            }
            else if (sc.fes)
            {
                // Replace continue; with return 0;
                result = new ReturnStatement(Loc.initial, IntegerExp.literal!0);
                return;
            }
            else
                cs.error("`continue` is not inside a loop");
            return setError();
        }
        else if (sc.scontinue.isForwardingStatement())
        {
            cs.error("must use labeled `continue` within `static foreach`");
        }
        result = cs;
    }

    void visitSynchronized(SynchronizedStatement ss)
    {
        /* https://dlang.org/spec/statement.html#synchronized-statement
         */

        if (ss.exp)
        {
            ss.exp = ss.exp.expressionSemantic(sc);
            ss.exp = resolveProperties(sc, ss.exp);
            ss.exp = ss.exp.optimize(WANTvalue);
            ss.exp = checkGC(sc, ss.exp);
            if (ss.exp.op == EXP.error)
            {
                if (ss._body)
                    ss._body = ss._body.statementSemantic(sc);
                return setError();
            }

            ClassDeclaration cd = ss.exp.type.isClassHandle();
            if (!cd)
            {
                ss.error("can only `synchronize` on class objects, not `%s`", ss.exp.type.toChars());
                return setError();
            }
            else if (cd.isInterfaceDeclaration())
            {
                /* Cast the interface to an object, as the object has the monitor,
                 * not the interface.
                 */
                if (!ClassDeclaration.object)
                {
                    ss.error("missing or corrupt object.d");
                    fatal();
                }

                Type t = ClassDeclaration.object.type;
                t = t.typeSemantic(Loc.initial, sc).toBasetype();
                assert(t.ty == Tclass);

                ss.exp = new CastExp(ss.loc, ss.exp, t);
                ss.exp = ss.exp.expressionSemantic(sc);
            }
            version (all)
            {
                /* Rewrite as:
                 *  auto tmp = exp;
                 *  _d_monitorenter(tmp);
                 *  try { body } finally { _d_monitorexit(tmp); }
                 */
                auto tmp = copyToTemp(0, "__sync", ss.exp);
                tmp.dsymbolSemantic(sc);

                auto cs = new Statements();
                cs.push(new ExpStatement(ss.loc, tmp));

                auto args = new Parameters();
                args.push(new Parameter(0, ClassDeclaration.object.type, null, null, null));

                FuncDeclaration fdenter = FuncDeclaration.genCfunc(args, Type.tvoid, Id.monitorenter);
                Expression e = new CallExp(ss.loc, fdenter, new VarExp(ss.loc, tmp));
                e.type = Type.tvoid; // do not run semantic on e

                cs.push(new ExpStatement(ss.loc, e));
                FuncDeclaration fdexit = FuncDeclaration.genCfunc(args, Type.tvoid, Id.monitorexit);
                e = new CallExp(ss.loc, fdexit, new VarExp(ss.loc, tmp));
                e.type = Type.tvoid; // do not run semantic on e
                Statement s = new ExpStatement(ss.loc, e);
                s = new TryFinallyStatement(ss.loc, ss._body, s);
                cs.push(s);

                s = new CompoundStatement(ss.loc, cs);
                result = s.statementSemantic(sc);
            }
        }
        else
        {
            /* Generate our own critical section, then rewrite as:
             *  static shared void* __critsec;
             *  _d_criticalenter2(&__critsec);
             *  try { body } finally { _d_criticalexit(__critsec); }
             */
            auto id = Identifier.generateId("__critsec");
            auto t = Type.tvoidptr;
            auto tmp = new VarDeclaration(ss.loc, t, id, null);
            tmp.storage_class |= STC.temp | STC.shared_ | STC.static_;
            Expression tmpExp = new VarExp(ss.loc, tmp);

            auto cs = new Statements();
            cs.push(new ExpStatement(ss.loc, tmp));

            /* This is just a dummy variable for "goto skips declaration" error.
             * Backend optimizer could remove this unused variable.
             */
            auto v = new VarDeclaration(ss.loc, Type.tvoidptr, Identifier.generateId("__sync"), null);
            v.dsymbolSemantic(sc);
            cs.push(new ExpStatement(ss.loc, v));

            auto enterArgs = new Parameters();
            enterArgs.push(new Parameter(0, t.pointerTo(), null, null, null));

            FuncDeclaration fdenter = FuncDeclaration.genCfunc(enterArgs, Type.tvoid, Id.criticalenter, STC.nothrow_);
            Expression e = new AddrExp(ss.loc, tmpExp);
            e = e.expressionSemantic(sc);
            e = new CallExp(ss.loc, fdenter, e);
            e.type = Type.tvoid; // do not run semantic on e
            cs.push(new ExpStatement(ss.loc, e));

            auto exitArgs = new Parameters();
            exitArgs.push(new Parameter(0, t, null, null, null));

            FuncDeclaration fdexit = FuncDeclaration.genCfunc(exitArgs, Type.tvoid, Id.criticalexit, STC.nothrow_);
            e = new CallExp(ss.loc, fdexit, tmpExp);
            e.type = Type.tvoid; // do not run semantic on e
            Statement s = new ExpStatement(ss.loc, e);
            s = new TryFinallyStatement(ss.loc, ss._body, s);
            cs.push(s);

            s = new CompoundStatement(ss.loc, cs);
            result = s.statementSemantic(sc);
        }
    }

    void visitWith(WithStatement ws)
    {
        /* https://dlang.org/spec/statement.html#with-statement
         */

        ScopeDsymbol sym;
        Initializer _init;

        //printf("WithStatement::semantic()\n");
        ws.exp = ws.exp.expressionSemantic(sc);
        ws.exp = resolveProperties(sc, ws.exp);
        ws.exp = ws.exp.optimize(WANTvalue);
        ws.exp = checkGC(sc, ws.exp);
        if (ws.exp.op == EXP.error)
            return setError();
        if (ws.exp.op == EXP.scope_)
        {
            sym = new WithScopeSymbol(ws);
            sym.parent = sc.scopesym;
            sym.endlinnum = ws.endloc.linnum;
        }
        else if (ws.exp.op == EXP.type)
        {
            Dsymbol s = (cast(TypeExp)ws.exp).type.toDsymbol(sc);
            if (!s || !s.isScopeDsymbol())
            {
                ws.error("`with` type `%s` has no members", ws.exp.toChars());
                return setError();
            }
            sym = new WithScopeSymbol(ws);
            sym.parent = sc.scopesym;
            sym.endlinnum = ws.endloc.linnum;
        }
        else
        {
            Type texp = ws.exp.type;
            Type t = texp.toBasetype();

            Expression olde = ws.exp;
            if (t.ty == Tpointer)
            {
                ws.exp = new PtrExp(ws.loc, ws.exp);
                ws.exp = ws.exp.expressionSemantic(sc);
                texp = ws.exp.type;
                t = texp.toBasetype();
            }

            assert(t);
            t = t.toBasetype();
            if (t.isClassHandle())
            {
                _init = new ExpInitializer(ws.loc, ws.exp);
                ws.wthis = new VarDeclaration(ws.loc, ws.exp.type, Id.withSym, _init);
                ws.wthis.storage_class |= STC.temp;
                ws.wthis.dsymbolSemantic(sc);

                sym = new WithScopeSymbol(ws);
                sym.parent = sc.scopesym;
                sym.endlinnum = ws.endloc.linnum;
            }
            else if (t.ty == Tstruct)
            {
                if (!ws.exp.isLvalue())
                {
                    /* Re-write to
                     * {
                     *   auto __withtmp = exp
                     *   with(__withtmp)
                     *   {
                     *     ...
                     *   }
                     * }
                     */
                    auto tmp = copyToTemp(0, "__withtmp", ws.exp);
                    tmp.dsymbolSemantic(sc);
                    auto es = new ExpStatement(ws.loc, tmp);
                    ws.exp = new VarExp(ws.loc, tmp);
                    Statement ss = new ScopeStatement(ws.loc, new CompoundStatement(ws.loc, es, ws), ws.endloc);
                    result = ss.statementSemantic(sc);
                    return;
                }
                Expression e = ws.exp.addressOf();
                _init = new ExpInitializer(ws.loc, e);
                ws.wthis = new VarDeclaration(ws.loc, e.type, Id.withSym, _init);
                ws.wthis.storage_class |= STC.temp;
                ws.wthis.dsymbolSemantic(sc);
                sym = new WithScopeSymbol(ws);
                // Need to set the scope to make use of resolveAliasThis
                sym.setScope(sc);
                sym.parent = sc.scopesym;
                sym.endlinnum = ws.endloc.linnum;
            }
            else if (auto tenum = texp.isTypeEnum())
            {
                ws.exp = new TypeExp(ws.exp.loc, tenum);
                sym = new WithScopeSymbol(ws);
                sym.parent = sc.scopesym;
                sym.endlinnum = ws.endloc.linnum;
            }
            else
            {
                ws.error("`with` expression types must be enums or aggregates or pointers to them, not `%s`", olde.type.toChars());
                return setError();
            }
        }

        if (ws._body)
        {
            sym._scope = sc;
            sc = sc.push(sym);
            sc.insert(sym);
            ws._body = ws._body.statementSemantic(sc);
            sc.pop();
            if (ws._body && ws._body.isErrorStatement())
            {
                result = ws._body;
                return;
            }
        }

        result = ws;
    }

    // https://dlang.org/spec/statement.html#TryStatement
    void visitTryCatch(TryCatchStatement tcs)
    {
        //printf("TryCatchStatement.semantic()\n");

        if (!global.params.useExceptions)
        {
            tcs.error("cannot use try-catch statements with -betterC");
            return setError();
        }

        if (!ClassDeclaration.throwable)
        {
            tcs.error("cannot use try-catch statements because `object.Throwable` was not declared");
            return setError();
        }

        uint flags;
        enum FLAGcpp = 1;
        enum FLAGd = 2;

        tcs.tryBody = sc.tryBody;   // chain on the in-flight tryBody
        tcs._body = tcs._body.semanticScope(sc, null, null, tcs);

        /* Even if body is empty, still do semantic analysis on catches
         */
        bool catchErrors = false;
        foreach (i, c; *tcs.catches)
        {
            c.catchSemantic(sc);
            if (c.errors)
            {
                catchErrors = true;
                continue;
            }
            auto cd = c.type.toBasetype().isClassHandle();
            flags |= cd.isCPPclass() ? FLAGcpp : FLAGd;

            // Determine if current catch 'hides' any previous catches
            foreach (j; 0 .. i)
            {
                Catch cj = (*tcs.catches)[j];
                const si = c.loc.toChars();
                const sj = cj.loc.toChars();
                if (c.type.toBasetype().implicitConvTo(cj.type.toBasetype()))
                {
                    tcs.error("`catch` at %s hides `catch` at %s", sj, si);
                    catchErrors = true;
                }
            }
        }

        if (sc.func)
        {
            sc.func.hasCatches = true;
            if (flags == (FLAGcpp | FLAGd))
            {
                tcs.error("cannot mix catching D and C++ exceptions in the same try-catch");
                catchErrors = true;
            }
        }

        if (catchErrors)
            return setError();

        // No actual code in the try (i.e. omitted any conditionally compiled code)
        // Could also be extended to check for hasCode
        if (!tcs._body)
            return;

        if (tcs._body.isErrorStatement())
        {
            result = tcs._body;
            return;
        }

        /* If the try body never throws, we can eliminate any catches
         * of recoverable exceptions.
         */
        if (!(tcs._body.blockExit(sc.func, false) & BE.throw_) && ClassDeclaration.exception)
        {
            foreach_reverse (i; 0 .. tcs.catches.length)
            {
                Catch c = (*tcs.catches)[i];

                /* If catch exception type is derived from Exception
                 */
                if (c.type.toBasetype().implicitConvTo(ClassDeclaration.exception.type) &&
                    (!c.handler || !c.handler.comeFrom()) && !(sc.flags & SCOPE.debug_))
                {
                    // Remove c from the array of catches
                    tcs.catches.remove(i);
                }
            }
        }

        if (tcs.catches.length == 0)
        {
            result = tcs._body.hasCode() ? tcs._body : null;
            return;
        }

        result = tcs;
    }

    void visitTryFinally(TryFinallyStatement tfs)
    {
        //printf("TryFinallyStatement::semantic()\n");
        tfs.tryBody = sc.tryBody;   // chain on in-flight tryBody
        tfs._body = tfs._body.semanticScope(sc, null, null, tfs);

        sc = sc.push();
        sc.tf = tfs;
        sc.sbreak = null;
        sc.scontinue = null; // no break or continue out of finally block
        tfs.finalbody = tfs.finalbody.semanticNoScope(sc);
        sc.pop();

        if (!tfs._body)
        {
            result = tfs.finalbody;
            return;
        }
        if (!tfs.finalbody)
        {
            result = tfs._body;
            return;
        }

        auto blockexit = tfs._body.blockExit(sc.func, false);

        // if not worrying about exceptions
        if (!(global.params.useExceptions && ClassDeclaration.throwable))
            blockexit &= ~BE.throw_;            // don't worry about paths that otherwise may throw

        // Don't care about paths that halt, either
        if ((blockexit & ~BE.halt) == BE.fallthru)
        {
            result = new CompoundStatement(tfs.loc, tfs._body, tfs.finalbody);
            return;
        }
        tfs.bodyFallsThru = (blockexit & BE.fallthru) != 0;
        result = tfs;
    }

    void visitScopeGuard(ScopeGuardStatement oss)
    {
        /* https://dlang.org/spec/statement.html#scope-guard-statement
         */

        if (oss.tok != TOK.onScopeExit)
        {
            // https://issues.dlang.org/show_bug.cgi?id=23159
            if (!global.params.useExceptions)
            {
                oss.error("`%s` cannot be used with -betterC", Token.toChars(oss.tok));
                return setError();
            }

            // scope(success) and scope(failure) are rewritten to try-catch(-finally) statement,
            // so the generated catch block cannot be placed in finally block.
            // See also Catch::semantic.
            if (sc.os && sc.os.tok != TOK.onScopeFailure)
            {
                // If enclosing is scope(success) or scope(exit), this will be placed in finally block.
                oss.error("cannot put `%s` statement inside `%s`", Token.toChars(oss.tok), Token.toChars(sc.os.tok));
                return setError();
            }
            if (sc.tf)
            {
                oss.error("cannot put `%s` statement inside `finally` block", Token.toChars(oss.tok));
                return setError();
            }
        }

        sc = sc.push();
        sc.tf = null;
        sc.os = oss;
        if (oss.tok != TOK.onScopeFailure)
        {
            // Jump out from scope(failure) block is allowed.
            sc.sbreak = null;
            sc.scontinue = null;
        }
        oss.statement = oss.statement.semanticNoScope(sc);
        sc.pop();

        if (!oss.statement || oss.statement.isErrorStatement())
        {
            result = oss.statement;
            return;
        }
        result = oss;
    }

    void visitThrow(ThrowStatement ts)
    {
        /* https://dlang.org/spec/statement.html#throw-statement
         */

        //printf("ThrowStatement::semantic()\n");
        if (throwSemantic(ts.loc, ts.exp, sc))
            result = ts;
        else
            setError();

    }

    void visitDebug(DebugStatement ds)
    {
        if (ds.statement)
        {
            sc = sc.push();
            sc.flags |= SCOPE.debug_;
            ds.statement = ds.statement.statementSemantic(sc);
            sc.pop();
        }
        result = ds.statement;
    }

    void visitGoto(GotoStatement gs)
    {
        /* https://dlang.org/spec/statement.html#goto-statement
         */

        //printf("GotoStatement::semantic()\n");
        FuncDeclaration fd = sc.func;

        gs.ident = fixupLabelName(sc, gs.ident);
        gs.label = fd.searchLabel(gs.ident, gs.loc);
        gs.tryBody = sc.tryBody;
        gs.tf = sc.tf;
        gs.os = sc.os;
        gs.lastVar = sc.lastVar;
        gs.inCtfeBlock = (sc.flags & SCOPE.ctfeBlock) != 0;

        if (!gs.label.statement && sc.fes)
        {
            /* Either the goto label is forward referenced or it
             * is in the function that the enclosing foreach is in.
             * Can't know yet, so wrap the goto in a scope statement
             * so we can patch it later, and add it to a 'look at this later'
             * list.
             */
            gs.label.deleted = true;
            auto ss = new ScopeStatement(gs.loc, gs, gs.loc);
            sc.fes.gotos.push(ss); // 'look at this later' list
            result = ss;
            return;
        }

        // Add to fwdref list to check later
        if (!gs.label.statement)
        {
            if (!fd.gotos)
                fd.gotos = new GotoStatements();
            fd.gotos.push(gs);
        }
        else if (!(sc.flags & SCOPE.Cfile) && gs.checkLabel())
            return setError();

        result = gs;
    }

    void visitLabel(LabelStatement ls)
    {
        //printf("LabelStatement::semantic()\n");
        FuncDeclaration fd = sc.parent.isFuncDeclaration();

        ls.ident = fixupLabelName(sc, ls.ident);
        ls.tryBody = sc.tryBody;
        ls.tf = sc.tf;
        ls.os = sc.os;
        ls.lastVar = sc.lastVar;
        ls.inCtfeBlock = (sc.flags & SCOPE.ctfeBlock) != 0;

        LabelDsymbol ls2 = fd.searchLabel(ls.ident, ls.loc);
        if (ls2.statement)
        {
            ls.error("label `%s` already defined", ls2.toChars());
            return setError();
        }
        else
            ls2.statement = ls;

        sc = sc.push();
        sc.scopesym = sc.enclosing.scopesym;

        sc.ctorflow.orCSX(CSX.label);

        sc.slabel = ls;
        if (ls.statement)
            ls.statement = ls.statement.statementSemantic(sc);
        sc.pop();

        result = ls;
    }

    void visitAsm(AsmStatement s)
    {
        /* https://dlang.org/spec/statement.html#asm
         */

        //printf("AsmStatement()::semantic()\n");
        result = asmSemantic(s, sc);
    }

    void visitCompoundAsm(CompoundAsmStatement cas)
    {
        //printf("CompoundAsmStatement()::semantic()\n");
        // Apply postfix attributes of the asm block to each statement.
        sc = sc.push();
        sc.stc |= cas.stc;

        /* Go through the statements twice, first to declare any labels,
         * second for anything else.
         */

        foreach (ref s; *cas.statements)
        {
            if (s)
            {
                if (auto ls = s.isLabelStatement())
                {
                    sc.func.searchLabel(ls.ident, ls.loc);
                }
            }
        }

        foreach (ref s; *cas.statements)
        {
            s = s ? s.statementSemantic(sc) : null;
        }

        assert(sc.func);
        if (!(cas.stc & STC.pure_) && sc.func.setImpure(cas.loc, "`asm` statement is assumed to be impure - mark it with `pure` if it is not"))
            cas.error("`asm` statement is assumed to be impure - mark it with `pure` if it is not");
        if (!(cas.stc & STC.nogc) && sc.func.setGC(cas.loc, "`asm` statement in %s `%s` is assumed to use the GC - mark it with `@nogc` if it does not"))
            cas.error("`asm` statement is assumed to use the GC - mark it with `@nogc` if it does not");
        if (!(cas.stc & (STC.trusted | STC.safe)))
        {
            sc.setUnsafe(false, cas.loc, "`asm` statement is assumed to be `@system` - mark it with `@trusted` if it is not");
        }

        sc.pop();
        result = cas;
    }

    void visitImport(ImportStatement imps)
    {
        /* https://dlang.org/spec/module.html#ImportDeclaration
         */

        foreach (i; 0 .. imps.imports.length)
        {
            Import s = (*imps.imports)[i].isImport();
            assert(!s.aliasdecls.length);
            foreach (j, name; s.names)
            {
                Identifier _alias = s.aliases[j];
                if (!_alias)
                    _alias = name;

                auto tname = new TypeIdentifier(s.loc, name);
                auto ad = new AliasDeclaration(s.loc, _alias, tname);
                ad._import = s;
                s.aliasdecls.push(ad);
            }

            s.dsymbolSemantic(sc);

            // https://issues.dlang.org/show_bug.cgi?id=19942
            // If the module that's being imported doesn't exist, don't add it to the symbol table
            // for the current scope.
            if (s.mod !is null)
            {
                Module.addDeferredSemantic2(s);     // https://issues.dlang.org/show_bug.cgi?id=14666
                sc.insert(s);

                foreach (aliasdecl; s.aliasdecls)
                {
                    sc.insert(aliasdecl);
                }
            }
        }
        result = imps;
    }

    mixin VisitStatement!void visit;
    visit.VisitStatement(s);
    return result;
}

/**
 * Run semantic on `throw <exp>`.
 *
 * Params:
 *   loc = location of the `throw`
 *   exp = value to be thrown
 *   sc  = enclosing scope
 *
 * Returns: true if the `throw` is valid, or false if an error was found
 */
public bool throwSemantic(const ref Loc loc, ref Expression exp, Scope* sc)
{
    if (!global.params.useExceptions)
    {
        loc.error("cannot use `throw` statements with -betterC");
        return false;
    }

    if (!ClassDeclaration.throwable)
    {
        loc.error("cannot use `throw` statements because `object.Throwable` was not declared");
        return false;
    }

    if (FuncDeclaration fd = sc.parent.isFuncDeclaration())
        fd.hasReturnExp |= 2;

    if (exp.op == EXP.new_)
    {
        NewExp ne = cast(NewExp) exp;
        ne.thrownew = true;
    }

    exp = exp.expressionSemantic(sc);
    exp = resolveProperties(sc, exp);
    exp = checkGC(sc, exp);
    if (exp.op == EXP.error)
        return false;
    if (!exp.type.isNaked())
    {
        // @@@DEPRECATED_2.112@@@
        // Deprecated in 2.102, change into an error & return false in 2.112
        exp.loc.deprecation("cannot throw object of qualified type `%s`", exp.type.toChars());
        //return false;
    }
    checkThrowEscape(sc, exp, false);

    ClassDeclaration cd = exp.type.toBasetype().isClassHandle();
    if (!cd || ((cd != ClassDeclaration.throwable) && !ClassDeclaration.throwable.isBaseOf(cd, null)))
    {
        loc.error("can only throw class objects derived from `Throwable`, not type `%s`", exp.type.toChars());
        return false;
    }
    return true;
}

private extern(D) Expression applyOpApply(ForeachStatement fs, Expression flde,
            Type tab, Scope* sc2, Dsymbol sapply)
{
    version (none)
    {
        if (global.params.useDIP1000 == FeatureState.enabled)
        {
            message(loc, "To enforce `@safe`, the compiler allocates a closure unless `opApply()` uses `scope`");
        }
        (cast(FuncExp)flde).fd.tookAddressOf = 1;
    }
    else
    {
        if (global.params.useDIP1000 == FeatureState.enabled)
            ++(cast(FuncExp)flde).fd.tookAddressOf;  // allocate a closure unless the opApply() uses 'scope'
    }
    assert(tab.ty == Tstruct || tab.ty == Tclass);
    assert(sapply);
    /* Call:
     *  aggr.apply(flde)
     */
    Expression ec;
    ec = new DotIdExp(fs.loc, fs.aggr, sapply.ident);
    ec = new CallExp(fs.loc, ec, flde);
    ec = ec.expressionSemantic(sc2);
    if (ec.op == EXP.error)
        return null;
    if (ec.type != Type.tint32)
    {
        fs.error("`opApply()` function for `%s` must return an `int`", tab.toChars());
        return null;
    }
    return ec;
}

private extern(D) Expression applyDelegate(ForeachStatement fs, Expression flde,
                                                  Type tab, Scope* sc2)
{
    Expression ec;
    /* Call:
     *      aggr(flde)
     */
    if (fs.aggr.op == EXP.delegate_ && (cast(DelegateExp)fs.aggr).func.isNested() &&
        !(cast(DelegateExp)fs.aggr).func.needThis())
    {
        // https://issues.dlang.org/show_bug.cgi?id=3560
        fs.aggr = (cast(DelegateExp)fs.aggr).e1;
    }
    ec = new CallExp(fs.loc, fs.aggr, flde);
    ec = ec.expressionSemantic(sc2);
    if (ec.op == EXP.error)
        return null;
    if (ec.type != Type.tint32)
    {
        fs.error("`opApply()` function for `%s` must return an `int`", tab.toChars());
        return null;
    }
    return ec;
}

private extern(D) Expression applyArray(ForeachStatement fs, Expression flde,
                                               Type tab, Scope* sc2, Type tn, Type tnv)
{
    Expression ec;
    const dim = fs.parameters.length;
    const loc = fs.loc;
    /* Call:
     *      _aApply(aggr, flde)
     */
    static immutable fntab =
    [
     "cc", "cw", "cd",
     "wc", "cc", "wd",
     "dc", "dw", "dd"
    ];

    const(size_t) BUFFER_LEN = 7 + 1 + 2 + dim.sizeof * 3 + 1;
    char[BUFFER_LEN] fdname;
    int flag;

    switch (tn.ty)
    {
        case Tchar:     flag = 0;   break;
        case Twchar:    flag = 3;   break;
        case Tdchar:    flag = 6;   break;
        default:
            assert(0);
    }
    switch (tnv.ty)
    {
        case Tchar:     flag += 0;  break;
        case Twchar:    flag += 1;  break;
        case Tdchar:    flag += 2;  break;
        default:
            assert(0);
    }
    const(char)* r = (fs.op == TOK.foreach_reverse_) ? "R" : "";
    int j = snprintf(fdname.ptr, BUFFER_LEN,  "_aApply%s%.*s%llu", r, 2, fntab[flag].ptr, cast(ulong)dim);
    assert(j < BUFFER_LEN);

    FuncDeclaration fdapply;
    TypeDelegate dgty;
    auto params = new Parameters();
    params.push(new Parameter(STC.in_, tn.arrayOf(), null, null, null));
    auto dgparams = new Parameters();
    dgparams.push(new Parameter(0, Type.tvoidptr, null, null, null));
    if (dim == 2)
        dgparams.push(new Parameter(0, Type.tvoidptr, null, null, null));
    dgty = new TypeDelegate(new TypeFunction(ParameterList(dgparams), Type.tint32, LINK.d));
    params.push(new Parameter(0, dgty, null, null, null));
    fdapply = FuncDeclaration.genCfunc(params, Type.tint32, fdname.ptr);

    if (tab.isTypeSArray())
        fs.aggr = fs.aggr.castTo(sc2, tn.arrayOf());
    // paint delegate argument to the type runtime expects
    Expression fexp = flde;
    if (!dgty.equals(flde.type))
    {
        fexp = new CastExp(loc, flde, flde.type);
        fexp.type = dgty;
    }
    ec = new VarExp(Loc.initial, fdapply, false);
    ec = new CallExp(loc, ec, fs.aggr, fexp);
    ec.type = Type.tint32; // don't run semantic() on ec
    return ec;
}

private extern(D) Expression applyAssocArray(ForeachStatement fs, Expression flde, Type tab)
{
    auto taa = tab.isTypeAArray();
    Expression ec;
    const dim = fs.parameters.length;
    // Check types
    Parameter p = (*fs.parameters)[0];
    bool isRef = (p.storageClass & STC.ref_) != 0;
    Type ta = p.type;
    if (dim == 2)
    {
        Type ti = (isRef ? taa.index.addMod(MODFlags.const_) : taa.index);
        if (isRef ? !ti.constConv(ta) : !ti.implicitConvTo(ta))
        {
            fs.error("`foreach`: index must be type `%s`, not `%s`",
                     ti.toChars(), ta.toChars());
            return null;
        }
        p = (*fs.parameters)[1];
        isRef = (p.storageClass & STC.ref_) != 0;
        ta = p.type;
    }
    Type taav = taa.nextOf();
    if (isRef ? !taav.constConv(ta) : !taav.implicitConvTo(ta))
    {
        fs.error("`foreach`: value must be type `%s`, not `%s`",
                 taav.toChars(), ta.toChars());
        return null;
    }

    /* Call:
     *  extern(C) int _aaApply(void*, in size_t, int delegate(void*))
     *      _aaApply(aggr, keysize, flde)
     *
     *  extern(C) int _aaApply2(void*, in size_t, int delegate(void*, void*))
     *      _aaApply2(aggr, keysize, flde)
     */
    __gshared FuncDeclaration* fdapply = [null, null];
    __gshared TypeDelegate* fldeTy = [null, null];
    ubyte i = (dim == 2 ? 1 : 0);
    if (!fdapply[i])
    {
        auto params = new Parameters();
        params.push(new Parameter(0, Type.tvoid.pointerTo(), null, null, null));
        params.push(new Parameter(STC.const_, Type.tsize_t, null, null, null));
        auto dgparams = new Parameters();
        dgparams.push(new Parameter(0, Type.tvoidptr, null, null, null));
        if (dim == 2)
            dgparams.push(new Parameter(0, Type.tvoidptr, null, null, null));
        fldeTy[i] = new TypeDelegate(new TypeFunction(ParameterList(dgparams), Type.tint32, LINK.d));
        params.push(new Parameter(0, fldeTy[i], null, null, null));
        fdapply[i] = FuncDeclaration.genCfunc(params, Type.tint32, i ? Id._aaApply2 : Id._aaApply);
    }

    auto exps = new Expressions();
    exps.push(fs.aggr);
    auto keysize = taa.index.size();
    if (keysize == SIZE_INVALID)
        return null;
    assert(keysize < keysize.max - target.ptrsize);
    keysize = (keysize + (target.ptrsize - 1)) & ~(target.ptrsize - 1);
    // paint delegate argument to the type runtime expects
    Expression fexp = flde;
    if (!fldeTy[i].equals(flde.type))
    {
        fexp = new CastExp(fs.loc, flde, flde.type);
        fexp.type = fldeTy[i];
    }
    exps.push(new IntegerExp(Loc.initial, keysize, Type.tsize_t));
    exps.push(fexp);
    ec = new VarExp(Loc.initial, fdapply[i], false);
    ec = new CallExp(fs.loc, ec, exps);
    ec.type = Type.tint32; // don't run semantic() on ec
    return ec;
}

private extern(D) Statement loopReturn(Expression e, Statements* cases, const ref Loc loc)
{
    if (!cases.length)
    {
        // Easy case, a clean exit from the loop
        e = new CastExp(loc, e, Type.tvoid); // https://issues.dlang.org/show_bug.cgi?id=13899
        return new ExpStatement(loc, e);
    }
    // Construct a switch statement around the return value
    // of the apply function.
    Statement s;
    auto a = new Statements();

    // default: break; takes care of cases 0 and 1
    s = new BreakStatement(Loc.initial, null);
    s = new DefaultStatement(Loc.initial, s);
    a.push(s);

    // cases 2...
    foreach (i, c; *cases)
    {
        s = new CaseStatement(Loc.initial, new IntegerExp(i + 2), c);
        a.push(s);
    }

    s = new CompoundStatement(loc, a);
    return new SwitchStatement(loc, e, s, false);
}

/*************************************
 * Turn foreach body into the function literal:
 *  int delegate(ref T param) { body }
 * Params:
 *  sc = context
 *  fs = ForeachStatement
 *  tfld = type of function literal to be created (type of opApply() function if any), can be null
 * Returns:
 *  Function literal created, as an expression
 *  null if error.
 */
private FuncExp foreachBodyToFunction(Scope* sc, ForeachStatement fs, TypeFunction tfld)
{
    auto params = new Parameters();
    foreach (i, p; *fs.parameters)
    {
        StorageClass stc = STC.ref_ | (p.storageClass & STC.scope_);
        Identifier id;

        p.type = p.type.typeSemantic(fs.loc, sc);
        p.type = p.type.addStorageClass(p.storageClass);
        if (tfld)
        {
            Parameter prm = tfld.parameterList[i];
            //printf("\tprm = %s%s\n", (prm.storageClass&STC.ref_?"ref ":"").ptr, prm.ident.toChars());
            stc = (prm.storageClass & STC.ref_) | (p.storageClass & STC.scope_);
            if ((p.storageClass & STC.ref_) != (prm.storageClass & STC.ref_))
            {
                if (!(prm.storageClass & STC.ref_))
                {
                    fs.error("`foreach`: cannot make `%s` `ref`", p.ident.toChars());
                    return null;
                }
                goto LcopyArg;
            }
            id = p.ident; // argument copy is not need.
        }
        else if (p.storageClass & STC.ref_)
        {
            // default delegate parameters are marked as ref, then
            // argument copy is not need.
            id = p.ident;
        }
        else
        {
            // Make a copy of the ref argument so it isn't
            // a reference.
        LcopyArg:
            id = Identifier.generateId("__applyArg", cast(int)i);

            Initializer ie = new ExpInitializer(fs.loc, new IdentifierExp(fs.loc, id));
            auto v = new VarDeclaration(fs.loc, p.type, p.ident, ie);
            v.storage_class |= STC.temp | (stc & STC.scope_);
            Statement s = new ExpStatement(fs.loc, v);
            fs._body = new CompoundStatement(fs.loc, s, fs._body);
        }
        params.push(new Parameter(stc, p.type, id, null, null));
    }
    // https://issues.dlang.org/show_bug.cgi?id=13840
    // Throwable nested function inside nothrow function is acceptable.
    StorageClass stc = mergeFuncAttrs(STC.safe | STC.pure_ | STC.nogc, fs.func);
    auto tf = new TypeFunction(ParameterList(params), Type.tint32, LINK.d, stc);
    fs.cases = new Statements();
    fs.gotos = new ScopeStatements();
    auto fld = new FuncLiteralDeclaration(fs.loc, fs.endloc, tf, TOK.delegate_, fs);
    fld.fbody = fs._body;
    Expression flde = new FuncExp(fs.loc, fld);
    flde = flde.expressionSemantic(sc);
    fld.tookAddressOf = 0;
    if (flde.op == EXP.error)
        return null;
    return cast(FuncExp)flde;
}


void catchSemantic(Catch c, Scope* sc)
{
    //printf("Catch::semantic(%s)\n", ident.toChars());

    if (sc.os && sc.os.tok != TOK.onScopeFailure)
    {
        // If enclosing is scope(success) or scope(exit), this will be placed in finally block.
        error(c.loc, "cannot put `catch` statement inside `%s`", Token.toChars(sc.os.tok));
        c.errors = true;
    }
    if (sc.tf)
    {
        /* This is because the _d_local_unwind() gets the stack munged
         * up on this. The workaround is to place any try-catches into
         * a separate function, and call that.
         * To fix, have the compiler automatically convert the finally
         * body into a nested function.
         */
        error(c.loc, "cannot put `catch` statement inside `finally` block");
        c.errors = true;
    }

    auto sym = new ScopeDsymbol();
    sym.parent = sc.scopesym;
    sc = sc.push(sym);

    if (!c.type)
    {
        error(c.loc, "`catch` statement without an exception specification is deprecated");
        errorSupplemental(c.loc, "use `catch(Throwable)` for old behavior");
        c.errors = true;

        // reference .object.Throwable
        c.type = getThrowable();
    }
    c.type = c.type.typeSemantic(c.loc, sc);
    if (c.type == Type.terror)
    {
        c.errors = true;
        sc.pop();
        return;
    }

    StorageClass stc;
    auto cd = c.type.toBasetype().isClassHandle();
    if (!cd)
    {
        error(c.loc, "can only catch class objects, not `%s`", c.type.toChars());
        c.errors = true;
    }
    else if (cd.isCPPclass())
    {
        if (!target.cpp.exceptions)
        {
            error(c.loc, "catching C++ class objects not supported for this target");
            c.errors = true;
        }
        if (!c.internalCatch)
        {
            if (sc.setUnsafe(false, c.loc, "cannot catch C++ class objects in `@safe` code"))
                c.errors = true;
        }
    }
    else if (cd != ClassDeclaration.throwable && !ClassDeclaration.throwable.isBaseOf(cd, null))
    {
        error(c.loc, "can only catch class objects derived from `Throwable`, not `%s`", c.type.toChars());
        c.errors = true;
    }
    else if (!c.internalCatch && ClassDeclaration.exception &&
            cd != ClassDeclaration.exception && !ClassDeclaration.exception.isBaseOf(cd, null) &&
            sc.setUnsafe(false, c.loc,
                "can only catch class objects derived from `Exception` in `@safe` code, not `%s`", c.type))
    {
        c.errors = true;
    }
    else if (global.params.ehnogc)
    {
        stc |= STC.scope_;
    }

    // DIP1008 requires destruction of the Throwable, even if the user didn't specify an identifier
    auto ident = c.ident;
    if (!ident && global.params.ehnogc)
        ident = Identifier.generateAnonymousId("var");

    if (ident)
    {
        c.var = new VarDeclaration(c.loc, c.type, ident, null, stc);
        c.var.iscatchvar = true;
        c.var.dsymbolSemantic(sc);
        sc.insert(c.var);

        if (global.params.ehnogc && stc & STC.scope_)
        {
            /* Add a destructor for c.var
             * try { handler } finally { if (!__ctfe) _d_delThrowable(var); }
             */
            assert(!c.var.edtor);           // ensure we didn't create one in callScopeDtor()

            Loc loc = c.loc;
            Expression e = new VarExp(loc, c.var);
            e = new CallExp(loc, new IdentifierExp(loc, Id._d_delThrowable), e);

            Expression ec = new IdentifierExp(loc, Id.ctfe);
            ec = new NotExp(loc, ec);
            Statement s = new IfStatement(loc, null, ec, new ExpStatement(loc, e), null, loc);
            c.handler = new TryFinallyStatement(loc, c.handler, s);
        }

    }
    c.handler = c.handler.statementSemantic(sc);
    if (c.handler && c.handler.isErrorStatement())
        c.errors = true;

    sc.pop();
}

Statement semanticNoScope(Statement s, Scope* sc)
{
    //printf("Statement::semanticNoScope() %s\n", toChars());
    if (!s.isCompoundStatement() && !s.isScopeStatement())
    {
        s = new CompoundStatement(s.loc, s); // so scopeCode() gets called
    }
    s = s.statementSemantic(sc);
    return s;
}

// Same as semanticNoScope(), but do create a new scope
private Statement semanticScope(Statement s, Scope* sc, Statement sbreak, Statement scontinue, Statement tryBody)
{
    auto sym = new ScopeDsymbol();
    sym.parent = sc.scopesym;
    Scope* scd = sc.push(sym);
    if (sbreak)
        scd.sbreak = sbreak;
    if (scontinue)
        scd.scontinue = scontinue;
    if (tryBody)
        scd.tryBody = tryBody;
    s = s.semanticNoScope(scd);
    scd.pop();
    return s;
}


/****************************************
 * If `statement` has code that needs to run in a finally clause
 * at the end of the current scope, return that code in the form of
 * a Statement.
 * Params:
 *     statement = the statement
 *     sc = context
 *     sentry     = set to code executed upon entry to the scope
 *     sexception = set to code executed upon exit from the scope via exception
 *     sfinally   = set to code executed in finally block
 * Returns:
 *    code to be run in the finally clause
 */
Statement scopeCode(Statement statement, Scope* sc, out Statement sentry, out Statement sexception, out Statement sfinally)
{
    if (auto es = statement.isExpStatement())
    {
        if (es.exp && es.exp.op == EXP.declaration)
        {
            auto de = cast(DeclarationExp)es.exp;
            auto v = de.declaration.isVarDeclaration();
            if (v && !v.isDataseg())
            {
                if (v.needsScopeDtor())
                {
                    sfinally = new DtorExpStatement(es.loc, v.edtor, v);
                    v.storage_class |= STC.nodtor; // don't add in dtor again
                }
            }
        }
        return es;

    }
    else if (auto sgs = statement.isScopeGuardStatement())
    {
        Statement s = new PeelStatement(sgs.statement);

        switch (sgs.tok)
        {
        case TOK.onScopeExit:
            sfinally = s;
            break;

        case TOK.onScopeFailure:
            sexception = s;
            break;

        case TOK.onScopeSuccess:
            {
                /* Create:
                 *  sentry:   bool x = false;
                 *  sexception:    x = true;
                 *  sfinally: if (!x) statement;
                 */
                auto v = copyToTemp(0, "__os", IntegerExp.createBool(false));
                v.dsymbolSemantic(sc);
                sentry = new ExpStatement(statement.loc, v);

                Expression e = IntegerExp.createBool(true);
                e = new AssignExp(Loc.initial, new VarExp(Loc.initial, v), e);
                sexception = new ExpStatement(Loc.initial, e);

                e = new VarExp(Loc.initial, v);
                e = new NotExp(Loc.initial, e);
                sfinally = new IfStatement(Loc.initial, null, e, s, null, Loc.initial);

                break;
            }
        default:
            assert(0);
        }
        return null;
    }
    else if (auto ls = statement.isLabelStatement())
    {
        if (ls.statement)
            ls.statement = ls.statement.scopeCode(sc, sentry, sexception, sfinally);
        return ls;
    }

    return statement;
}

/*******************
 * Type check and unroll `foreach` over an expression tuple as well
 * as `static foreach` statements and `static foreach`
 * declarations. For `static foreach` statements and `static
 * foreach` declarations, the visitor interface is used (and the
 * result is written into the `result` field.) For `static
 * foreach` declarations, the resulting Dsymbols* are returned
 * directly.
 *
 * The unrolled body is wrapped into a
 *  - UnrolledLoopStatement, for `foreach` over an expression tuple.
 *  - ForwardingStatement, for `static foreach` statements.
 *  - ForwardingAttribDeclaration, for `static foreach` declarations.
 *
 * `static foreach` variables are declared as `STC.local`, such
 * that they are inserted into the local symbol tables of the
 * forwarding constructs instead of forwarded. For `static
 * foreach` with multiple foreach loop variables whose aggregate
 * has been lowered into a sequence of tuples, this function
 * expands the tuples into multiple `STC.local` `static foreach`
 * variables.
 */
public auto makeTupleForeach(Scope* sc, bool isStatic, bool isDecl, ForeachStatement fs, Dsymbols* dbody, bool needExpansion)
{
    // Voldemort return type
    union U
    {
        Statement statement;
        Dsymbols* decl;
    }

    U result;

    auto returnEarly()
    {
        if (isDecl)
            result.decl = null;
        else
            result.statement = new ErrorStatement();
        return result;
    }

    auto loc = fs.loc;
    size_t dim = fs.parameters.length;
    const bool skipCheck = isStatic && needExpansion;
    if (!skipCheck && (dim < 1 || dim > 2))
    {
        fs.error("only one (value) or two (key,value) arguments for tuple `foreach`");
        return returnEarly();
    }

    Type paramtype = (*fs.parameters)[dim - 1].type;
    if (paramtype)
    {
        paramtype = paramtype.typeSemantic(loc, sc);
        if (paramtype.ty == Terror)
        {
            return returnEarly();
        }
    }

    Type tab = fs.aggr.type.toBasetype();
    TypeTuple tuple = cast(TypeTuple)tab;

    Statements* statements;
    Dsymbols* declarations;
    if (isDecl)
        declarations = new Dsymbols();
    else
        statements = new Statements();

    //printf("aggr: op = %d, %s\n", fs.aggr.op, fs.aggr.toChars());
    size_t n;
    TupleExp te = null;
    if (fs.aggr.op == EXP.tuple) // expression tuple
    {
        te = cast(TupleExp)fs.aggr;
        n = te.exps.length;
    }
    else if (fs.aggr.op == EXP.type) // type tuple
    {
        n = Parameter.dim(tuple.arguments);
    }
    else
        assert(0);
    foreach (j; 0 .. n)
    {
        size_t k = (fs.op == TOK.foreach_) ? j : n - 1 - j;
        Expression e = null;
        Type t = null;
        if (te)
            e = (*te.exps)[k];
        else
            t = Parameter.getNth(tuple.arguments, k).type;
        Parameter p = (*fs.parameters)[0];

        Statements* stmts;
        Dsymbols* decls;
        if (isDecl)
            decls = new Dsymbols();
        else
            stmts = new Statements();

        const bool skip = isStatic && needExpansion;
        if (!skip && dim == 2)
        {
            // Declare key
            if (p.isReference() || p.isLazy())
            {
                fs.error("no storage class for key `%s`", p.ident.toChars());
                return returnEarly();
            }

            if (isStatic)
            {
                if (!p.type)
                {
                    p.type = Type.tsize_t;
                }
            }
            p.type = p.type.typeSemantic(loc, sc);

            if (!p.type.isintegral())
            {
                fs.error("foreach: key cannot be of non-integral type `%s`",
                         p.type.toChars());
                return returnEarly();
            }

            const length = te ? te.exps.length : tuple.arguments.length;
            IntRange dimrange = IntRange(SignExtendedNumber(length))._cast(Type.tsize_t);
            // https://issues.dlang.org/show_bug.cgi?id=12504
            dimrange.imax = SignExtendedNumber(dimrange.imax.value-1);
            if (!IntRange.fromType(p.type).contains(dimrange))
            {
                fs.error("index type `%s` cannot cover index range 0..%llu",
                         p.type.toChars(), cast(ulong)length);
                return returnEarly();
            }
            Initializer ie = new ExpInitializer(Loc.initial, new IntegerExp(k));
            auto var = new VarDeclaration(loc, p.type, p.ident, ie);
            var.storage_class |= STC.foreach_ | STC.manifest;
            if (isStatic)
                var.storage_class |= STC.local;

            if (isDecl)
                decls.push(var);
            else
                stmts.push(new ExpStatement(loc, var));

            p = (*fs.parameters)[1]; // value
        }
        /***********************
         * Declares a unrolled `foreach` loop variable or a `static foreach` variable.
         *
         * Params:
         *     storageClass = The storage class of the variable.
         *     type = The declared type of the variable.
         *     ident = The name of the variable.
         *     e = The initializer of the variable (i.e. the current element of the looped over aggregate).
         *     t = The type of the initializer.
         * Returns:
         *     `true` iff the declaration was successful.
         */
        bool declareVariable(StorageClass storageClass, Type type, Identifier ident, Expression e, Type t)
        {
            if (storageClass & (STC.out_ | STC.lazy_) ||
                storageClass & STC.ref_ && !te)
            {
                fs.error("no storage class for value `%s`", ident.toChars());
                return false;
            }
            Declaration var;
            if (e)
            {
                Type tb = e.type.toBasetype();
                Dsymbol ds = null;
                if (!(storageClass & STC.manifest))
                {
                    if (isStatic || tb.ty == Tfunction || storageClass & STC.alias_)
                    {
                        if (auto ve = e.isVarExp())
                            ds = ve.var;
                        else if (auto dve = e.isDotVarExp())
                            ds = dve.var;
                    }
                    if (auto te = e.isTemplateExp())
                        ds = te.td;
                    else if (auto se = e.isScopeExp())
                        ds = se.sds;
                    else if (auto fe = e.isFuncExp())
                        ds = fe.td ? fe.td : fe.fd;
                    else if (auto oe = e.isOverExp())
                        ds = oe.vars;
                }
                else if (storageClass & STC.alias_)
                {
                    fs.error("`foreach` loop variable cannot be both `enum` and `alias`");
                    return false;
                }

                if (ds)
                {
                    var = new AliasDeclaration(loc, ident, ds);
                    if (storageClass & STC.ref_)
                    {
                        fs.error("symbol `%s` cannot be `ref`", ds.toChars());
                        return false;
                    }
                    if (paramtype)
                    {
                        fs.error("cannot specify element type for symbol `%s`", ds.toChars());
                        return false;
                    }
                }
                else if (e.op == EXP.type)
                {
                    var = new AliasDeclaration(loc, ident, e.type);
                    if (paramtype)
                    {
                        fs.error("cannot specify element type for type `%s`", e.type.toChars());
                        return false;
                    }
                }
                else
                {
                    e = resolveProperties(sc, e);
                    Initializer ie = new ExpInitializer(Loc.initial, e);
                    auto v = new VarDeclaration(loc, type, ident, ie, storageClass);
                    v.storage_class |= STC.foreach_;
                    if (storageClass & STC.ref_)
                        v.storage_class |= STC.ref_;
                    if (isStatic || storageClass&STC.manifest || e.isConst() ||
                        e.op == EXP.string_ ||
                        e.op == EXP.structLiteral ||
                        e.op == EXP.arrayLiteral)
                    {
                        if (v.storage_class & STC.ref_)
                        {
                            if (!isStatic)
                            {
                                fs.error("constant value `%s` cannot be `ref`", ie.toChars());
                            }
                            else
                            {
                                if (!needExpansion)
                                {
                                    fs.error("constant value `%s` cannot be `ref`", ie.toChars());
                                }
                                else
                                {
                                    fs.error("constant value `%s` cannot be `ref`", ident.toChars());
                                }
                            }
                            return false;
                        }
                        else
                            v.storage_class |= STC.manifest;
                    }
                    var = v;
                }
            }
            else
            {
                var = new AliasDeclaration(loc, ident, t);
                if (paramtype)
                {
                    fs.error("cannot specify element type for symbol `%s`", fs.toChars());
                    return false;
                }
            }
            if (isStatic)
            {
                var.storage_class |= STC.local;
            }

            if (isDecl)
                decls.push(var);
            else
                stmts.push(new ExpStatement(loc, var));
            return true;
        }

        if (!isStatic)
        {
            // Declare value
            if (!declareVariable(p.storageClass, p.type, p.ident, e, t))
            {
                return returnEarly();
            }
        }
        else
        {
            if (!needExpansion)
            {
                // Declare value
                if (!declareVariable(p.storageClass, p.type, p.ident, e, t))
                {
                    return returnEarly();
                }
            }
            else
            {   // expand tuples into multiple `static foreach` variables.
                assert(e && !t);
                auto ident = Identifier.generateId("__value");
                declareVariable(0, e.type, ident, e, null);
                import dmd.cond: StaticForeach;
                auto field = Identifier.idPool(StaticForeach.tupleFieldName.ptr,StaticForeach.tupleFieldName.length);
                Expression access = new DotIdExp(loc, e, field);
                access = expressionSemantic(access, sc);
                access = access.optimize(WANTvalue);
                if (!tuple) return returnEarly();
                //printf("%s\n",tuple.toChars());
                foreach (l; 0 .. dim)
                {
                    auto cp = (*fs.parameters)[l];
                    Expression init_ = new IndexExp(loc, access, new IntegerExp(loc, l, Type.tsize_t));
                    init_ = init_.expressionSemantic(sc);
                    assert(init_.type);
                    declareVariable(p.storageClass, init_.type, cp.ident, init_, null);
                }
            }
        }

        Statement s;
        Dsymbol d;
        if (isDecl)
            decls.append(Dsymbol.arraySyntaxCopy(dbody));
        else
        {
            stmts.push(fs._body.syntaxCopy());
            s = new CompoundStatement(loc, stmts);
        }

        if (!isStatic)
        {
            s = new ScopeStatement(loc, s, fs.endloc);
        }
        else if (isDecl)
        {
            import dmd.attrib: ForwardingAttribDeclaration;
            d = new ForwardingAttribDeclaration(decls);
        }
        else
        {
            s = new ForwardingStatement(loc, s);
        }

        if (isDecl)
            declarations.push(d);
        else
            statements.push(s);
    }

    if (!isStatic)
    {
        Statement res = new UnrolledLoopStatement(loc, statements);
        if (LabelStatement ls = checkLabeledLoop(sc, fs))
            ls.gotoTarget = res;
        if (te && te.e0)
            res = new CompoundStatement(loc, new ExpStatement(te.e0.loc, te.e0), res);
        result.statement = res;
    }
    else if (isDecl)
        result.decl = declarations;
    else
        result.statement = new CompoundStatement(loc, statements);

    return result;
}

/*********************************
 * Flatten out the scope by presenting `statement`
 * as an array of statements.
 * Params:
 *     statement = the statement to flatten
 *     sc = context
 * Returns:
 *     The array of `Statements`, or `null` if no flattening necessary
 */
private Statements* flatten(Statement statement, Scope* sc)
{
    static auto errorStatements()
    {
        auto a = new Statements();
        a.push(new ErrorStatement());
        return a;
    }


    /*compound and expression statements have classes that inherit from them with the same
     *flattening behavior, so the isXXX methods won't work
     */
    switch(statement.stmt)
    {
        case STMT.Compound:
        case STMT.CompoundDeclaration:
            return (cast(CompoundStatement)statement).statements;

        case STMT.Exp:
        case STMT.DtorExp:
            auto es = cast(ExpStatement)statement;
            /* https://issues.dlang.org/show_bug.cgi?id=14243
             * expand template mixin in statement scope
             * to handle variable destructors.
             */
            if (!es.exp || !es.exp.isDeclarationExp())
                return null;

            Dsymbol d = es.exp.isDeclarationExp().declaration;
            auto tm = d.isTemplateMixin();
            if (!tm)
                return null;

            Expression e = es.exp.expressionSemantic(sc);
            if (e.op == EXP.error || tm.errors)
                return errorStatements();
            assert(tm.members);

            Statement s = toStatement(tm);
            version (none)
            {
                OutBuffer buf;
                buf.doindent = 1;
                HdrGenState hgs;
                hgs.hdrgen = true;
                toCBuffer(s, &buf, &hgs);
                printf("tm ==> s = %s\n", buf.peekChars());
            }
            auto a = new Statements();
            a.push(s);
            return a;

        case STMT.Forwarding:
            /***********************
             * ForwardingStatements are distributed over the flattened
             * sequence of statements. This prevents flattening to be
             * "blocked" by a ForwardingStatement and is necessary, for
             * example, to support generating scope guards with `static
             * foreach`:
             *
             *     static foreach(i; 0 .. 10) scope(exit) writeln(i);
             *     writeln("this is printed first");
             *     // then, it prints 10, 9, 8, 7, ...
             */
            auto fs = statement.isForwardingStatement();
            if (!fs.statement)
            {
                return null;
            }
            sc = sc.push(fs.sym);
            auto a = fs.statement.flatten(sc);
            sc = sc.pop();
            if (!a)
            {
                return a;
            }
            auto b = new Statements(a.length);
            foreach (i, s; *a)
            {
                (*b)[i] = s ? new ForwardingStatement(s.loc, fs.sym, s) : null;
            }
            return b;

        case STMT.Conditional:
            auto cs = statement.isConditionalStatement();
            Statement s;

            //printf("ConditionalStatement::flatten()\n");
            if (cs.condition.include(sc))
            {
                DebugCondition dc = cs.condition.isDebugCondition();
                if (dc)
                {
                    s = new DebugStatement(cs.loc, cs.ifbody);
                    debugThrowWalker(cs.ifbody);
                }
                else
                    s = cs.ifbody;
            }
            else
                s = cs.elsebody;

            auto a = new Statements();
            a.push(s);
            return a;

        case STMT.StaticForeach:
            auto sfs = statement.isStaticForeachStatement();
            sfs.sfe.prepare(sc);
            if (sfs.sfe.ready())
            {
                Statement s = makeTupleForeach(sc, true, false, sfs.sfe.aggrfe, null, sfs.sfe.needExpansion).statement;
                auto result = s.flatten(sc);
                if (result)
                {
                    return result;
                }
                result = new Statements();
                result.push(s);
                return result;
            }
            else
                return errorStatements();

        case STMT.Debug:
            auto ds = statement.isDebugStatement();
            Statements* a = ds.statement ? ds.statement.flatten(sc) : null;
            if (!a)
                return null;

            foreach (ref s; *a)
            {
                s = new DebugStatement(ds.loc, s);
            }
            return a;

        case STMT.Label:
            auto ls = statement.isLabelStatement();
            if (!ls.statement)
                return null;

            Statements* a = null;
            a = ls.statement.flatten(sc);
            if (!a)
                return null;

            if (!a.length)
            {
                a.push(new ExpStatement(ls.loc, cast(Expression)null));
            }

            // reuse 'this' LabelStatement
            ls.statement = (*a)[0];
            (*a)[0] = ls;
            return a;

        case STMT.Mixin:
            auto cs = statement.isMixinStatement();


            OutBuffer buf;
            if (expressionsToString(buf, sc, cs.exps))
                return errorStatements();

            const errors = global.errors;
            const len = buf.length;
            buf.writeByte(0);
            const str = buf.extractSlice()[0 .. len];
            const bool doUnittests = global.params.useUnitTests || global.params.ddoc.doOutput || global.params.dihdr.doOutput;
            auto loc = adjustLocForMixin(str, cs.loc, global.params.mixinOut);
            scope p = new Parser!ASTCodegen(loc, sc._module, str, false, global.errorSink, &global.compileEnv, doUnittests);
            p.transitionIn = global.params.vin;
            p.nextToken();

            auto a = new Statements();
            while (p.token.value != TOK.endOfFile)
            {
                Statement s = p.parseStatement(ParseStatementFlags.curlyScope);
                if (!s || global.errors != errors)
                    return errorStatements();
                a.push(s);
            }
            return a;
        default:
            return null;
    }
}

/***********************************************************
 * Convert TemplateMixin members (which are Dsymbols) to Statements.
 * Params:
 *    s = the symbol to convert to a Statement
 * Returns:
 *    s redone as a Statement
 */
private Statement toStatement(Dsymbol s)
{
    Statement result;

    if (auto tm = s.isTemplateMixin())
    {
        auto a = new Statements();
        foreach (m; *tm.members)
        {
            if (Statement sx = toStatement(m))
                a.push(sx);
        }
        result = new CompoundStatement(tm.loc, a);
    }
    else if (s.isVarDeclaration()       ||
             s.isAggregateDeclaration() ||
             s.isFuncDeclaration()      ||
             s.isEnumDeclaration()      ||
             s.isAliasDeclaration()     ||
             s.isTemplateDeclaration())
    {
        /* Perhaps replace the above with isScopeDsymbol() || isDeclaration()
         */
        /* An actual declaration symbol will be converted to DeclarationExp
         * with ExpStatement.
         */
        auto de = new DeclarationExp(s.loc, s);
        de.type = Type.tvoid; // avoid repeated semantic
        result = new ExpStatement(s.loc, de);
    }
    else if (auto d = s.isAttribDeclaration())
    {
        /* All attributes have been already picked by the semantic analysis of
         * 'bottom' declarations (function, struct, class, etc).
         * So we don't have to copy them.
         */
        if (Dsymbols* a = d.include(null))
        {
            auto statements = new Statements();
            foreach (sx; *a)
            {
                statements.push(toStatement(sx));
            }
            result = new CompoundStatement(d.loc, statements);
        }
    }
    else if (s.isStaticAssert() ||
             s.isImport())
    {
        /* Ignore as they are not Statements
         */
    }
    else
    {
        .error(Loc.initial, "internal compiler error: cannot mixin %s `%s`\n", s.kind(), s.toChars());
        result = new ErrorStatement();
    }

    return result;
}

/**
Marks all occurring ThrowStatements as internalThrows.
This is intended to be called from a DebugStatement as it allows
to mark all its nodes as nothrow.

Params:
    s = AST Node to traverse
*/
private void debugThrowWalker(Statement s)
{

    extern(C++) final class DebugWalker : SemanticTimeTransitiveVisitor
    {
        alias visit = SemanticTimeTransitiveVisitor.visit;
    public:

        override void visit(ThrowStatement s)
        {
            s.internalThrow = true;
        }

        override void visit(CallExp s)
        {
            s.inDebugStatement = true;
        }
    }

    scope walker = new DebugWalker();
    s.accept(walker);
}

/***********************************************************
 * Evaluate and print a `pragma(msg, args)`
 *
 * Params:
 *    loc = location for error messages
 *    sc = scope for argument interpretation
 *    args = expressions to print
 * Returns:
 *    `true` on success
 */
bool pragmaMsgSemantic(Loc loc, Scope* sc, Expressions* args)
{
    if (!args)
        return true;
    foreach (arg; *args)
    {
        sc = sc.startCTFE();
        auto e = arg.expressionSemantic(sc);
        e = resolveProperties(sc, e);
        sc = sc.endCTFE();

        // pragma(msg) is allowed to contain types as well as expressions
        e = ctfeInterpretForPragmaMsg(e);
        if (e.op == EXP.error)
        {
            errorSupplemental(loc, "while evaluating `pragma(msg, %s)`", arg.toChars());
            return false;
        }
        if (auto se = e.toStringExp())
        {
            const slice = se.toUTF8(sc).peekString();
            fprintf(stderr, "%.*s", cast(int)slice.length, slice.ptr);
        }
        else
            fprintf(stderr, "%s", e.toChars());
    }
    fprintf(stderr, "\n");
    return true;
}

/***********************************************************
 * Evaluate `pragma(startAddress, func)` and store the resolved symbol in `args`
 *
 * Params:
 *    loc = location for error messages
 *    sc = scope for argument interpretation
 *    args = pragma arguments
 * Returns:
 *    `true` on success
 */
bool pragmaStartAddressSemantic(Loc loc, Scope* sc, Expressions* args)
{
    if (!args || args.length != 1)
    {
        .error(loc, "function name expected for start address");
        return false;
    }
    else
    {
        /* https://issues.dlang.org/show_bug.cgi?id=11980
         * resolveProperties and ctfeInterpret call are not necessary.
         */
        Expression e = (*args)[0];
        sc = sc.startCTFE();
        e = e.expressionSemantic(sc);
        // e = resolveProperties(sc, e);
        sc = sc.endCTFE();

        // e = e.ctfeInterpret();
        (*args)[0] = e;
        Dsymbol sa = getDsymbol(e);
        if (!sa || !sa.isFuncDeclaration())
        {
            .error(loc, "function name expected for start address, not `%s`", e.toChars());
            return false;
        }
    }
    return true;
}<|MERGE_RESOLUTION|>--- conflicted
+++ resolved
@@ -1397,346 +1397,7 @@
         }
     }
 
-<<<<<<< HEAD
-    private static extern(D) Expression applyOpApply(ForeachStatement fs, Expression flde,
-                Type tab, Scope* sc2, Dsymbol sapply)
-    {
-        version (none)
-        {
-            if (global.params.useDIP1000 == FeatureState.enabled)
-            {
-                message(loc, "To enforce `@safe`, the compiler allocates a closure unless `opApply()` uses `scope`");
-            }
-            (cast(FuncExp)flde).fd.tookAddressOf = 1;
-        }
-        else
-        {
-            if (global.params.useDIP1000 == FeatureState.enabled)
-                ++(cast(FuncExp)flde).fd.tookAddressOf;  // allocate a closure unless the opApply() uses 'scope'
-        }
-        assert(tab.ty == Tstruct || tab.ty == Tclass);
-        assert(sapply);
-        /* Call:
-         *  aggr.apply(flde)
-         */
-        Expression ec;
-        ec = new DotIdExp(fs.loc, fs.aggr, sapply.ident);
-        ec = new CallExp(fs.loc, ec, flde);
-        ec = ec.expressionSemantic(sc2);
-        if (ec.op == EXP.error)
-            return null;
-        if (ec.type != Type.tint32)
-        {
-            fs.error("`opApply()` function for `%s` must return an `int`", tab.toChars());
-            return null;
-        }
-        return ec;
-    }
-
-    private static extern(D) Expression applyDelegate(ForeachStatement fs, Expression flde,
-                                                      Type tab, Scope* sc2)
-    {
-        Expression ec;
-        /* Call:
-         *      aggr(flde)
-         */
-        if (fs.aggr.op == EXP.delegate_ && (cast(DelegateExp)fs.aggr).func.isNested() &&
-            !(cast(DelegateExp)fs.aggr).func.needThis())
-        {
-            // https://issues.dlang.org/show_bug.cgi?id=3560
-            fs.aggr = (cast(DelegateExp)fs.aggr).e1;
-        }
-        ec = new CallExp(fs.loc, fs.aggr, flde);
-        ec = ec.expressionSemantic(sc2);
-        if (ec.op == EXP.error)
-            return null;
-        if (ec.type != Type.tint32)
-        {
-            fs.error("`opApply()` function for `%s` must return an `int`", tab.toChars());
-            return null;
-        }
-        return ec;
-    }
-
-    private static extern(D) Expression applyArray(ForeachStatement fs, Expression flde,
-                                                   Type tab, Scope* sc2, Type tn, Type tnv)
-    {
-        Expression ec;
-        const dim = fs.parameters.length;
-        const loc = fs.loc;
-        /* Call:
-         *      _aApply(aggr, flde)
-         */
-        static immutable fntab =
-        [
-         "cc", "cw", "cd",
-         "wc", "cc", "wd",
-         "dc", "dw", "dd"
-        ];
-
-        const(size_t) BUFFER_LEN = 7 + 1 + 2 + dim.sizeof * 3 + 1;
-        char[BUFFER_LEN] fdname;
-        int flag;
-
-        switch (tn.ty)
-        {
-            case Tchar:     flag = 0;   break;
-            case Twchar:    flag = 3;   break;
-            case Tdchar:    flag = 6;   break;
-            default:
-                assert(0);
-        }
-        switch (tnv.ty)
-        {
-            case Tchar:     flag += 0;  break;
-            case Twchar:    flag += 1;  break;
-            case Tdchar:    flag += 2;  break;
-            default:
-                assert(0);
-        }
-        const(char)* r = (fs.op == TOK.foreach_reverse_) ? "R" : "";
-        int j = snprintf(fdname.ptr, BUFFER_LEN,  "_aApply%s%.*s%llu", r, 2, fntab[flag].ptr, cast(ulong)dim);
-        assert(j < BUFFER_LEN);
-
-        FuncDeclaration fdapply;
-        TypeDelegate dgty;
-        auto params = new Parameters();
-        params.push(new Parameter(STC.in_, tn.arrayOf(), null, null, null));
-        auto dgparams = new Parameters();
-        dgparams.push(new Parameter(0, Type.tvoidptr, null, null, null));
-        if (dim == 2)
-            dgparams.push(new Parameter(0, Type.tvoidptr, null, null, null));
-        dgty = new TypeDelegate(new TypeFunction(ParameterList(dgparams), Type.tint32, LINK.d));
-        params.push(new Parameter(0, dgty, null, null, null));
-        fdapply = FuncDeclaration.genCfunc(params, Type.tint32, fdname.ptr);
-
-        if (tab.isTypeSArray())
-            fs.aggr = fs.aggr.castTo(sc2, tn.arrayOf());
-        // paint delegate argument to the type runtime expects
-        Expression fexp = flde;
-        if (!dgty.equals(flde.type))
-        {
-            fexp = new CastExp(loc, flde, flde.type);
-            fexp.type = dgty;
-        }
-        ec = new VarExp(Loc.initial, fdapply, false);
-        ec = new CallExp(loc, ec, fs.aggr, fexp);
-        ec.type = Type.tint32; // don't run semantic() on ec
-        return ec;
-    }
-
-    private static extern(D) Expression applyAssocArray(ForeachStatement fs, Expression flde, Type tab)
-    {
-        auto taa = tab.isTypeAArray();
-        Expression ec;
-        const dim = fs.parameters.length;
-        // Check types
-        Parameter p = (*fs.parameters)[0];
-        bool isRef = (p.storageClass & STC.ref_) != 0;
-        Type ta = p.type;
-        if (dim == 2)
-        {
-            Type ti = (isRef ? taa.index.addMod(MODFlags.const_) : taa.index);
-            if (isRef ? !ti.constConv(ta) : !ti.implicitConvTo(ta))
-            {
-                fs.error("`foreach`: index must be type `%s`, not `%s`",
-                         ti.toChars(), ta.toChars());
-                return null;
-            }
-            p = (*fs.parameters)[1];
-            isRef = (p.storageClass & STC.ref_) != 0;
-            ta = p.type;
-        }
-        Type taav = taa.nextOf();
-        if (isRef ? !taav.constConv(ta) : !taav.implicitConvTo(ta))
-        {
-            fs.error("`foreach`: value must be type `%s`, not `%s`",
-                     taav.toChars(), ta.toChars());
-            return null;
-        }
-
-        /* Call:
-         *  extern(C) int _aaApply(void*, in size_t, int delegate(void*))
-         *      _aaApply(aggr, keysize, flde)
-         *
-         *  extern(C) int _aaApply2(void*, in size_t, int delegate(void*, void*))
-         *      _aaApply2(aggr, keysize, flde)
-         */
-        __gshared FuncDeclaration* fdapply = [null, null];
-        __gshared TypeDelegate* fldeTy = [null, null];
-        ubyte i = (dim == 2 ? 1 : 0);
-        if (!fdapply[i])
-        {
-            auto params = new Parameters();
-            params.push(new Parameter(0, Type.tvoid.pointerTo(), null, null, null));
-            params.push(new Parameter(STC.const_, Type.tsize_t, null, null, null));
-            auto dgparams = new Parameters();
-            dgparams.push(new Parameter(0, Type.tvoidptr, null, null, null));
-            if (dim == 2)
-                dgparams.push(new Parameter(0, Type.tvoidptr, null, null, null));
-            fldeTy[i] = new TypeDelegate(new TypeFunction(ParameterList(dgparams), Type.tint32, LINK.d));
-            params.push(new Parameter(0, fldeTy[i], null, null, null));
-            fdapply[i] = FuncDeclaration.genCfunc(params, Type.tint32, i ? Id._aaApply2 : Id._aaApply);
-        }
-
-        auto exps = new Expressions();
-        exps.push(fs.aggr);
-        auto keysize = taa.index.size();
-        if (keysize == SIZE_INVALID)
-            return null;
-        assert(keysize < keysize.max - target.ptrsize);
-        keysize = (keysize + (target.ptrsize - 1)) & ~(target.ptrsize - 1);
-        // paint delegate argument to the type runtime expects
-        Expression fexp = flde;
-        if (!fldeTy[i].equals(flde.type))
-        {
-            fexp = new CastExp(fs.loc, flde, flde.type);
-            fexp.type = fldeTy[i];
-        }
-        exps.push(new IntegerExp(Loc.initial, keysize, Type.tsize_t));
-        exps.push(fexp);
-        ec = new VarExp(Loc.initial, fdapply[i], false);
-        ec = new CallExp(fs.loc, ec, exps);
-        ec.type = Type.tint32; // don't run semantic() on ec
-        return ec;
-    }
-
-    private static extern(D) Statement loopReturn(Expression e, Statements* cases, const ref Loc loc)
-    {
-        if (!cases.length)
-        {
-            // Easy case, a clean exit from the loop
-            e = new CastExp(loc, e, Type.tvoid); // https://issues.dlang.org/show_bug.cgi?id=13899
-            return new ExpStatement(loc, e);
-        }
-        // Construct a switch statement around the return value
-        // of the apply function.
-        Statement s;
-        auto a = new Statements();
-
-        // default: break; takes care of cases 0 and 1
-        s = new BreakStatement(Loc.initial, null);
-        s = new DefaultStatement(Loc.initial, s);
-        a.push(s);
-
-        // cases 2...
-        foreach (i, c; *cases)
-        {
-            s = new CaseStatement(Loc.initial, new IntegerExp(i + 2), c);
-            a.push(s);
-        }
-
-        s = new CompoundStatement(loc, a);
-        return new SwitchStatement(loc, e, s, false);
-    }
-    /*************************************
-     * Turn foreach body into the function literal:
-     *  int delegate(ref T param) { body }
-     * Params:
-     *  sc = context
-     *  fs = ForeachStatement
-     *  tfld = type of function literal to be created (type of opApply() function if any), can be null
-     * Returns:
-     *  Function literal created, as an expression
-     *  null if error.
-     */
-    static FuncExp foreachBodyToFunction(Scope* sc, ForeachStatement fs, TypeFunction tfld,
-        /*IN_LLVM*/ bool enforceSizeTIndex)
-    {
-        auto params = new Parameters();
-        foreach (i, p; *fs.parameters)
-        {
-            StorageClass stc = STC.ref_ | (p.storageClass & STC.scope_);
-            Identifier id;
-
-            p.type = p.type.typeSemantic(fs.loc, sc);
-            p.type = p.type.addStorageClass(p.storageClass);
-version (IN_LLVM)
-{
-            // Type of parameter may be different; see below
-            auto para_type = p.type;
-}
-            if (tfld)
-            {
-                Parameter prm = tfld.parameterList[i];
-                //printf("\tprm = %s%s\n", (prm.storageClass&STC.ref_?"ref ":"").ptr, prm.ident.toChars());
-                stc = (prm.storageClass & STC.ref_) | (p.storageClass & STC.scope_);
-                if ((p.storageClass & STC.ref_) != (prm.storageClass & STC.ref_))
-                {
-                    if (!(prm.storageClass & STC.ref_))
-                    {
-                        fs.error("`foreach`: cannot make `%s` `ref`", p.ident.toChars());
-                        return null;
-                    }
-                    goto LcopyArg;
-                }
-                id = p.ident; // argument copy is not need.
-            }
-            else if (p.storageClass & STC.ref_)
-            {
-                // default delegate parameters are marked as ref, then
-                // argument copy is not need.
-                id = p.ident;
-            }
-            else
-            {
-                // Make a copy of the ref argument so it isn't
-                // a reference.
-            LcopyArg:
-                id = Identifier.generateId("__applyArg", cast(int)i);
-
-version (IN_LLVM)
-{
-                // In case of a foreach loop on an array the index passed
-                // to the delegate is always of type size_t. The type of
-                // the parameter must be changed to size_t and a cast to
-                // the type used must be inserted. Otherwise the index is
-                // always 0 on a big endian architecture. This fixes
-                // issue #326.
-                Initializer ie;
-                if (fs.parameters.length == 2 && i == 0 && enforceSizeTIndex)
-                {
-                    para_type = Type.tsize_t;
-                    ie = new ExpInitializer(fs.loc,
-                                            new CastExp(fs.loc,
-                                                        new IdentifierExp(fs.loc, id), p.type));
-                }
-                else
-                {
-                    ie = new ExpInitializer(fs.loc, new IdentifierExp(fs.loc, id));
-                }
-}
-else
-{
-                Initializer ie = new ExpInitializer(fs.loc, new IdentifierExp(fs.loc, id));
-}
-                auto v = new VarDeclaration(fs.loc, p.type, p.ident, ie);
-                v.storage_class |= STC.temp | (stc & STC.scope_);
-                Statement s = new ExpStatement(fs.loc, v);
-                fs._body = new CompoundStatement(fs.loc, s, fs._body);
-            }
-            params.push(new Parameter(stc, IN_LLVM ? para_type : p.type, id, null, null));
-        }
-        // https://issues.dlang.org/show_bug.cgi?id=13840
-        // Throwable nested function inside nothrow function is acceptable.
-        StorageClass stc = mergeFuncAttrs(STC.safe | STC.pure_ | STC.nogc, fs.func);
-        auto tf = new TypeFunction(ParameterList(params), Type.tint32, LINK.d, stc);
-        fs.cases = new Statements();
-        fs.gotos = new ScopeStatements();
-        auto fld = new FuncLiteralDeclaration(fs.loc, fs.endloc, tf, TOK.delegate_, fs);
-        fld.fbody = fs._body;
-        Expression flde = new FuncExp(fs.loc, fld);
-        flde = flde.expressionSemantic(sc);
-        fld.tookAddressOf = 0;
-        if (flde.op == EXP.error)
-            return null;
-        return cast(FuncExp)flde;
-    }
-
-    override void visit(ForeachRangeStatement fs)
-=======
     void visitForeachRange(ForeachRangeStatement fs)
->>>>>>> 2dd4b89c
     {
         /* https://dlang.org/spec/statement.html#foreach-range-statement
          */
@@ -4353,7 +4014,8 @@
  *  Function literal created, as an expression
  *  null if error.
  */
-private FuncExp foreachBodyToFunction(Scope* sc, ForeachStatement fs, TypeFunction tfld)
+private FuncExp foreachBodyToFunction(Scope* sc, ForeachStatement fs, TypeFunction tfld,
+                                      /*IN_LLVM*/ bool enforceSizeTIndex)
 {
     auto params = new Parameters();
     foreach (i, p; *fs.parameters)
@@ -4363,6 +4025,11 @@
 
         p.type = p.type.typeSemantic(fs.loc, sc);
         p.type = p.type.addStorageClass(p.storageClass);
+version (IN_LLVM)
+{
+        // Type of parameter may be different; see below
+        auto para_type = p.type;
+}
         if (tfld)
         {
             Parameter prm = tfld.parameterList[i];
@@ -4392,13 +4059,37 @@
         LcopyArg:
             id = Identifier.generateId("__applyArg", cast(int)i);
 
+version (IN_LLVM)
+{
+            // In case of a foreach loop on an array the index passed
+            // to the delegate is always of type size_t. The type of
+            // the parameter must be changed to size_t and a cast to
+            // the type used must be inserted. Otherwise the index is
+            // always 0 on a big endian architecture. This fixes
+            // issue #326.
+            Initializer ie;
+            if (fs.parameters.length == 2 && i == 0 && enforceSizeTIndex)
+            {
+                para_type = Type.tsize_t;
+                ie = new ExpInitializer(fs.loc,
+                                        new CastExp(fs.loc,
+                                                    new IdentifierExp(fs.loc, id), p.type));
+            }
+            else
+            {
+                ie = new ExpInitializer(fs.loc, new IdentifierExp(fs.loc, id));
+            }
+}
+else
+{
             Initializer ie = new ExpInitializer(fs.loc, new IdentifierExp(fs.loc, id));
+}
             auto v = new VarDeclaration(fs.loc, p.type, p.ident, ie);
             v.storage_class |= STC.temp | (stc & STC.scope_);
             Statement s = new ExpStatement(fs.loc, v);
             fs._body = new CompoundStatement(fs.loc, s, fs._body);
         }
-        params.push(new Parameter(stc, p.type, id, null, null));
+        params.push(new Parameter(stc, IN_LLVM ? para_type : p.type, id, null, null));
     }
     // https://issues.dlang.org/show_bug.cgi?id=13840
     // Throwable nested function inside nothrow function is acceptable.
