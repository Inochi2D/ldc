/**
 * Does semantic analysis for statements.
 *
 * Specification: $(LINK2 https://dlang.org/spec/statement.html, Statements)
 *
 * Copyright:   Copyright (C) 1999-2023 by The D Language Foundation, All Rights Reserved
 * Authors:     $(LINK2 https://www.digitalmars.com, Walter Bright)
 * License:     $(LINK2 https://www.boost.org/LICENSE_1_0.txt, Boost License 1.0)
 * Source:      $(LINK2 https://github.com/dlang/dmd/blob/master/src/dmd/statementsem.d, _statementsem.d)
 * Documentation:  https://dlang.org/phobos/dmd_statementsem.html
 * Coverage:    https://codecov.io/gh/dlang/dmd/src/master/src/dmd/statementsem.d
 */

module dmd.statementsem;

import core.stdc.stdio;

import dmd.aggregate;
import dmd.aliasthis;
import dmd.arrayop;
import dmd.arraytypes;
import dmd.astcodegen;
import dmd.astenums;
import dmd.attrib;
import dmd.blockexit;
import dmd.clone;
import dmd.cond;
import dmd.ctorflow;
import dmd.dcast;
import dmd.dclass;
import dmd.declaration;
import dmd.denum;
import dmd.dimport;
import dmd.dinterpret;
import dmd.dmodule;
import dmd.dscope;
import dmd.dsymbol;
import dmd.dsymbolsem;
import dmd.dtemplate;
import dmd.errors;
import dmd.errorsink;
import dmd.escape;
import dmd.expression;
import dmd.expressionsem;
import dmd.func;
import dmd.globals;
import dmd.gluelayer;
import dmd.hdrgen;
import dmd.id;
import dmd.identifier;
import dmd.importc;
import dmd.init;
import dmd.intrange;
import dmd.location;
import dmd.mtype;
import dmd.mustuse;
import dmd.nogc;
import dmd.opover;
import dmd.parse;
import dmd.common.outbuffer;
import dmd.root.string;
import dmd.semantic2;
import dmd.sideeffect;
import dmd.statement;
import dmd.staticassert;
import dmd.target;
import dmd.tokens;
import dmd.typesem;
import dmd.visitor;

version (DMDLIB)
{
    version = CallbackAPI;
}

/*****************************************
 * CTFE requires FuncDeclaration::labtab for the interpretation.
 * So fixing the label name inside in/out contracts is necessary
 * for the uniqueness in labtab.
 * Params:
 *      sc = context
 *      ident = statement label name to be adjusted
 * Returns:
 *      adjusted label name
 */
private Identifier fixupLabelName(Scope* sc, Identifier ident)
{
    uint flags = (sc.flags & SCOPE.contract);
    const id = ident.toString();
    if (flags && flags != SCOPE.invariant_ &&
        !(id.length >= 2 && id[0] == '_' && id[1] == '_'))  // does not start with "__"
    {
        OutBuffer buf;
        buf.writestring(flags == SCOPE.require ? "__in_" : "__out_");
        buf.writestring(ident.toString());

        ident = Identifier.idPool(buf[]);
    }
    return ident;
}

/*******************************************
 * Check to see if statement is the innermost labeled statement.
 * Params:
 *      sc = context
 *      statement = Statement to check
 * Returns:
 *      if `true`, then the `LabelStatement`, otherwise `null`
 */
private LabelStatement checkLabeledLoop(Scope* sc, Statement statement) @safe
{
    if (sc.slabel && sc.slabel.statement == statement)
    {
        return sc.slabel;
    }
    return null;
}

/***********************************************************
 * Check an assignment is used as a condition.
 * Intended to be use before the `semantic` call on `e`.
 * Params:
 *  e = condition expression which is not yet run semantic analysis.
 * Returns:
 *  `e` or ErrorExp.
 */
private Expression checkAssignmentAsCondition(Expression e, Scope* sc)
{
    if (sc.flags & SCOPE.Cfile)
        return e;
    auto ec = lastComma(e);
    if (ec.op == EXP.assign)
    {
        error(ec.loc, "assignment cannot be used as a condition, perhaps `==` was meant?");
        return ErrorExp.get();
    }
    return e;
}

// Performs semantic analysis in Statement AST nodes
extern(C++) Statement statementSemantic(Statement s, Scope* sc)
{
    import dmd.compiler;

    version (CallbackAPI)
        Compiler.onStatementSemanticStart(s, sc);

    Statement result = statementSemanticVisit(s, sc);

    version (CallbackAPI)
        Compiler.onStatementSemanticDone(s, sc);

    return result;
}

package (dmd)
Statement statementSemanticVisit(Statement s, Scope* sc)
{
    Statement result;

    void setError()
    {
        result = new ErrorStatement();
    }

    void visitDefaultCase(Statement s)
    {
        result = s;
    }

    void visitError(ErrorStatement s)
    {
        result = s;
    }

    void visitPeel(PeelStatement s)
    {
        /* "peel" off this wrapper, and don't run semantic()
         * on the result.
         */
        result = s.s;
    }

    void visitExp(ExpStatement s)
    {
        /* https://dlang.org/spec/statement.html#expression-statement
         */

        if (!s.exp)
        {
            result = s;
            return;
        }
        //printf("ExpStatement::semantic() %s\n", exp.toChars());

        // Allow CommaExp in ExpStatement because return isn't used
        CommaExp.allow(s.exp);

        s.exp = s.exp.expressionSemantic(sc);
        s.exp = resolveProperties(sc, s.exp);
        s.exp = s.exp.addDtorHook(sc);
        if (checkNonAssignmentArrayOp(s.exp))
            s.exp = ErrorExp.get();
        if (auto f = isFuncAddress(s.exp))
        {
            if (f.checkForwardRef(s.exp.loc))
                s.exp = ErrorExp.get();
        }
        if (checkMustUse(s.exp, sc))
            s.exp = ErrorExp.get();
        if (!(sc.flags & SCOPE.Cfile) && discardValue(s.exp))
            s.exp = ErrorExp.get();

        s.exp = s.exp.optimize(WANTvalue);
        s.exp = checkGC(sc, s.exp);
        if (s.exp.op == EXP.error)
            return setError();
        result = s;
    }

    void visitDtorExp(DtorExpStatement s)
    {
        visitExp(s);
    }

    void visitMixin(MixinStatement cs)
    {
        /* https://dlang.org/spec/statement.html#mixin-statement
         */

        //printf("MixinStatement::semantic() %s\n", exp.toChars());
        Statements* a = cs.flatten(sc);
        if (!a)
            return;
        Statement s = new CompoundStatement(cs.loc, a);
        result = s.statementSemantic(sc);
    }

    void visitCompound(CompoundStatement cs)
    {
        //printf("CompoundStatement::semantic(this = %p, sc = %p)\n", cs, sc);
        version (none)
        {
            foreach (i, s; cs.statements)
            {
                if (s)
                    printf("[%d]: %s", i, s.toChars());
            }
        }

        for (size_t i = 0; i < cs.statements.length;)
        {
            Statement s = (*cs.statements)[i];
            if (!s)
            {
                ++i;
                continue;
            }

            if (auto flt = s.flatten(sc))
            {
                cs.statements.remove(i);
                cs.statements.insert(i, flt);
                continue;
            }
            s = s.statementSemantic(sc);
            (*cs.statements)[i] = s;
            if (!s)
            {
                /* Remove NULL statements from the list.
                 */
                cs.statements.remove(i);
                continue;
            }
            if (s.isErrorStatement())
            {
                result = s;     // propagate error up the AST
                ++i;
                continue;       // look for errors in rest of statements
            }

            // expand tuple variables in order to attach destruction/exception logic
            if (auto es = s.isExpStatement())
            {
                if (es.exp && es.exp.isDeclarationExp())
                {
                    auto de = es.exp.isDeclarationExp();
                    auto vd = de.declaration.isVarDeclaration();
                    if (vd && vd.aliasTuple && vd.aliasTuple.objects.length)
                    {
                        auto j = i;
                        cs.statements.insert(i, vd.aliasTuple.objects.length - 1, null);
                        vd.aliasTuple.foreachVar((v) { (*cs.statements)[j++] = toStatement(v); });
                        s = (*cs.statements)[i];
                    }
                }
            }

            Statement sentry;
            Statement sexception;
            Statement sfinally;

            (*cs.statements)[i] = s.scopeCode(sc, sentry, sexception, sfinally);
            if (sentry)
            {
                sentry = sentry.statementSemantic(sc);
                cs.statements.insert(i, sentry);
                i++;
            }
            if (sexception)
                sexception = sexception.statementSemantic(sc);
            if (sexception)
            {
                /* Returns: true if statements[] are empty statements
                 */
                static bool isEmpty(const Statement[] statements)
                {
                    foreach (s; statements)
                    {
                        if (const cs = s.isCompoundStatement())
                        {
                            if (!isEmpty((*cs.statements)[]))
                                return false;
                        }
                        else
                            return false;
                    }
                    return true;
                }

                if (!sfinally && isEmpty((*cs.statements)[i + 1 .. cs.statements.length]))
                {
                }
                else
                {
                    /* Rewrite:
                     *      s; s1; s2;
                     * As:
                     *      s;
                     *      try { s1; s2; }
                     *      catch (Throwable __o)
                     *      { sexception; throw __o; }
                     */
                    auto a = new Statements();
                    a.pushSlice((*cs.statements)[i + 1 .. cs.statements.length]);
                    cs.statements.setDim(i + 1);

                    Statement _body = new CompoundStatement(Loc.initial, a);
                    _body = new ScopeStatement(Loc.initial, _body, Loc.initial);

                    Identifier id = Identifier.generateId("__o");

                    Statement handler = new PeelStatement(sexception);
                    if (sexception.blockExit(sc.func, null) & BE.fallthru)
                    {
                        auto ts = new ThrowStatement(Loc.initial, new IdentifierExp(Loc.initial, id));
                        ts.internalThrow = true;
                        handler = new CompoundStatement(Loc.initial, handler, ts);
                    }

                    auto catches = new Catches();
                    auto ctch = new Catch(Loc.initial, getThrowable(), id, handler);
                    ctch.internalCatch = true;
                    catches.push(ctch);

                    Statement st = new TryCatchStatement(Loc.initial, _body, catches);
                    if (sfinally)
                        st = new TryFinallyStatement(Loc.initial, st, sfinally);
                    st = st.statementSemantic(sc);

                    cs.statements.push(st);
                    break;
                }
            }
            else if (sfinally)
            {
                if (0 && i + 1 == cs.statements.length)
                {
                    cs.statements.push(sfinally);
                }
                else
                {
                    /* Rewrite:
                     *      s; s1; s2;
                     * As:
                     *      s; try { s1; s2; } finally { sfinally; }
                     */
                    auto a = new Statements();
                    a.pushSlice((*cs.statements)[i + 1 .. cs.statements.length]);
                    cs.statements.setDim(i + 1);

                    auto _body = new CompoundStatement(Loc.initial, a);
                    Statement stf = new TryFinallyStatement(Loc.initial, _body, sfinally);
                    stf = stf.statementSemantic(sc);
                    cs.statements.push(stf);
                    break;
                }
            }
            i++;
        }

        /* Flatten them in place
         */
        void flattenStatements(ref Statements statements)
        {
            for (size_t i = 0; i < statements.length;)
            {
                if (auto s = statements[i])
                {
                    if (auto flt = s.flatten(sc))
                    {
                        statements.remove(i);
                        statements.insert(i, flt);
                        continue;
                    }
                }
                ++i;
            }
        }

        /* https://issues.dlang.org/show_bug.cgi?id=11653
         * 'semantic' may return another CompoundStatement
         * (eg. CaseRangeStatement), so flatten it here.
         */
        flattenStatements(*cs.statements);

        foreach (s; *cs.statements)
        {
            if (!s)
                continue;

            if (auto se = s.isErrorStatement())
            {
                result = se;
                return;
            }
        }

        if (cs.statements.length == 1 && (!IN_LLVM || !cs.isCompoundAsmStatement()))
        {
            result = (*cs.statements)[0];
            return;
        }
        result = cs;
    }

    void visitUnrolledLoop(UnrolledLoopStatement uls)
    {
        //printf("UnrolledLoopStatement::semantic(this = %p, sc = %p)\n", uls, sc);
        Scope* scd = sc.push();
        scd.sbreak = uls;
        scd.scontinue = uls;

        Statement serror = null;
        foreach (i, ref s; *uls.statements)
        {
            if (s)
            {
                //printf("[%d]: %s\n", i, s.toChars());
                s = s.statementSemantic(scd);
                if (s && !serror)
                    serror = s.isErrorStatement();
            }
        }

        scd.pop();
        result = serror ? serror : uls;
    }

    void visitScope(ScopeStatement ss)
    {
        //printf("ScopeStatement::semantic(sc = %p)\n", sc);
        if (!ss.statement)
        {
            result = ss;
            return;
        }

        ScopeDsymbol sym = new ScopeDsymbol();
        sym.parent = sc.scopesym;
        sym.endlinnum = ss.endloc.linnum;
        sc = sc.push(sym);

        Statements* a = ss.statement.flatten(sc);
        if (a)
        {
            ss.statement = new CompoundStatement(ss.loc, a);
        }

        ss.statement = ss.statement.statementSemantic(sc);
        if (ss.statement)
        {
            if (ss.statement.isErrorStatement())
            {
                sc.pop();
                result = ss.statement;
                return;
            }

            Statement sentry;
            Statement sexception;
            Statement sfinally;
            ss.statement = ss.statement.scopeCode(sc, sentry, sexception, sfinally);
            assert(!sentry);
            assert(!sexception);
            if (sfinally)
            {
                //printf("adding sfinally\n");
                sfinally = sfinally.statementSemantic(sc);
                ss.statement = new CompoundStatement(ss.loc, ss.statement, sfinally);
            }
        }
        sc.pop();
        result = ss;
    }

    void visitForwarding(ForwardingStatement ss)
    {
        assert(ss.sym);
        for (Scope* csc = sc; !ss.sym.parent; csc = csc.enclosing)
        {
            assert(csc);
            ss.sym.parent = csc.scopesym;
        }
        sc = sc.push(ss.sym);
        sc.sbreak = ss;
        sc.scontinue = ss;
        ss.statement = ss.statement.statementSemantic(sc);
        sc = sc.pop();
        result = ss.statement;
    }

    void visitWhile(WhileStatement ws)
    {
        /* Rewrite as a for(;condition;) loop
         * https://dlang.org/spec/statement.html#while-statement
         */
        Expression cond = ws.condition;
        Statement _body = ws._body;
        if (ws.param)
        {
            /**
             * If the while loop is of form `while(auto a = exp) { loop_body }`,
             * rewrite to:
             *
             * while(true)
             *     if (auto a = exp)
             *     { loop_body }
             *     else
             *     { break; }
             */
            _body = new IfStatement(ws.loc, ws.param, ws.condition, ws._body, new BreakStatement(ws.loc, null), ws.endloc);
            cond = IntegerExp.createBool(true);
        }
        Statement s = new ForStatement(ws.loc, null, cond, null, _body, ws.endloc);
        s = s.statementSemantic(sc);
        result = s;
    }

    void visitDo(DoStatement ds)
    {
        /* https://dlang.org/spec/statement.html#do-statement
         */
        const inLoopSave = sc.inLoop;
        sc.inLoop = true;
        if (ds._body)
            ds._body = ds._body.semanticScope(sc, ds, ds, null);
        sc.inLoop = inLoopSave;

        if (ds.condition.op == EXP.dotIdentifier)
            (cast(DotIdExp)ds.condition).noderef = true;

        // check in syntax level
        ds.condition = checkAssignmentAsCondition(ds.condition, sc);

        ds.condition = ds.condition.expressionSemantic(sc);
        ds.condition = resolveProperties(sc, ds.condition);
        if (checkNonAssignmentArrayOp(ds.condition))
            ds.condition = ErrorExp.get();
        ds.condition = ds.condition.optimize(WANTvalue);
        ds.condition = checkGC(sc, ds.condition);

        ds.condition = ds.condition.toBoolean(sc);

        if (ds.condition.op == EXP.error)
            return setError();
        if (ds._body && ds._body.isErrorStatement())
        {
            result = ds._body;
            return;
        }

        result = ds;
    }

    void visitFor(ForStatement fs)
    {
        /* https://dlang.org/spec/statement.html#for-statement
         */
        //printf("ForStatement::semantic %s\n", fs.toChars());

        if (fs._init)
        {
            /* Rewrite:
             *  for (auto v1 = i1, v2 = i2; condition; increment) { ... }
             * to:
             *  { auto v1 = i1, v2 = i2; for (; condition; increment) { ... } }
             * then lowered to:
             *  auto v1 = i1;
             *  try {
             *    auto v2 = i2;
             *    try {
             *      for (; condition; increment) { ... }
             *    } finally { v2.~this(); }
             *  } finally { v1.~this(); }
             */
            auto ainit = new Statements();
            ainit.push(fs._init);
            fs._init = null;
            ainit.push(fs);
            Statement s = new CompoundStatement(fs.loc, ainit);
            s = new ScopeStatement(fs.loc, s, fs.endloc);
            s = s.statementSemantic(sc);
            if (!s.isErrorStatement())
            {
                if (LabelStatement ls = checkLabeledLoop(sc, fs))
                    ls.gotoTarget = fs;
                fs.relatedLabeled = s;
            }
            result = s;
            return;
        }
        assert(fs._init is null);

        auto sym = new ScopeDsymbol();
        sym.parent = sc.scopesym;
        sym.endlinnum = fs.endloc.linnum;
        sc = sc.push(sym);
        sc.inLoop = true;

        if (fs.condition)
        {
            if (fs.condition.op == EXP.dotIdentifier)
                (cast(DotIdExp)fs.condition).noderef = true;

            // check in syntax level
            fs.condition = checkAssignmentAsCondition(fs.condition, sc);

            fs.condition = fs.condition.expressionSemantic(sc);
            fs.condition = resolveProperties(sc, fs.condition);
            if (checkNonAssignmentArrayOp(fs.condition))
                fs.condition = ErrorExp.get();
            fs.condition = fs.condition.optimize(WANTvalue);
            fs.condition = checkGC(sc, fs.condition);

            fs.condition = fs.condition.toBoolean(sc);
        }
        if (fs.increment)
        {
            CommaExp.allow(fs.increment);
            fs.increment = fs.increment.expressionSemantic(sc);
            fs.increment = resolveProperties(sc, fs.increment);
            // @@@DEPRECATED_2.112@@@
            // remove gagging and deprecation() to turn deprecation into an error when
            // deprecation cycle is over
            const olderrors = global.startGagging();
            discardValue(fs.increment);
            if (global.endGagging(olderrors))
                deprecation(fs.increment.loc, "`%s` has no effect", fs.increment.toChars());
            if (checkNonAssignmentArrayOp(fs.increment))
                fs.increment = ErrorExp.get();
            fs.increment = fs.increment.optimize(WANTvalue);
            fs.increment = checkGC(sc, fs.increment);
        }

        sc.sbreak = fs;
        sc.scontinue = fs;
        if (fs._body)
            fs._body = fs._body.semanticNoScope(sc);

        sc.pop();

        if (fs.condition && fs.condition.op == EXP.error ||
            fs.increment && fs.increment.op == EXP.error ||
            fs._body && fs._body.isErrorStatement())
            return setError();
        result = fs;
    }

    void visitForeach(ForeachStatement fs)
    {
        /* https://dlang.org/spec/statement.html#foreach-statement
         */

        //printf("ForeachStatement::semantic() %p\n", fs);

        /******
         * Issue error if any of the ForeachTypes were not supplied and could not be inferred.
         * Returns:
         *      true if error issued
         */
        static bool checkForArgTypes(ForeachStatement fs)
        {
            bool result = false;
            foreach (p; *fs.parameters)
            {
                if (!p.type)
                {
                    error(fs.loc, "cannot infer type for `foreach` variable `%s`, perhaps set it explicitly", p.ident.toChars());
                    p.type = Type.terror;
                    result = true;
                }
            }
            return result;
        }

        const loc = fs.loc;
        const dim = fs.parameters.length;

        fs.func = sc.func;
        if (fs.func.fes)
            fs.func = fs.func.fes.func;

        VarDeclaration vinit = null;
        fs.aggr = fs.aggr.expressionSemantic(sc);
        fs.aggr = resolveProperties(sc, fs.aggr);
        fs.aggr = fs.aggr.optimize(WANTvalue);
        if (fs.aggr.op == EXP.error)
            return setError();
        Expression oaggr = fs.aggr;     // remember original for error messages
        if (fs.aggr.type && fs.aggr.type.toBasetype().ty == Tstruct &&
            (cast(TypeStruct)(fs.aggr.type.toBasetype())).sym.dtor &&
            !fs.aggr.isTypeExp() && !fs.aggr.isLvalue())
        {
            // https://issues.dlang.org/show_bug.cgi?id=14653
            // Extend the life of rvalue aggregate till the end of foreach.
            vinit = copyToTemp(STC.rvalue, "__aggr", fs.aggr);
            vinit.endlinnum = fs.endloc.linnum;
            vinit.dsymbolSemantic(sc);
            fs.aggr = new VarExp(fs.aggr.loc, vinit);
        }

        /* If aggregate is a vector type, add the .array to make it a static array
         */
        if (fs.aggr.type)
            if (auto tv = fs.aggr.type.toBasetype().isTypeVector())
            {
                auto vae = new VectorArrayExp(fs.aggr.loc, fs.aggr);
                vae.type = tv.basetype;
                fs.aggr = vae;
            }

        Dsymbol sapply = null;                  // the inferred opApply() or front() function
        if (!inferForeachAggregate(sc, fs.op == TOK.foreach_, fs.aggr, sapply))
        {
            assert(oaggr.type);

            error(fs.loc, "invalid `%s` aggregate `%s` of type `%s`",
                Token.toChars(fs.op), oaggr.toChars(), oaggr.type.toPrettyChars());

            if (auto ad = isAggregate(fs.aggr.type))
            {
                if (fs.op == TOK.foreach_reverse_)
                {
                    fs.loc.errorSupplemental("`foreach_reverse` works with bidirectional ranges"~
                        " (implementing `back` and `popBack`), aggregates implementing" ~
                        " `opApplyReverse`, or the result of an aggregate's `.tupleof` property");
                    fs.loc.errorSupplemental("https://dlang.org/phobos/std_range_primitives.html#isBidirectionalRange");
                }
                else
                {
                    fs.loc.errorSupplemental("`foreach` works with input ranges"~
                        " (implementing `front` and `popFront`), aggregates implementing" ~
                        " `opApply`, or the result of an aggregate's `.tupleof` property");
                    fs.loc.errorSupplemental("https://dlang.org/phobos/std_range_primitives.html#isInputRange");
                }
            }

            return setError();
        }

        Dsymbol sapplyOld = sapply; // 'sapply' will be NULL if and after 'inferApplyArgTypes' errors

        /* Check for inference errors
         */
        if (!inferApplyArgTypes(fs, sc, sapply))
        {
            /**
             Try and extract the parameter count of the opApply callback function, e.g.:
             int opApply(int delegate(int, float)) => 2 args
             */
            bool foundMismatch = false;
            size_t foreachParamCount = 0;
            if (sapplyOld)
            {
                if (FuncDeclaration fd = sapplyOld.isFuncDeclaration())
                {
                    auto fparameters = fd.getParameterList();

                    if (fparameters.length == 1)
                    {
                        // first param should be the callback function
                        Parameter fparam = fparameters[0];
                        if ((fparam.type.ty == Tpointer ||
                             fparam.type.ty == Tdelegate) &&
                            fparam.type.nextOf().ty == Tfunction)
                        {
                            TypeFunction tf = cast(TypeFunction)fparam.type.nextOf();
                            foreachParamCount = tf.parameterList.length;
                            foundMismatch = true;
                        }
                    }
                }
            }

            //printf("dim = %d, parameters.length = %d\n", dim, parameters.length);
            if (foundMismatch && dim != foreachParamCount)
            {
                const(char)* plural = foreachParamCount > 1 ? "s" : "";
                error(fs.loc, "cannot infer argument types, expected %llu argument%s, not %llu",
                    cast(ulong) foreachParamCount, plural, cast(ulong) dim);
            }
            else
                error(fs.loc, "cannot uniquely infer `foreach` argument types");

            return setError();
        }

        Type tab = fs.aggr.type.toBasetype();

        if (tab.ty == Ttuple) // don't generate new scope for tuple loops
        {
            Statement s = makeTupleForeach(sc, false, false, fs, null, false).statement;
            if (vinit)
                s = new CompoundStatement(loc, new ExpStatement(loc, vinit), s);
            result = s.statementSemantic(sc);
            return;
        }

        auto sym = new ScopeDsymbol();
        sym.parent = sc.scopesym;
        sym.endlinnum = fs.endloc.linnum;
        auto sc2 = sc.push(sym);
        sc2.inLoop = true;

        foreach (Parameter p; *fs.parameters)
        {
            if (p.storageClass & STC.manifest)
            {
                error(fs.loc, "cannot declare `enum` loop variables for non-unrolled foreach");
            }
            if (p.storageClass & STC.alias_)
            {
                error(fs.loc, "cannot declare `alias` loop variables for non-unrolled foreach");
            }
        }

        void retError()
        {
            sc2.pop();
            result = new ErrorStatement();
        }

        void rangeError()
        {
            error(fs.loc, "cannot infer argument types");
            return retError();
        }

        void retStmt(Statement s)
        {
            if (!s)
                return retError();
            s = s.statementSemantic(sc2);
            sc2.pop();
            result = s;
        }

        Type tn = null;
        Type tnv = null;
        Statement apply()
        {
            if (checkForArgTypes(fs))
                return null;

            TypeFunction tfld = null;
            if (sapply)
            {
                if (auto fdapply = sapply.isFuncDeclaration())
                {
                    assert(fdapply.type && fdapply.type.isTypeFunction());
                    tfld = fdapply.type.typeSemantic(loc, sc2).isTypeFunction();
                    goto Lget;
                }
                else if (tab.isTypeDelegate())
                {
                    tfld = tab.nextOf().isTypeFunction();
                Lget:
                    //printf("tfld = %s\n", tfld.toChars());
                    if (tfld.parameterList.parameters.length == 1)
                    {
                        Parameter p = tfld.parameterList[0];
                        if (p.type && p.type.isTypeDelegate())
                        {
                            auto t = p.type.typeSemantic(loc, sc2);
                            assert(t.ty == Tdelegate);
                            tfld = t.nextOf().isTypeFunction();
                        }
                    }
                }
            }

            FuncExp flde = foreachBodyToFunction(sc2, fs, tfld,
                /*IN_LLVM: enforceSizeTIndex=*/ tab.ty == Tarray || tab.ty == Tsarray);
            if (!flde)
                return null;

            // Resolve any forward referenced goto's
            foreach (ScopeStatement ss; *fs.gotos)
            {
                GotoStatement gs = ss.statement.isGotoStatement();
                if (!gs.label.statement)
                {
                    // 'Promote' it to this scope, and replace with a return
                    fs.cases.push(gs);
                    ss.statement = new ReturnStatement(Loc.initial, new IntegerExp(fs.cases.length + 1));
                }
            }

            Expression e = null;
            if (vinit)
            {
                e = new DeclarationExp(loc, vinit);
                e = e.expressionSemantic(sc2);
                if (e.op == EXP.error)
                    return null;
            }

            Expression ec;
            switch (tab.ty)
            {
                case Tarray:
                case Tsarray:   ec = applyArray     (fs, flde, tab, sc2, tn, tnv); break;
                case Tdelegate: ec = applyDelegate  (fs, flde, tab, sc2);          break;
                case Taarray:   ec = applyAssocArray(fs, flde, tab);               break;
                default:        ec = applyOpApply   (fs, flde, tab, sc2, sapply);  break;
            }
            if (!ec)
                return null;

            e = Expression.combine(e, ec);
            return loopReturn(e, fs.cases, loc);
        }

        switch (tab.ty)
        {
        case Tarray:
        case Tsarray:
            {
                if (checkForArgTypes(fs))
                    return retError();

                if (dim < 1 || dim > 2)
                {
                    error(fs.loc, "only one or two arguments for array `foreach`");
                    return retError();
                }

                // Finish semantic on all foreach parameter types.
                foreach (i; 0 .. dim)
                {
                    Parameter p = (*fs.parameters)[i];
                    p.type = p.type.typeSemantic(loc, sc2);
                    p.type = p.type.addStorageClass(p.storageClass);
                }

                tn = tab.nextOf().toBasetype();

                if (dim == 2)
                {
                    Type tindex = (*fs.parameters)[0].type;
                    if (!tindex.isintegral())
                    {
                        error(fs.loc, "foreach: key cannot be of non-integral type `%s`", tindex.toChars());
                        return retError();
                    }
                    /* What cases to deprecate implicit conversions for:
                     *  1. foreach aggregate is a dynamic array
                     *  2. foreach body is lowered to _aApply (see special case below).
                     */
                    Type tv = (*fs.parameters)[1].type.toBasetype();
                    if ((tab.isTypeDArray() ||
                         (tn.ty != tv.ty && tn.ty.isSomeChar && tv.ty.isSomeChar)) &&
                        !Type.tsize_t.implicitConvTo(tindex))
                    {
                        deprecation(fs.loc, "foreach: loop index implicitly converted from `size_t` to `%s`",
                                       tindex.toChars());
                    }
                }

                /* Look for special case of parsing char types out of char type
                 * array.
                 */
                if (tn.ty.isSomeChar)
                {
                    int i = (dim == 1) ? 0 : 1; // index of value
                    Parameter p = (*fs.parameters)[i];
                    tnv = p.type.toBasetype();
                    if (tnv.ty != tn.ty && tnv.ty.isSomeChar)
                    {
                        if (p.storageClass & STC.ref_)
                        {
                            error(fs.loc, "`foreach`: value of UTF conversion cannot be `ref`");
                            return retError();
                        }
                        if (dim == 2)
                        {
                            p = (*fs.parameters)[0];
                            if (p.storageClass & STC.ref_)
                            {
                                error(fs.loc, "`foreach`: key cannot be `ref`");
                                return retError();
                            }
                        }
                        return retStmt(apply());
                    }
                }

                // Declare the key
                if (dim == 2)
                {
                    Parameter p = (*fs.parameters)[0];
                    fs.key = new VarDeclaration(loc, p.type.mutableOf(), Identifier.generateId("__key"), null);
                    fs.key.storage_class |= STC.temp | STC.foreach_;
                    if (fs.key.isReference())
                        fs.key.storage_class |= STC.nodtor;

                    if (p.storageClass & STC.ref_)
                    {
                        if (fs.key.type.constConv(p.type) == MATCH.nomatch)
                        {
                            error(fs.loc, "key type mismatch, `%s` to `ref %s`",
                                     fs.key.type.toChars(), p.type.toChars());
                            return retError();
                        }
                    }
                    if (auto ta = tab.isTypeSArray())
                    {
                        IntRange dimrange = getIntRange(ta.dim);
                        // https://issues.dlang.org/show_bug.cgi?id=12504
                        dimrange.imax = SignExtendedNumber(dimrange.imax.value-1);
                        if (!IntRange.fromType(fs.key.type).contains(dimrange))
                        {
                            error(fs.loc, "index type `%s` cannot cover index range 0..%llu",
                                     p.type.toChars(), ta.dim.toInteger());
                            return retError();
                        }
                        fs.key.range = new IntRange(SignExtendedNumber(0), dimrange.imax);
                    }
                }
                // Now declare the value
                {
                    Parameter p = (*fs.parameters)[dim - 1];
                    fs.value = new VarDeclaration(loc, p.type, p.ident, null);
                    fs.value.storage_class |= STC.foreach_;
                    fs.value.storage_class |= p.storageClass & (STC.scope_ | STC.IOR | STC.TYPECTOR);
                    if (fs.value.isReference())
                    {
                        fs.value.storage_class |= STC.nodtor;

                        if (fs.aggr.checkModifiable(sc2, ModifyFlags.noError) == Modifiable.initialization)
                            fs.value.setInCtorOnly = true;

                        Type t = tab.nextOf();
                        if (t.constConv(p.type) == MATCH.nomatch)
                        {
                            error(fs.loc, "argument type mismatch, `%s` to `ref %s`",
                                     t.toChars(), p.type.toChars());
                            return retError();
                        }
                    }
                }

                /* Convert to a ForStatement
                 *   foreach (key, value; a) body =>
                 *   for (T[] tmp = a[], size_t key; key < tmp.length; ++key)
                 *   { T value = tmp[k]; body }
                 *
                 *   foreach_reverse (key, value; a) body =>
                 *   for (T[] tmp = a[], size_t key = tmp.length; key--; )
                 *   { T value = tmp[k]; body }
                 */
                auto id = Identifier.generateId("__r");
                auto ie = new ExpInitializer(loc, new SliceExp(loc, fs.aggr, null, null));
                const valueIsRef = (*fs.parameters)[$ - 1].isReference();
                VarDeclaration tmp;
                if (fs.aggr.isArrayLiteralExp() && !valueIsRef)
                {
                    auto ale = fs.aggr.isArrayLiteralExp();
                    size_t edim = ale.elements ? ale.elements.length : 0;
                    auto telem = (*fs.parameters)[dim - 1].type;

                    // https://issues.dlang.org/show_bug.cgi?id=12936
                    // if telem has been specified explicitly,
                    // converting array literal elements to telem might make it @nogc.
                    fs.aggr = fs.aggr.implicitCastTo(sc, telem.sarrayOf(edim));
                    if (fs.aggr.op == EXP.error)
                        return retError();

                    // for (T[edim] tmp = a, ...)
                    tmp = new VarDeclaration(loc, fs.aggr.type, id, ie);
                }
                else
                {
                    tmp = new VarDeclaration(loc, tab.nextOf().arrayOf(), id, ie);
                    if (!valueIsRef)
                        tmp.storage_class |= STC.scope_;
                }
                tmp.storage_class |= STC.temp;

                Expression tmp_length = new DotIdExp(loc, new VarExp(loc, tmp), Id.length);

                if (!fs.key)
                {
                    Identifier idkey = Identifier.generateId("__key");
                    fs.key = new VarDeclaration(loc, Type.tsize_t, idkey, null);
                    fs.key.storage_class |= STC.temp;
                }
                else if (fs.key.type.ty != Type.tsize_t.ty)
                {
                    tmp_length = new CastExp(loc, tmp_length, fs.key.type);
                }
                if (fs.op == TOK.foreach_reverse_)
                    fs.key._init = new ExpInitializer(loc, tmp_length);
                else
                    fs.key._init = new ExpInitializer(loc, new IntegerExp(loc, 0, fs.key.type));

                auto cs = new Statements();
                if (vinit)
                    cs.push(new ExpStatement(loc, vinit));
                cs.push(new ExpStatement(loc, tmp));
                cs.push(new ExpStatement(loc, fs.key));
                Statement forinit = new CompoundDeclarationStatement(loc, cs);

                Expression cond;
                if (fs.op == TOK.foreach_reverse_)
                {
                    // key--
                    cond = new PostExp(EXP.minusMinus, loc, new VarExp(loc, fs.key));
                }
                else
                {
                    // key < tmp.length
                    cond = new CmpExp(EXP.lessThan, loc, new VarExp(loc, fs.key), tmp_length);
                }

                Expression increment = null;
                if (fs.op == TOK.foreach_)
                {
                    // key += 1
                    increment = new AddAssignExp(loc, new VarExp(loc, fs.key), new IntegerExp(loc, 1, fs.key.type));
                }

                // T value = tmp[key];
                IndexExp indexExp = new IndexExp(loc, new VarExp(loc, tmp), new VarExp(loc, fs.key));
                indexExp.indexIsInBounds = true; // disabling bounds checking in foreach statements.
                fs.value._init = new ExpInitializer(loc, indexExp);
                Statement ds = new ExpStatement(loc, fs.value);

                if (dim == 2)
                {
                    Parameter p = (*fs.parameters)[0];
                    if ((p.storageClass & STC.ref_) && p.type.equals(fs.key.type))
                    {
                        fs.key.range = null;
                        auto v = new AliasDeclaration(loc, p.ident, fs.key);
                        fs._body = new CompoundStatement(loc, new ExpStatement(loc, v), fs._body);
                    }
                    else
                    {
                        auto ei = new ExpInitializer(loc, new IdentifierExp(loc, fs.key.ident));
                        auto v = new VarDeclaration(loc, p.type, p.ident, ei);
                        v.storage_class |= STC.foreach_ | (p.storageClass & STC.ref_);
                        fs._body = new CompoundStatement(loc, new ExpStatement(loc, v), fs._body);
                        if (fs.key.range && !p.type.isMutable())
                        {
                            /* Limit the range of the key to the specified range
                             */
                            v.range = new IntRange(fs.key.range.imin, fs.key.range.imax - SignExtendedNumber(1));
                        }
                    }
                }
                fs._body = new CompoundStatement(loc, ds, fs._body);

                Statement s = new ForStatement(loc, forinit, cond, increment, fs._body, fs.endloc);
                if (auto ls = checkLabeledLoop(sc, fs))   // https://issues.dlang.org/show_bug.cgi?id=15450
                                                          // don't use sc2
                    ls.gotoTarget = s;
                return retStmt(s);
            }
        case Taarray:
            if (fs.op == TOK.foreach_reverse_)
                warning(fs.loc, "cannot use `foreach_reverse` with an associative array");
            if (checkForArgTypes(fs))
                return retError();

            if (dim < 1 || dim > 2)
            {
                error(fs.loc, "only one or two arguments for associative array `foreach`");
                return retError();
            }
            return retStmt(apply());

        case Tclass:
        case Tstruct:
            /* Prefer using opApply, if it exists
             */
            if (sapply)
                return retStmt(apply());
            {
                /* Look for range iteration, i.e. the properties
                 * .empty, .popFront, .popBack, .front and .back
                 *    foreach (e; aggr) { ... }
                 * translates to:
                 *    for (auto __r = aggr[]; !__r.empty; __r.popFront()) {
                 *        auto e = __r.front;
                 *        ...
                 *    }
                 */
                auto ad = (tab.ty == Tclass) ?
                    cast(AggregateDeclaration)tab.isTypeClass().sym :
                    cast(AggregateDeclaration)tab.isTypeStruct().sym;
                Identifier idfront;
                Identifier idpopFront;
                if (fs.op == TOK.foreach_)
                {
                    idfront = Id.Ffront;
                    idpopFront = Id.FpopFront;
                }
                else
                {
                    idfront = Id.Fback;
                    idpopFront = Id.FpopBack;
                }
                auto sfront = ad.search(Loc.initial, idfront);
                if (!sfront)
                    return retStmt(apply());

                /* Generate a temporary __r and initialize it with the aggregate.
                 */
                VarDeclaration r;
                Statement _init;
                if (vinit && fs.aggr.isVarExp() && fs.aggr.isVarExp().var == vinit)
                {
                    r = vinit;
                    _init = new ExpStatement(loc, vinit);
                }
                else
                {
                    r = copyToTemp(0, "__r", fs.aggr);
                    r.dsymbolSemantic(sc);
                    _init = new ExpStatement(loc, r);
                    if (vinit)
                        _init = new CompoundStatement(loc, new ExpStatement(loc, vinit), _init);
                }

                // !__r.empty
                Expression e = new VarExp(loc, r);
                e = new DotIdExp(loc, e, Id.Fempty);
                Expression condition = new NotExp(loc, e);

                // __r.idpopFront()
                e = new VarExp(loc, r);
                Expression increment = new CallExp(loc, new DotIdExp(loc, e, idpopFront));

                /* Declaration statement for e:
                 *    auto e = __r.idfront;
                 */
                e = new VarExp(loc, r);
                Expression einit = new DotIdExp(loc, e, idfront);
                Statement makeargs, forbody;
                bool ignoreRef = false; // If a range returns a non-ref front we ignore ref on foreach

                Type tfront;
                if (auto fd = sfront.isFuncDeclaration())
                {
                    if (!fd.functionSemantic())
                        return rangeError();
                    tfront = fd.type;
                }
                else if (auto td = sfront.isTemplateDeclaration())
                {
                    if (auto f = resolveFuncCall(loc, sc, td, null, tab, ArgumentList(), FuncResolveFlag.quiet))
                        tfront = f.type;
                }
                else if (auto d = sfront.toAlias().isDeclaration())
                {
                    tfront = d.type;
                }
                if (!tfront || tfront.ty == Terror)
                    return rangeError();
                if (auto ftt = tfront.toBasetype().isTypeFunction())
                {
                    tfront = tfront.toBasetype().nextOf();
                    if (!ftt.isref)
                    {
                        // .front() does not return a ref. We ignore ref on foreach arg.
                        // see https://issues.dlang.org/show_bug.cgi?id=11934
                        if (tfront.needsDestruction()) ignoreRef = true;
                    }
                }
                if (tfront.ty == Tvoid)
                {
                    error(fs.loc, "`%s.front` is `void` and has no value", oaggr.toChars());
                    return retError();
                }

                if (dim == 1)
                {
                    auto p = (*fs.parameters)[0];
                    auto ve = new VarDeclaration(loc, p.type, p.ident, new ExpInitializer(loc, einit));
                    ve.storage_class |= STC.foreach_;
                    ve.storage_class |= p.storageClass & (STC.scope_ | STC.IOR | STC.TYPECTOR);

                    if (ignoreRef)
                        ve.storage_class &= ~STC.ref_;

                    makeargs = new ExpStatement(loc, ve);
                }
                else
                {
                    auto vd = copyToTemp(STC.ref_, "__front", einit);
                    vd.dsymbolSemantic(sc);
                    makeargs = new ExpStatement(loc, vd);

                    // Resolve inout qualifier of front type
                    tfront = tfront.substWildTo(tab.mod);

                    Expression ve = new VarExp(loc, vd);
                    ve.type = tfront;

                    auto exps = new Expressions();
                    exps.push(ve);
                    int pos = 0;
                    while (exps.length < dim)
                    {
                        pos = expandAliasThisTuples(exps, pos);
                        if (pos == -1)
                            break;
                    }
                    if (exps.length != dim)
                    {
                        const(char)* plural = exps.length > 1 ? "s" : "";
                        error(fs.loc, "cannot infer argument types, expected %llu argument%s, not %llu",
                            cast(ulong) exps.length, plural, cast(ulong) dim);
                        return retError();
                    }

                    foreach (i; 0 .. dim)
                    {
                        auto p = (*fs.parameters)[i];
                        auto exp = (*exps)[i];
                        version (none)
                        {
                            printf("[%lu] p = %s %s, exp = %s %s\n", i,
                                p.type ? p.type.toChars() : "?", p.ident.toChars(),
                                exp.type.toChars(), exp.toChars());
                        }
                        if (!p.type)
                            p.type = exp.type;

                        auto sc = p.storageClass;
                        if (ignoreRef) sc &= ~STC.ref_;
                        p.type = p.type.addStorageClass(sc).typeSemantic(loc, sc2);
                        if (!exp.implicitConvTo(p.type))
                        {
                            error(fs.loc, "cannot implicilty convert range element of type `%s` to variable `%s` of type `%s`",
                                exp.type.toChars(), p.toChars(), p.type.toChars());
                            return retError();
                        }

                        auto var = new VarDeclaration(loc, p.type, p.ident, new ExpInitializer(loc, exp));
                        var.storage_class |= STC.ctfe | STC.ref_ | STC.foreach_;
                        makeargs = new CompoundStatement(loc, makeargs, new ExpStatement(loc, var));
                    }
                }

                forbody = new CompoundStatement(loc, makeargs, fs._body);

                Statement s = new ForStatement(loc, _init, condition, increment, forbody, fs.endloc);
                if (auto ls = checkLabeledLoop(sc, fs))
                    ls.gotoTarget = s;

                version (none)
                {
                    printf("init: %s\n", toChars(_init));
                    printf("condition: %s\n", condition.toChars());
                    printf("increment: %s\n", increment.toChars());
                    printf("body: %s\n", forbody.toChars());
                }
                return retStmt(s);
            }
        case Tdelegate:
            if (fs.op == TOK.foreach_reverse_)
                deprecation(fs.loc, "cannot use `foreach_reverse` with a delegate");
            return retStmt(apply());
        case Terror:
            return retError();
        default:
            error(fs.loc, "`foreach`: `%s` is not an aggregate type", fs.aggr.type.toChars());
            return retError();
        }
    }

    void visitForeachRange(ForeachRangeStatement fs)
    {
        /* https://dlang.org/spec/statement.html#foreach-range-statement
         */

        //printf("ForeachRangeStatement::semantic() %p\n", fs);
        auto loc = fs.loc;
        fs.lwr = fs.lwr.expressionSemantic(sc);
        fs.lwr = resolveProperties(sc, fs.lwr);
        fs.lwr = fs.lwr.optimize(WANTvalue);
        if (!fs.lwr.type)
        {
            error(fs.loc, "invalid range lower bound `%s`", fs.lwr.toChars());
            return setError();
        }

        fs.upr = fs.upr.expressionSemantic(sc);
        fs.upr = resolveProperties(sc, fs.upr);
        fs.upr = fs.upr.optimize(WANTvalue);
        if (!fs.upr.type)
        {
            error(fs.loc, "invalid range upper bound `%s`", fs.upr.toChars());
            return setError();
        }

        if (fs.prm.type)
        {
            fs.prm.type = fs.prm.type.typeSemantic(loc, sc);
            fs.prm.type = fs.prm.type.addStorageClass(fs.prm.storageClass);
            fs.lwr = fs.lwr.implicitCastTo(sc, fs.prm.type);

            if (fs.upr.implicitConvTo(fs.prm.type) || (fs.prm.storageClass & STC.ref_))
            {
                fs.upr = fs.upr.implicitCastTo(sc, fs.prm.type);
            }
            else
            {
                // See if upr-1 fits in prm.type
                Expression limit = new MinExp(loc, fs.upr, IntegerExp.literal!1);
                limit = limit.expressionSemantic(sc);
                limit = limit.optimize(WANTvalue);
                if (!limit.implicitConvTo(fs.prm.type))
                {
                    fs.upr = fs.upr.implicitCastTo(sc, fs.prm.type);
                }
            }
        }
        else
        {
            /* Must infer types from lwr and upr
             */
            Type tlwr = fs.lwr.type.toBasetype();
            if (tlwr.ty == Tstruct || tlwr.ty == Tclass)
            {
                /* Just picking the first really isn't good enough.
                 */
                fs.prm.type = fs.lwr.type;
            }
            else if (fs.lwr.type == fs.upr.type)
            {
                /* Same logic as CondExp ?lwr:upr
                 */
                fs.prm.type = fs.lwr.type;
            }
            else
            {
                scope AddExp ea = new AddExp(loc, fs.lwr, fs.upr);
                if (typeCombine(ea, sc))
                    return setError();
                fs.prm.type = ea.type;
                fs.lwr = ea.e1;
                fs.upr = ea.e2;
            }
            fs.prm.type = fs.prm.type.addStorageClass(fs.prm.storageClass);
        }
        if (fs.prm.type.ty == Terror || fs.lwr.op == EXP.error || fs.upr.op == EXP.error)
        {
            return setError();
        }

        /* Convert to a for loop:
         *  foreach (key; lwr .. upr) =>
         *  for (auto key = lwr, auto tmp = upr; key < tmp; ++key)
         *
         *  foreach_reverse (key; lwr .. upr) =>
         *  for (auto tmp = lwr, auto key = upr; key-- > tmp;)
         */
        auto ie = new ExpInitializer(loc, (fs.op == TOK.foreach_) ? fs.lwr : fs.upr);
        fs.key = new VarDeclaration(loc, fs.upr.type.mutableOf(), Identifier.generateId("__key"), ie);
        fs.key.storage_class |= STC.temp;
        SignExtendedNumber lower = getIntRange(fs.lwr).imin;
        SignExtendedNumber upper = getIntRange(fs.upr).imax;
        if (lower <= upper)
        {
            fs.key.range = new IntRange(lower, upper);
        }

        Identifier id = Identifier.generateId("__limit");
        ie = new ExpInitializer(loc, (fs.op == TOK.foreach_) ? fs.upr : fs.lwr);
        auto tmp = new VarDeclaration(loc, fs.upr.type, id, ie);
        tmp.storage_class |= STC.temp;

        auto cs = new Statements();
        // Keep order of evaluation as lwr, then upr
        if (fs.op == TOK.foreach_)
        {
            cs.push(new ExpStatement(loc, fs.key));
            cs.push(new ExpStatement(loc, tmp));
        }
        else
        {
            cs.push(new ExpStatement(loc, tmp));
            cs.push(new ExpStatement(loc, fs.key));
        }
        Statement forinit = new CompoundDeclarationStatement(loc, cs);

        Expression cond;
        if (fs.op == TOK.foreach_reverse_)
        {
            cond = new PostExp(EXP.minusMinus, loc, new VarExp(loc, fs.key));
            if (fs.prm.type.isscalar())
            {
                // key-- > tmp
                cond = new CmpExp(EXP.greaterThan, loc, cond, new VarExp(loc, tmp));
            }
            else
            {
                // key-- != tmp
                cond = new EqualExp(EXP.notEqual, loc, cond, new VarExp(loc, tmp));
            }
        }
        else
        {
            if (fs.prm.type.isscalar())
            {
                // key < tmp
                cond = new CmpExp(EXP.lessThan, loc, new VarExp(loc, fs.key), new VarExp(loc, tmp));
            }
            else
            {
                // key != tmp
                cond = new EqualExp(EXP.notEqual, loc, new VarExp(loc, fs.key), new VarExp(loc, tmp));
            }
        }

        Expression increment = null;
        if (fs.op == TOK.foreach_)
        {
            // key += 1
            //increment = new AddAssignExp(loc, new VarExp(loc, fs.key), IntegerExp.literal!1);
            increment = new PreExp(EXP.prePlusPlus, loc, new VarExp(loc, fs.key));
        }
        if ((fs.prm.storageClass & STC.ref_) && fs.prm.type.equals(fs.key.type))
        {
            fs.key.range = null;
            auto v = new AliasDeclaration(loc, fs.prm.ident, fs.key);
            fs._body = new CompoundStatement(loc, new ExpStatement(loc, v), fs._body);
        }
        else
        {
            ie = new ExpInitializer(loc, new CastExp(loc, new VarExp(loc, fs.key), fs.prm.type));
            auto v = new VarDeclaration(loc, fs.prm.type, fs.prm.ident, ie);
            v.storage_class |= STC.temp | STC.foreach_ | (fs.prm.storageClass & STC.ref_);
            fs._body = new CompoundStatement(loc, new ExpStatement(loc, v), fs._body);
            if (fs.key.range && !fs.prm.type.isMutable())
            {
                /* Limit the range of the key to the specified range
                 */
                v.range = new IntRange(fs.key.range.imin, fs.key.range.imax - SignExtendedNumber(1));
            }
        }
        if (fs.prm.storageClass & STC.ref_)
        {
            if (fs.key.type.constConv(fs.prm.type) == MATCH.nomatch)
            {
                error(fs.loc, "argument type mismatch, `%s` to `ref %s`", fs.key.type.toChars(), fs.prm.type.toChars());
                return setError();
            }
        }

        auto s = new ForStatement(loc, forinit, cond, increment, fs._body, fs.endloc);
        if (LabelStatement ls = checkLabeledLoop(sc, fs))
            ls.gotoTarget = s;
        result = s.statementSemantic(sc);
    }

    void visitIf(IfStatement ifs)
    {
        /* https://dlang.org/spec/statement.html#IfStatement
         */

        // check in syntax level
        ifs.condition = checkAssignmentAsCondition(ifs.condition, sc);

        auto sym = new ScopeDsymbol();
        sym.parent = sc.scopesym;
        sym.endlinnum = ifs.endloc.linnum;
        Scope* scd = sc.push(sym);
        if (ifs.prm)
        {
            /* Declare prm, which we will set to be the
             * result of condition.
             */
            auto ei = new ExpInitializer(ifs.loc, ifs.condition);
            ifs.match = new VarDeclaration(ifs.loc, ifs.prm.type, ifs.prm.ident, ei);
            ifs.match.parent = scd.func;
            ifs.match.storage_class |= ifs.prm.storageClass;
            ifs.match.dsymbolSemantic(scd);

            auto de = new DeclarationExp(ifs.loc, ifs.match);
            auto ve = new VarExp(ifs.loc, ifs.match);
            ifs.condition = new CommaExp(ifs.loc, de, ve);
            ifs.condition = ifs.condition.expressionSemantic(scd);

            if (ifs.match.edtor)
            {
                Statement sdtor = new DtorExpStatement(ifs.loc, ifs.match.edtor, ifs.match);
                sdtor = new ScopeGuardStatement(ifs.loc, TOK.onScopeExit, sdtor);
                ifs.ifbody = new CompoundStatement(ifs.loc, sdtor, ifs.ifbody);
                ifs.match.storage_class |= STC.nodtor;

                // the destructor is always called
                // whether the 'ifbody' is executed or not
                Statement sdtor2 = new DtorExpStatement(ifs.loc, ifs.match.edtor, ifs.match);
                if (ifs.elsebody)
                    ifs.elsebody = new CompoundStatement(ifs.loc, sdtor2, ifs.elsebody);
                else
                    ifs.elsebody = sdtor2;
            }
        }
        else
        {
            if (ifs.condition.op == EXP.dotIdentifier)
                (cast(DotIdExp)ifs.condition).noderef = true;

            ifs.condition = ifs.condition.expressionSemantic(scd);
            ifs.condition = resolveProperties(scd, ifs.condition);
            ifs.condition = ifs.condition.addDtorHook(scd);
        }
        if (checkNonAssignmentArrayOp(ifs.condition))
            ifs.condition = ErrorExp.get();

        // Convert to boolean after declaring prm so this works:
        //  if (S prm = S()) {}
        // where S is a struct that defines opCast!bool.
        ifs.condition = ifs.condition.toBoolean(scd);

        // If we can short-circuit evaluate the if statement, don't do the
        // semantic analysis of the skipped code.
        // This feature allows a limited form of conditional compilation.
        ifs.condition = ifs.condition.optimize(WANTvalue);

        // checkGC after optimizing the condition so that
        // compile time constants are reduced.
        ifs.condition = checkGC(scd, ifs.condition);

        // Save 'root' of two branches (then and else) at the point where it forks
        CtorFlow ctorflow_root = scd.ctorflow.clone();

        /* Rewrite `if (!__ctfe) A else B` as `if (__ctfe) B else A`
         */
        NotExp notExp;
        if (ifs.elsebody &&
            (notExp = ifs.condition.isNotExp()) !is null &&
            notExp.e1.isVarExp() &&
            notExp.e1.isVarExp().var.ident == Id.ctfe)
        {
            ifs.condition = notExp.e1;
            auto sbody = ifs.ifbody;
            ifs.ifbody = ifs.elsebody;
            ifs.elsebody = sbody;
        }

        /* Detect `if (__ctfe)`
         */
        if (ifs.isIfCtfeBlock())
        {
            Scope* scd2 = scd.push();
            scd2.flags |= SCOPE.ctfeBlock;
            ifs.ifbody = ifs.ifbody.semanticNoScope(scd2);
            scd2.pop();
        }
        else
            ifs.ifbody = ifs.ifbody.semanticNoScope(scd);
        scd.pop();

        CtorFlow ctorflow_then = sc.ctorflow;   // move flow results
        sc.ctorflow = ctorflow_root;            // reset flow analysis back to root
        if (ifs.elsebody)
            ifs.elsebody = ifs.elsebody.semanticScope(sc, null, null, null);

        // Merge 'then' results into 'else' results
        sc.merge(ifs.loc, ctorflow_then);

        ctorflow_then.freeFieldinit();          // free extra copy of the data

        if (ifs.condition.op == EXP.error ||
            (ifs.ifbody && ifs.ifbody.isErrorStatement()) ||
            (ifs.elsebody && ifs.elsebody.isErrorStatement()))
        {
            return setError();
        }
        result = ifs;
    }

    void visitConditional(ConditionalStatement cs)
    {
        //printf("ConditionalStatement::semantic()\n");

        // If we can short-circuit evaluate the if statement, don't do the
        // semantic analysis of the skipped code.
        // This feature allows a limited form of conditional compilation.
        if (cs.condition.include(sc))
        {
            DebugCondition dc = cs.condition.isDebugCondition();
            if (dc)
            {
                sc = sc.push();
                sc.flags |= SCOPE.debug_;
                cs.ifbody = cs.ifbody.statementSemantic(sc);
                sc.pop();
            }
            else
                cs.ifbody = cs.ifbody.statementSemantic(sc);
            result = cs.ifbody;
        }
        else
        {
            if (cs.elsebody)
                cs.elsebody = cs.elsebody.statementSemantic(sc);
            result = cs.elsebody;
        }
    }

    void visitPragma(PragmaStatement ps)
    {
        /* https://dlang.org/spec/statement.html#pragma-statement
         */
        // Should be merged with PragmaDeclaration

        //printf("PragmaStatement::semantic() %s\n", ps.toChars());
        //printf("body = %p\n", ps._body);
        if (ps.ident == Id.msg)
        {
            if (!pragmaMsgSemantic(ps.loc, sc, ps.args))
                return setError();
        }
        else if (ps.ident == Id.lib)
        {
            version (all)
            {
                /* Should this be allowed?
                 */
                error(ps.loc, "`pragma(lib)` not allowed as statement");
                return setError();
            }
            else
            {
                if (!ps.args || ps.args.length != 1)
                {
                    error(ps.loc, "`string` expected for library name");
                    return setError();
                }
                else
                {
                    auto se = semanticString(sc, (*ps.args)[0], "library name");
                    if (!se)
                        return setError();

                    if (global.params.v.verbose)
                    {
                        message("library   %.*s", cast(int)se.len, se.string);
                    }
                }
            }
        }
        // IN_LLVM. FIXME Move to pragma.cpp
        else if (ps.ident == Id.LDC_allow_inline)
        {
            sc.func.allowInlining = true;
        }
        // IN_LLVM. FIXME Move to pragma.cpp
        else if (ps.ident == Id.LDC_never_inline)
        {
            sc.func.neverInline = true;
        }
        // IN_LLVM. FIXME Move to pragma.cpp
        else if (ps.ident == Id.LDC_profile_instr)
        {
            import gen.dpragma : DtoCheckProfileInstrPragma;

            bool emitInstr = true;
            if (!ps.args || ps.args.length != 1 || !DtoCheckProfileInstrPragma((*ps.args)[0], emitInstr))
            {
                ps.error("pragma(LDC_profile_instr, true or false) expected");
                return setError();
            }
            else
            {
                FuncDeclaration fd = sc.func;
                if (fd is null)
                {
                    ps.error("pragma(LDC_profile_instr, ...) is not inside a function");
                    return setError();
                }
                fd.emitInstrumentation = emitInstr;
            }
        }
        else if (ps.ident == Id.linkerDirective)
        {
            /* Should this be allowed?
             */
            error(ps.loc, "`pragma(linkerDirective)` not allowed as statement");
            return setError();
        }
        else if (ps.ident == Id.startaddress)
        {
            if (!pragmaStartAddressSemantic(ps.loc, sc, ps.args))
                return setError();
        }
        else if (ps.ident == Id.Pinline)
        {
            if (auto fd = sc.func)
            {
                fd.inlining = evalPragmaInline(ps.loc, sc, ps.args);
            }
            else
            {
                error(ps.loc, "`pragma(inline)` is not inside a function");
                return setError();
            }
        }
        else if (ps.ident == Id.mangle)
        {
            auto es = ps._body ? ps._body.isExpStatement() : null;
            auto de = es ? es.exp.isDeclarationExp() : null;
            if (!de)
            {
                error(ps.loc, "`pragma(mangle)` must be attached to a declaration");
                return setError();
            }
            const se = ps.args && (*ps.args).length == 1 ? semanticString(sc, (*ps.args)[0], "pragma mangle argument") : null;
            if (!se)
            {
                error(ps.loc, "`pragma(mangle)` takes a single argument that must be a string literal");
                return setError();
            }
            const cnt = setMangleOverride(de.declaration, cast(const(char)[])se.peekData());
            if (cnt != 1)
                assert(0);
        }
        else if (!global.params.ignoreUnsupportedPragmas)
        {
            error(ps.loc, "unrecognized `pragma(%s)`", ps.ident.toChars());
            return setError();
        }

        if (ps._body)
        {
            if (ps.ident == Id.msg || ps.ident == Id.startaddress)
            {
                error(ps.loc, "`pragma(%s)` is missing a terminating `;`", ps.ident.toChars());
                return setError();
            }
            ps._body = ps._body.statementSemantic(sc);
        }
        result = ps._body;
    }

    void visitStaticAssert(StaticAssertStatement s)
    {
        s.sa.semantic2(sc);
        if (s.sa.errors)
            return setError();
    }

    void visitSwitch(SwitchStatement ss)
    {
        /* https://dlang.org/spec/statement.html#switch-statement
         */

        //printf("SwitchStatement::semantic(%p)\n", ss);
        ss.tryBody = sc.tryBody;
        ss.tf = sc.tf;
        if (ss.cases)
        {
            result = ss; // already run
            return;
        }

        if (ss.param)
        {
            /**
             * If the switch statement is of form `switch(auto a = exp) { body }`,
             * rewrite to the following inside it's own scope:
             *
             * auto a = exp
             * switch(a)
             *     { body }
             */
            auto statements = new Statements();
            auto vardecl = new VarDeclaration(ss.param.loc,
                ss.param.type,
                ss.param.ident,
                new ExpInitializer(ss.condition.loc, ss.condition),
                ss.param.storageClass);

            statements.push(new ExpStatement(ss.param.loc, vardecl));

            ss.condition = new VarExp(ss.param.loc, vardecl, false);
            ss.param = null;

            statements.push(ss);

            Statement s = new CompoundStatement(ss.loc, statements);
            s = new ScopeStatement(ss.loc, s, ss.endloc);
            s = s.statementSemantic(sc);
            result = s;
            return;
        }

        bool conditionError = false;
        ss.condition = ss.condition.expressionSemantic(sc);
        ss.condition = resolveProperties(sc, ss.condition);

        Type att = null;
        TypeEnum te = null;
        while (!ss.condition.isErrorExp())
        {
            // preserve enum type for final switches
            if (ss.condition.type.ty == Tenum)
                te = cast(TypeEnum)ss.condition.type;
            if (ss.condition.type.isString())
            {
                // If it's not an array, cast it to one
                if (ss.condition.type.ty != Tarray)
                {
                    ss.condition = ss.condition.implicitCastTo(sc, ss.condition.type.nextOf().arrayOf());
                }
                ss.condition.type = ss.condition.type.constOf();
                break;
            }
            ss.condition = integralPromotions(ss.condition, sc);
            if (!ss.condition.isErrorExp() && ss.condition.type.isintegral())
                break;

            auto ad = isAggregate(ss.condition.type);
            if (ad && ad.aliasthis && !isRecursiveAliasThis(att, ss.condition.type))
            {
                if (auto e = resolveAliasThis(sc, ss.condition, true))
                {
                    ss.condition = e;
                    continue;
                }
            }

            if (!ss.condition.isErrorExp())
            {
                error(ss.loc, "`%s` must be of integral or string type, it is a `%s`",
                    ss.condition.toChars(), ss.condition.type.toChars());
                conditionError = true;
                break;
            }
        }
        if (checkNonAssignmentArrayOp(ss.condition))
            ss.condition = ErrorExp.get();
        ss.condition = ss.condition.optimize(WANTvalue);
        ss.condition = checkGC(sc, ss.condition);
        if (ss.condition.op == EXP.error)
            conditionError = true;

        bool needswitcherror = false;

        ss.lastVar = sc.lastVar;

        sc = sc.push();
        sc.sbreak = ss;
        sc.sw = ss;

        ss.cases = new CaseStatements();
        const inLoopSave = sc.inLoop;
        sc.inLoop = true;        // BUG: should use Scope::mergeCallSuper() for each case instead
        ss._body = ss._body.statementSemantic(sc);
        sc.inLoop = inLoopSave;

        if (conditionError || (ss._body && ss._body.isErrorStatement()))
        {
            sc.pop();
            return setError();
        }

        // Resolve any goto case's with exp
      Lgotocase:
        foreach (gcs; ss.gotoCases)
        {
            if (!gcs.exp)
            {
                error(gcs.loc, "no `case` statement following `goto case;`");
                sc.pop();
                return setError();
            }

            for (Scope* scx = sc; scx; scx = scx.enclosing)
            {
                if (!scx.sw)
                    continue;
                foreach (cs; *scx.sw.cases)
                {
                    if (cs.exp.equals(gcs.exp))
                    {
                        gcs.cs = cs;
version (IN_LLVM)
{
                        cs.gototarget = true;
}
                        continue Lgotocase;
                    }
                }
            }
            error(gcs.loc, "`case %s` not found", gcs.exp.toChars());
            sc.pop();
            return setError();
        }

        if (ss.isFinal)
        {
            Type t = ss.condition.type;
            Dsymbol ds;
            EnumDeclaration ed = null;
            if (t && ((ds = t.toDsymbol(sc)) !is null))
                ed = ds.isEnumDeclaration(); // typedef'ed enum
            if (!ed && te && ((ds = te.toDsymbol(sc)) !is null))
                ed = ds.isEnumDeclaration();
            if (ed && ss.cases.length < ed.members.length)
            {
                int missingMembers = 0;
                const maxShown = global.params.v.errorSupplementCount();
            Lmembers:
                foreach (es; *ed.members)
                {
                    EnumMember em = es.isEnumMember();
                    if (em)
                    {
                        foreach (cs; *ss.cases)
                        {
                            if (cs.exp.equals(em.value) || (!cs.exp.type.isString() &&
                                !em.value.type.isString() && cs.exp.toInteger() == em.value.toInteger()))
                                continue Lmembers;
                        }
                        if (missingMembers == 0)
                            error(ss.loc, "missing cases for `enum` members in `final switch`:");

                        if (missingMembers < maxShown)
                            errorSupplemental(ss.loc, "`%s`", em.toChars());
                        missingMembers++;
                    }
                }
                if (missingMembers > 0)
                {
                    if (missingMembers > maxShown)
                        errorSupplemental(ss.loc, "... (%d more, -v to show) ...", missingMembers - maxShown);
                    sc.pop();
                    return setError();
                }
            }
            else
                needswitcherror = true;
        }

        ss.hasDefault = sc.sw.sdefault ||
            !(!ss.isFinal || needswitcherror || global.params.useAssert == CHECKENABLE.on || sc.func.isSafe);
        if (!ss.hasDefault)
        {
            if (!ss.isFinal && (!ss._body || !ss._body.isErrorStatement()) && !(sc.flags & SCOPE.Cfile))
                error(ss.loc, "`switch` statement without a `default`; use `final switch` or add `default: assert(0);` or add `default: break;`");

            // Generate runtime error if the default is hit
            auto a = new Statements();
            CompoundStatement cs;
            Statement s;

            if (sc.flags & SCOPE.Cfile)
            {
                s = new BreakStatement(ss.loc, null);   // default for C is `default: break;`
            }
            else if (!sc.needsCodegen())
            {
                // something for the interpreter to deal with
                s = new ExpStatement(ss.loc, new AssertExp(ss.loc, IntegerExp.literal!0));
            }
            else if (global.params.useSwitchError == CHECKENABLE.on &&
                global.params.checkAction != CHECKACTION.halt)
            {
                if (global.params.checkAction == CHECKACTION.C)
                {
                    /* Rewrite as an assert(0) and let e2ir generate
                     * the call to the C assert failure function
                     */
                    s = new ExpStatement(ss.loc, new AssertExp(ss.loc, IntegerExp.literal!0));
                }
                else
                {
                    if (!verifyHookExist(ss.loc, *sc, Id.__switch_error, "generating assert messages"))
                        return setError();

                    Expression sl = new IdentifierExp(ss.loc, Id.empty);
                    sl = new DotIdExp(ss.loc, sl, Id.object);
                    sl = new DotIdExp(ss.loc, sl, Id.__switch_error);

                    Expressions* args = new Expressions(2);
                    (*args)[0] = new StringExp(ss.loc, ss.loc.filename.toDString());
                    (*args)[1] = new IntegerExp(ss.loc.linnum);

                    sl = new CallExp(ss.loc, sl, args);
                    sl = sl.expressionSemantic(sc);

                    s = new SwitchErrorStatement(ss.loc, sl);
                }
            }
            else
                s = new ExpStatement(ss.loc, new HaltExp(ss.loc));

            a.reserve(2);
            sc.sw.sdefault = new DefaultStatement(ss.loc, s);
            a.push(ss._body);
            if (ss._body.blockExit(sc.func, null) & BE.fallthru)
                a.push(new BreakStatement(Loc.initial, null));
            a.push(sc.sw.sdefault);
            cs = new CompoundStatement(ss.loc, a);
            ss._body = cs;
        }

        if (!(sc.flags & SCOPE.Cfile) && ss.checkLabel())
        {
            sc.pop();
            return setError();
        }

version (IN_LLVM)
{
        /+ hasGotoDefault is set by GotoDefaultStatement.semantic
         + at which point sdefault may still be null, therefore
         + set sdefault.gototarget here.
         +/
        if (ss.hasGotoDefault)
        {
            assert(ss.sdefault);
            ss.sdefault.gototarget = true;
        }
}

        if (!(ss.condition.type.isString() && sc.needsCodegen()))
        {
            sc.pop();
            result = ss;
            return;
        }

        // Transform a switch with string labels into a switch with integer labels.

        // The integer value of each case corresponds to the index of each label
        // string in the sorted array of label strings.

        // The value of the integer condition is obtained by calling the druntime template
        // switch(object.__switch(cond, options...)) {0: {...}, 1: {...}, ...}

        // We sort a copy of the array of labels because we want to do a binary search in object.__switch,
        // without modifying the order of the case blocks here in the compiler.

        if (!verifyHookExist(ss.loc, *sc, Id.__switch, "switch cases on strings"))
            return setError();

        size_t numcases = 0;
        if (ss.cases)
            numcases = ss.cases.length;

        for (size_t i = 0; i < numcases; i++)
        {
            CaseStatement cs = (*ss.cases)[i];
            cs.index = cast(int)i;
        }

        // Make a copy of all the cases so that qsort doesn't scramble the actual
        // data we pass to codegen (the order of the cases in the switch).
        CaseStatements *csCopy = (*ss.cases).copy();

        if (numcases)
        {
            static int sort_compare(in CaseStatement* x, in CaseStatement* y) @trusted
            {
                auto se1 = x.exp.isStringExp();
                auto se2 = y.exp.isStringExp();
                return (se1 && se2) ? se1.compare(se2) : 0;
            }
            // Sort cases for efficient lookup
            csCopy.sort!sort_compare;
        }

        // The actual lowering
        auto arguments = new Expressions();
        arguments.push(ss.condition);

        auto compileTimeArgs = new Objects();

        // The type & label no.
        compileTimeArgs.push(new TypeExp(ss.loc, ss.condition.type.nextOf()));

        // The switch labels
        foreach (caseString; *csCopy)
        {
            compileTimeArgs.push(caseString.exp);
        }

        Expression sl = new IdentifierExp(ss.loc, Id.empty);
        sl = new DotIdExp(ss.loc, sl, Id.object);
        sl = new DotTemplateInstanceExp(ss.loc, sl, Id.__switch, compileTimeArgs);

        sl = new CallExp(ss.loc, sl, arguments);
        sl = sl.expressionSemantic(sc);
        ss.condition = sl;

        auto i = 0;
        foreach (c; *csCopy)
        {
            (*ss.cases)[c.index].exp = new IntegerExp(i++);
        }

        //printf("%s\n", ss._body.toChars());
        ss.statementSemantic(sc);

        sc.pop();
        result = ss;
    }

    void visitCase(CaseStatement cs)
    {
        SwitchStatement sw = sc.sw;
        bool errors = false;

        //printf("CaseStatement::semantic() %s\n", toChars());
        sc = sc.startCTFE();
        cs.exp = cs.exp.expressionSemantic(sc);
        cs.exp = resolveProperties(sc, cs.exp);
        sc = sc.endCTFE();

        if (sw)
        {
            Expression initialExp = cs.exp;

            // The switch'ed value has errors and doesn't provide the actual type
            // Omit the cast to enable further semantic (exluding the check for matching types)
            if (sw.condition.type && !sw.condition.type.isTypeError())
                cs.exp = cs.exp.implicitCastTo(sc, sw.condition.type);
            cs.exp = cs.exp.optimize(WANTvalue | WANTexpand);

            Expression e = cs.exp;
            // Remove all the casts the user and/or implicitCastTo may introduce
            // otherwise we'd sometimes fail the check below.
            while (e.op == EXP.cast_)
                e = (cast(CastExp)e).e1;

            /* This is where variables are allowed as case expressions.
            */
            if (e.op == EXP.variable)
            {
                VarExp ve = cast(VarExp)e;
                VarDeclaration v = ve.var.isVarDeclaration();
                Type t = cs.exp.type.toBasetype();
                if (v && (t.isintegral() || t.ty == Tclass))
                {
                    /* Flag that we need to do special code generation
                    * for this, i.e. generate a sequence of if-then-else
                    */
                    sw.hasVars = true;

                    /* TODO check if v can be uninitialized at that point.
                    */
                    if (!v.isConst() && !v.isImmutable())
                    {
                        error(cs.loc, "`case` variables have to be `const` or `immutable`");
                    }

                    if (sw.isFinal)
                    {
                        error(cs.loc, "`case` variables not allowed in `final switch` statements");
                        errors = true;
                    }

                    /* Find the outermost scope `scx` that set `sw`.
                    * Then search scope `scx` for a declaration of `v`.
                    */
                    for (Scope* scx = sc; scx; scx = scx.enclosing)
                    {
                        if (scx.enclosing && scx.enclosing.sw == sw)
                            continue;
                        assert(scx.sw == sw);

                        if (!scx.search(cs.exp.loc, v.ident, null))
                        {
                            error(cs.loc, "`case` variable `%s` declared at %s cannot be declared in `switch` body",
                                v.toChars(), v.loc.toChars());
                            errors = true;
                        }
                        break;
                    }
                    goto L1;
                }
            }
            else
                cs.exp = cs.exp.ctfeInterpret();

            if (StringExp se = cs.exp.toStringExp())
                cs.exp = se;
            else if (!cs.exp.isIntegerExp() && !cs.exp.isErrorExp())
            {
                error(cs.loc, "`case` expression must be a compile-time `string` or an integral constant, not `%s`", cs.exp.toChars());
                errors = true;
            }

        L1:
            // // Don't check other cases if this has errors
            if (!cs.exp.isErrorExp())
            foreach (cs2; *sw.cases)
            {
                //printf("comparing '%s' with '%s'\n", exp.toChars(), cs.exp.toChars());
                if (cs2.exp.equals(cs.exp))
                {
                    // https://issues.dlang.org/show_bug.cgi?id=15909
                    error(cs.loc, "duplicate `case %s` in `switch` statement", initialExp.toChars());
                    errors = true;
                    break;
                }
            }

            sw.cases.push(cs);

            // Resolve any goto case's with no exp to this case statement
            for (size_t i = 0; i < sw.gotoCases.length;)
            {
                GotoCaseStatement gcs = sw.gotoCases[i];
                if (!gcs.exp)
                {
                    gcs.cs = cs;
                    sw.gotoCases.remove(i); // remove from array
                    continue;
                }
                i++;
            }

            if (sc.sw.tf != sc.tf)
            {
                error(cs.loc, "`switch` and `case` are in different `finally` blocks");
                errors = true;
            }
            if (sc.sw.tryBody != sc.tryBody)
            {
                error(cs.loc, "case cannot be in different `try` block level from `switch`");
                errors = true;
            }
        }
        else
        {
            error(cs.loc, "`case` not in `switch` statement");
            errors = true;
        }

        sc.ctorflow.orCSX(CSX.label);
        cs.statement = cs.statement.statementSemantic(sc);
        if (cs.statement.isErrorStatement())
        {
            result = cs.statement;
            return;
        }
        if (errors || cs.exp.op == EXP.error)
            return setError();

        cs.lastVar = sc.lastVar;
        result = cs;
    }

    void visitCaseRange(CaseRangeStatement crs)
    {
        SwitchStatement sw = sc.sw;
        if (sw is null)
        {
            error(crs.loc, "case range not in `switch` statement");
            return setError();
        }

        //printf("CaseRangeStatement::semantic() %s\n", toChars());
        bool errors = false;
        if (sw.isFinal)
        {
            error(crs.loc, "case ranges not allowed in `final switch`");
            errors = true;
        }

        sc = sc.startCTFE();
        crs.first = crs.first.expressionSemantic(sc);
        crs.first = resolveProperties(sc, crs.first);
        sc = sc.endCTFE();
        crs.first = crs.first.implicitCastTo(sc, sw.condition.type);
        crs.first = crs.first.ctfeInterpret();

        sc = sc.startCTFE();
        crs.last = crs.last.expressionSemantic(sc);
        crs.last = resolveProperties(sc, crs.last);
        sc = sc.endCTFE();
        crs.last = crs.last.implicitCastTo(sc, sw.condition.type);
        crs.last = crs.last.ctfeInterpret();

        if (crs.first.op == EXP.error || crs.last.op == EXP.error || errors)
        {
            if (crs.statement)
                crs.statement.statementSemantic(sc);
            return setError();
        }

        uinteger_t fval = crs.first.toInteger();
        uinteger_t lval = crs.last.toInteger();
        if ((crs.first.type.isunsigned() && fval > lval) || (!crs.first.type.isunsigned() && cast(sinteger_t)fval > cast(sinteger_t)lval))
        {
            error(crs.loc, "first `case %s` is greater than last `case %s`", crs.first.toChars(), crs.last.toChars());
            errors = true;
            lval = fval;
        }

        if (lval - fval > 256)
        {
            error(crs.loc, "had %llu cases which is more than 257 cases in case range", 1 + lval - fval);
            errors = true;
            lval = fval + 256;
        }

        if (errors)
            return setError();

        /* This works by replacing the CaseRange with an array of Case's.
         *
         * case a: .. case b: s;
         *    =>
         * case a:
         *   [...]
         * case b:
         *   s;
         */

        auto statements = new Statements();
        for (uinteger_t i = fval; i != lval + 1; i++)
        {
            Statement s = crs.statement;
            if (i != lval) // if not last case
                s = new ExpStatement(crs.loc, cast(Expression)null);
            Expression e = new IntegerExp(crs.loc, i, crs.first.type);
            Statement cs = new CaseStatement(crs.loc, e, s);
            statements.push(cs);
        }
        Statement s = new CompoundStatement(crs.loc, statements);
        sc.ctorflow.orCSX(CSX.label);
        s = s.statementSemantic(sc);
        result = s;
    }

    void visitDefault(DefaultStatement ds)
    {
        //printf("DefaultStatement::semantic()\n");
        bool errors = false;
        if (sc.sw)
        {
            if (sc.sw.sdefault)
            {
                error(ds.loc, "`switch` statement already has a default");
                errors = true;
            }
            sc.sw.sdefault = ds;

            if (sc.sw.tf != sc.tf)
            {
                error(ds.loc, "`switch` and `default` are in different `finally` blocks");
                errors = true;
            }
            if (sc.sw.tryBody != sc.tryBody)
            {
                error(ds.loc, "default cannot be in different `try` block level from `switch`");
                errors = true;
            }
            if (sc.sw.isFinal)
            {
                error(ds.loc, "`default` statement not allowed in `final switch` statement");
                errors = true;
            }
        }
        else
        {
            error(ds.loc, "`default` not in `switch` statement");
            errors = true;
        }

        sc.ctorflow.orCSX(CSX.label);
        ds.statement = ds.statement.statementSemantic(sc);
        if (errors || ds.statement.isErrorStatement())
            return setError();

        ds.lastVar = sc.lastVar;
        result = ds;
    }

    void visitGotoDefault(GotoDefaultStatement gds)
    {
        /* https://dlang.org/spec/statement.html#goto-statement
         */

        gds.sw = sc.sw;
        if (!gds.sw)
        {
            error(gds.loc, "`goto default` not in `switch` statement");
            return setError();
        }
        if (gds.sw.isFinal)
        {
            error(gds.loc, "`goto default` not allowed in `final switch` statement");
            return setError();
        }

version (IN_LLVM)
{
        gds.sw.hasGotoDefault = true;
}

        result = gds;
    }

    void visitGotoCase(GotoCaseStatement gcs)
    {
        /* https://dlang.org/spec/statement.html#goto-statement
         */

        if (!sc.sw)
        {
            error(gcs.loc, "`goto case` not in `switch` statement");
            return setError();
        }

version (IN_LLVM)
{
        gcs.sw = sc.sw;
}

        if (gcs.exp)
        {
            gcs.exp = gcs.exp.expressionSemantic(sc);
            gcs.exp = gcs.exp.implicitCastTo(sc, sc.sw.condition.type);
            gcs.exp = gcs.exp.optimize(WANTvalue);
            if (gcs.exp.op == EXP.error)
                return setError();
        }

        sc.sw.gotoCases.push(gcs);
        result = gcs;
    }

    void visitReturn(ReturnStatement rs)
    {
        /* https://dlang.org/spec/statement.html#return-statement
         */

        //printf("ReturnStatement.dsymbolSemantic() %p, %s\n", rs, rs.toChars());

        FuncDeclaration fd = sc.parent.isFuncDeclaration();
        if (fd.fes)
            fd = fd.fes.func; // fd is now function enclosing foreach

            TypeFunction tf = cast(TypeFunction)fd.type;
        assert(tf.ty == Tfunction);

        if (rs.exp && rs.exp.op == EXP.variable && (cast(VarExp)rs.exp).var == fd.vresult)
        {
            // return vresult;
            if (sc.fes)
            {
                assert(rs.caseDim == 0);
                sc.fes.cases.push(rs);
                result = new ReturnStatement(Loc.initial, new IntegerExp(sc.fes.cases.length + 1));
                return;
            }
            if (fd.returnLabel)
            {
                auto gs = new GotoStatement(rs.loc, Id.returnLabel);
                gs.label = fd.returnLabel;
                result = gs;
                return;
            }

            if (!fd.returns)
                fd.returns = new ReturnStatements();
            fd.returns.push(rs);
            result = rs;
            return;
        }

        Type tret = tf.next;
        Type tbret = tret ? tret.toBasetype() : null;

        bool inferRef = (tf.isref && (fd.storage_class & STC.auto_));
        Expression e0 = null;

        bool errors = false;
        if (sc.flags & SCOPE.contract)
        {
            error(rs.loc, "`return` statements cannot be in contracts");
            errors = true;
        }
        if (sc.os)
        {
            // @@@DEPRECATED_2.112@@@
            // Deprecated in 2.100, transform into an error in 2.112
            if (sc.os.tok == TOK.onScopeFailure)
            {
                deprecation(rs.loc, "`return` statements cannot be in `scope(failure)` bodies.");
                deprecationSupplemental(rs.loc, "Use try-catch blocks for this purpose");
            }
            else
            {
                error(rs.loc, "`return` statements cannot be in `%s` bodies", Token.toChars(sc.os.tok));
                errors = true;
            }
        }
        if (sc.tf)
        {
            error(rs.loc, "`return` statements cannot be in `finally` bodies");
            errors = true;
        }

        if (fd.isCtorDeclaration())
        {
            if (rs.exp)
            {
                error(rs.loc, "cannot return expression from constructor");
                errors = true;
            }

            // Constructors implicitly do:
            //      return this;
            rs.exp = new ThisExp(Loc.initial);
            rs.exp.type = tret;
        }
        else if (rs.exp)
        {
            fd.hasReturnExp |= (fd.hasReturnExp & 1 ? 16 : 1);

            FuncLiteralDeclaration fld = fd.isFuncLiteralDeclaration();
            if (tret)
                rs.exp = inferType(rs.exp, tret);
            else if (fld && fld.treq)
                rs.exp = inferType(rs.exp, fld.treq.nextOf().nextOf());

            rs.exp = rs.exp.expressionSemantic(sc);
            rs.exp = rs.exp.arrayFuncConv(sc);
            // If we're returning by ref, allow the expression to be `shared`
            const returnSharedRef = (tf.isref && (fd.inferRetType || tret.isShared()));
            rs.exp.checkSharedAccess(sc, returnSharedRef);

            // for static alias this: https://issues.dlang.org/show_bug.cgi?id=17684
            if (rs.exp.op == EXP.type)
                rs.exp = resolveAliasThis(sc, rs.exp);

            rs.exp = resolveProperties(sc, rs.exp);
            if (rs.exp.checkType())
                rs.exp = ErrorExp.get();
            if (auto f = isFuncAddress(rs.exp))
            {
                if (fd.inferRetType && f.checkForwardRef(rs.exp.loc))
                    rs.exp = ErrorExp.get();
            }
            if (checkNonAssignmentArrayOp(rs.exp))
                rs.exp = ErrorExp.get();

            // Extract side-effect part
            rs.exp = Expression.extractLast(rs.exp, e0);
            if (rs.exp.op == EXP.call)
                rs.exp = valueNoDtor(rs.exp);

            /* Void-return function can have void / noreturn typed expression
             * on return statement.
             */
            auto texp = rs.exp.type;
            const convToVoid = texp.ty == Tvoid || texp.ty == Tnoreturn;

            if (tbret && tbret.ty == Tvoid || convToVoid)
            {
                if (!convToVoid)
                {
                    error(rs.loc, "cannot return non-void from `void` function");
                    errors = true;
                    rs.exp = new CastExp(rs.loc, rs.exp, Type.tvoid);
                    rs.exp = rs.exp.expressionSemantic(sc);
                }

                // https://issues.dlang.org/show_bug.cgi?id=23063
                rs.exp = checkNoreturnVarAccess(rs.exp);

                // @@@DEPRECATED_2.111@@@
                const olderrors = global.startGagging();
                // uncomment to turn deprecation into an error when
                // deprecation cycle is over
                if (discardValue(rs.exp))
                {
                    //errors = true;
                }
                if (global.endGagging(olderrors))
                    deprecation(rs.exp.loc, "`%s` has no effect", rs.exp.toChars());

                /* Replace:
                 *      return exp;
                 * with:
                 *      exp; return;
                 */
                e0 = Expression.combine(e0, rs.exp);
                rs.exp = null;
            }
            if (e0)
            {
                e0 = e0.optimize(WANTvalue);
                e0 = checkGC(sc, e0);
            }
        }

        if (rs.exp)
        {
            if (fd.inferRetType) // infer return type
            {
                if (!tret)
                {
                    tf.next = rs.exp.type;
                }
                else if (tret.ty != Terror && !rs.exp.type.equals(tret))
                {
                    int m1 = rs.exp.type.implicitConvTo(tret);
                    int m2 = tret.implicitConvTo(rs.exp.type);
                    //printf("exp.type = %s m2<-->m1 tret %s\n", exp.type.toChars(), tret.toChars());
                    //printf("m1 = %d, m2 = %d\n", m1, m2);

                    if (m1 && m2)
                    {
                    }
                    else if (!m1 && m2)
                        tf.next = rs.exp.type;
                    else if (m1 && !m2)
                    {
                    }
                    else if (!rs.exp.isErrorExp())
                    {
                        error(rs.loc, "expected return type of `%s`, not `%s`:",
                                 tret.toChars(),
                                 rs.exp.type.toChars());
                        errorSupplemental((fd.returns) ? (*fd.returns)[0].loc : fd.loc,
                                          "Return type of `%s` inferred here.",
                                          tret.toChars());

                        errors = true;
                        tf.next = Type.terror;
                    }
                }

                tret = tf.next;
                tbret = tret.toBasetype();
            }

            if (inferRef) // deduce 'auto ref'
            {
                /* Determine "refness" of function return:
                 * if it's an lvalue, return by ref, else return by value
                 * https://dlang.org/spec/function.html#auto-ref-functions
                 */

                void turnOffRef(scope void delegate() supplemental)
                {
                    tf.isref = false;    // return by value
                    tf.isreturn = false; // ignore 'return' attribute, whether explicit or inferred
                    fd.storage_class &= ~STC.return_;

                    // If we previously assumed the function could be ref when
                    // checking for `shared`, make sure we were right
                    if (global.params.noSharedAccess == FeatureState.enabled && rs.exp.type.isShared())
                    {
                        .error(fd.loc, "%s `%s` function returns `shared` but cannot be inferred `ref`", fd.kind, fd.toPrettyChars);
                        supplemental();
                    }
                }

                if (rs.exp.isLvalue())
                {
                    /* May return by ref
                     */
                    Scope* sc2 = sc.push();
                    sc2.eSink = global.errorSinkNull;
                    bool err = checkReturnEscapeRef(sc2, rs.exp, true);
                    sc2.pop();

                    if (err)
                        turnOffRef(() { checkReturnEscapeRef(sc, rs.exp, false); });
                    else if (!rs.exp.type.constConv(tf.next))
                        turnOffRef(
                            () => rs.loc.errorSupplemental("cannot implicitly convert `%s` of type `%s` to `%s`",
                                      rs.exp.toChars(), rs.exp.type.toChars(), tf.next.toChars())
                        );
                }
                else
                    turnOffRef(
                        () => rs.loc.errorSupplemental("return value `%s` is not an lvalue", rs.exp.toChars())
                    );

                /* The "refness" is determined by all of return statements.
                 * This means:
                 *    return 3; return x;  // ok, x can be a value
                 *    return x; return 3;  // ok, x can be a value
                 */
            }
        }
        else
        {
            // Type of the returned expression (if any), might've been moved to e0
            auto resType = e0 ? e0.type : Type.tvoid;

            // infer return type
            if (fd.inferRetType)
            {
                // 1. First `return <noreturn exp>?`
                // 2. Potentially found a returning branch, update accordingly
                if (!tf.next || tf.next.toBasetype().isTypeNoreturn())
                {
                    tf.next = resType; // infer void or noreturn
                }
                // Found an actual return value before
                else if (tf.next.ty != Tvoid && !resType.toBasetype().isTypeNoreturn())
                {
                    if (tf.next.ty != Terror)
                    {
                        error(rs.loc, "mismatched function return type inference of `void` and `%s`", tf.next.toChars());
                    }
                    errors = true;
                    tf.next = Type.terror;
                }

                tret = tf.next;
                tbret = tret.toBasetype();
            }

            // https://issues.dlang.org/show_bug.cgi?id=23914
            if (inferRef && !resType.isTypeNoreturn()) // deduce 'auto ref'
                tf.isref = false;

            if (tbret.ty != Tvoid && !resType.isTypeNoreturn()) // if non-void return
            {
                if (tbret.ty != Terror)
                {
                    if (e0)
                        error(rs.loc, "expected return type of `%s`, not `%s`", tret.toChars(), resType.toChars());
                    else if (tbret.isTypeNoreturn())
                    {
                        error(rs.loc, "cannot return from `noreturn` function");
                        .errorSupplemental(rs.loc,
                            "Consider adding an endless loop, `assert(0)`, or another `noreturn` expression");
                    }
                    else
                        error(rs.loc, "`return` expression expected");
                }
                errors = true;
            }
            else if (fd.isMain())
            {
                // main() returns 0, even if it returns void
                rs.exp = IntegerExp.literal!0;
            }
        }

        // If any branches have called a ctor, but this branch hasn't, it's an error
        if (sc.ctorflow.callSuper & CSX.any_ctor && !(sc.ctorflow.callSuper & (CSX.this_ctor | CSX.super_ctor)))
        {
            error(rs.loc, "`return` without calling constructor");
            errors = true;
        }

        if (sc.ctorflow.fieldinit.length)       // if aggregate fields are being constructed
        {
            auto ad = fd.isMemberLocal();
            assert(ad);
            foreach (i, v; ad.fields)
            {
                bool mustInit = (v.storage_class & STC.nodefaultctor || v.type.needsNested());
                if (mustInit && !(sc.ctorflow.fieldinit[i].csx & CSX.this_ctor))
                {
                    error(rs.loc, "an earlier `return` statement skips field `%s` initialization", v.toChars());
                    errors = true;
                }
            }
        }
        sc.ctorflow.orCSX(CSX.return_);

        if (errors)
            return setError();

        if (sc.fes)
        {
            if (!rs.exp)
            {
                // Send out "case receiver" statement to the foreach.
                //  return exp;
                Statement s = new ReturnStatement(Loc.initial, rs.exp);
                sc.fes.cases.push(s);

                // Immediately rewrite "this" return statement as:
                //  return cases.length+1;
                rs.exp = new IntegerExp(sc.fes.cases.length + 1);
                if (e0)
                {
                    result = new CompoundStatement(rs.loc, new ExpStatement(rs.loc, e0), rs);
                    return;
                }
                result = rs;
                return;
            }
            else
            {
                fd.buildResultVar(null, rs.exp.type);
                bool r = fd.vresult.checkNestedReference(sc, Loc.initial);
                assert(!r); // vresult should be always accessible

                // Send out "case receiver" statement to the foreach.
                //  return vresult;
                Statement s = new ReturnStatement(Loc.initial, new VarExp(Loc.initial, fd.vresult));
                sc.fes.cases.push(s);

                // Save receiver index for the later rewriting from:
                //  return exp;
                // to:
                //  vresult = exp; retrun caseDim;
                rs.caseDim = sc.fes.cases.length + 1;
            }
        }
        if (rs.exp)
        {
            if (!fd.returns)
                fd.returns = new ReturnStatements();
            fd.returns.push(rs);
        }
        if (e0)
        {
            if (e0.op == EXP.declaration || e0.op == EXP.comma)
            {
                rs.exp = Expression.combine(e0, rs.exp);
            }
            else
            {
                auto es = new ExpStatement(rs.loc, e0);
                if (e0.type.isTypeNoreturn())
                    result = es; // Omit unreachable return;
                else
                    result = new CompoundStatement(rs.loc, es, rs);

                return;
            }
        }
        result = rs;
    }

    void visitBreak(BreakStatement bs)
    {
        /* https://dlang.org/spec/statement.html#break-statement
         */

        //printf("BreakStatement::semantic()\n");

        // If:
        //  break Identifier;
        if (bs.ident)
        {
            bs.ident = fixupLabelName(sc, bs.ident);

            FuncDeclaration thisfunc = sc.func;

            for (Scope* scx = sc; scx; scx = scx.enclosing)
            {
                if (scx.func != thisfunc) // if in enclosing function
                {
                    if (sc.fes) // if this is the body of a foreach
                    {
                        /* Post this statement to the fes, and replace
                         * it with a return value that caller will put into
                         * a switch. Caller will figure out where the break
                         * label actually is.
                         * Case numbers start with 2, not 0, as 0 is continue
                         * and 1 is break.
                         */
                        sc.fes.cases.push(bs);
                        result = new ReturnStatement(Loc.initial, new IntegerExp(sc.fes.cases.length + 1));
                        return;
                    }
                    break; // can't break to it
                }

                LabelStatement ls = scx.slabel;
                if (ls && ls.ident == bs.ident)
                {
                    Statement s = ls.statement;
                    if (!s || !s.hasBreak())
                        error(bs.loc, "label `%s` has no `break`", bs.ident.toChars());
                    else if (ls.tf != sc.tf)
                        error(bs.loc, "cannot break out of `finally` block");
                    else
                    {
version (IN_LLVM)
{
                        bs.target = ls;
}
                        ls.breaks = true;
                        result = bs;
                        return;
                    }
                    return setError();
                }
            }
            error(bs.loc, "enclosing label `%s` for `break` not found", bs.ident.toChars());
            return setError();
        }
        else if (!sc.sbreak)
        {
            if (sc.os && sc.os.tok != TOK.onScopeFailure)
            {
                error(bs.loc, "`break` is not allowed inside `%s` bodies", Token.toChars(sc.os.tok));
            }
            else if (sc.fes)
            {
                // Replace break; with return 1;
                result = new ReturnStatement(Loc.initial, IntegerExp.literal!1);
                return;
            }
            else
                error(bs.loc, "`break` is not inside a loop or `switch`");
            return setError();
        }
        else if (sc.sbreak.isForwardingStatement())
        {
            error(bs.loc, "must use labeled `break` within `static foreach`");
        }
        result = bs;
    }

    void visitContinue(ContinueStatement cs)
    {
        /* https://dlang.org/spec/statement.html#continue-statement
         */

        //printf("ContinueStatement::semantic() %p\n", cs);
        if (cs.ident)
        {
            cs.ident = fixupLabelName(sc, cs.ident);

            Scope* scx;
            FuncDeclaration thisfunc = sc.func;

            for (scx = sc; scx; scx = scx.enclosing)
            {
                LabelStatement ls;
                if (scx.func != thisfunc) // if in enclosing function
                {
                    if (sc.fes) // if this is the body of a foreach
                    {
                        for (; scx; scx = scx.enclosing)
                        {
                            ls = scx.slabel;
                            if (ls && ls.ident == cs.ident && ls.statement == sc.fes)
                            {
                                // Replace continue ident; with return 0;
                                result = new ReturnStatement(Loc.initial, IntegerExp.literal!0);
                                return;
                            }
                        }

                        /* Post this statement to the fes, and replace
                         * it with a return value that caller will put into
                         * a switch. Caller will figure out where the break
                         * label actually is.
                         * Case numbers start with 2, not 0, as 0 is continue
                         * and 1 is break.
                         */
                        sc.fes.cases.push(cs);
                        result = new ReturnStatement(Loc.initial, new IntegerExp(sc.fes.cases.length + 1));
                        return;
                    }
                    break; // can't continue to it
                }

                ls = scx.slabel;
                if (ls && ls.ident == cs.ident)
                {
                    Statement s = ls.statement;
                    if (!s || !s.hasContinue())
                        error(cs.loc, "label `%s` has no `continue`", cs.ident.toChars());
                    else if (ls.tf != sc.tf)
                        error(cs.loc, "cannot continue out of `finally` block");
                    else
                    {
version (IN_LLVM)
{
                        cs.target = ls;
}
                        result = cs;
                        return;
                    }
                    return setError();
                }
            }
            error(cs.loc, "enclosing label `%s` for `continue` not found", cs.ident.toChars());
            return setError();
        }
        else if (!sc.scontinue)
        {
            if (sc.os && sc.os.tok != TOK.onScopeFailure)
            {
                error(cs.loc, "`continue` is not allowed inside `%s` bodies", Token.toChars(sc.os.tok));
            }
            else if (sc.fes)
            {
                // Replace continue; with return 0;
                result = new ReturnStatement(Loc.initial, IntegerExp.literal!0);
                return;
            }
            else
                error(cs.loc, "`continue` is not inside a loop");
            return setError();
        }
        else if (sc.scontinue.isForwardingStatement())
        {
            error(cs.loc, "must use labeled `continue` within `static foreach`");
        }
        result = cs;
    }

    void visitSynchronized(SynchronizedStatement ss)
    {
        /* https://dlang.org/spec/statement.html#synchronized-statement
         */

        if (ss.exp)
        {
            ss.exp = ss.exp.expressionSemantic(sc);
            ss.exp = resolveProperties(sc, ss.exp);
            ss.exp = ss.exp.optimize(WANTvalue);
            ss.exp = checkGC(sc, ss.exp);
            if (ss.exp.op == EXP.error)
            {
                if (ss._body)
                    ss._body = ss._body.statementSemantic(sc);
                return setError();
            }

            ClassDeclaration cd = ss.exp.type.isClassHandle();
            if (!cd)
            {
                error(ss.loc, "can only `synchronize` on class objects, not `%s`", ss.exp.type.toChars());
                return setError();
            }
            else if (cd.isInterfaceDeclaration())
            {
                /* Cast the interface to an object, as the object has the monitor,
                 * not the interface.
                 */
                if (!ClassDeclaration.object)
                {
                    error(ss.loc, "missing or corrupt object.d");
                    fatal();
                }

                Type t = ClassDeclaration.object.type;
                t = t.typeSemantic(Loc.initial, sc).toBasetype();
                assert(t.ty == Tclass);

                ss.exp = new CastExp(ss.loc, ss.exp, t);
                ss.exp = ss.exp.expressionSemantic(sc);
            }
            version (all)
            {
                /* Rewrite as:
                 *  auto tmp = exp;
                 *  _d_monitorenter(tmp);
                 *  try { body } finally { _d_monitorexit(tmp); }
                 */
                auto tmp = copyToTemp(0, "__sync", ss.exp);
                tmp.dsymbolSemantic(sc);

                auto cs = new Statements();
                cs.push(new ExpStatement(ss.loc, tmp));

                auto args = new Parameters();
                args.push(new Parameter(Loc.initial, 0, ClassDeclaration.object.type, null, null, null));

                FuncDeclaration fdenter = FuncDeclaration.genCfunc(args, Type.tvoid, Id.monitorenter);
                Expression e = new CallExp(ss.loc, fdenter, new VarExp(ss.loc, tmp));
                e.type = Type.tvoid; // do not run semantic on e

                cs.push(new ExpStatement(ss.loc, e));
                FuncDeclaration fdexit = FuncDeclaration.genCfunc(args, Type.tvoid, Id.monitorexit);
                e = new CallExp(ss.loc, fdexit, new VarExp(ss.loc, tmp));
                e.type = Type.tvoid; // do not run semantic on e
                Statement s = new ExpStatement(ss.loc, e);
                s = new TryFinallyStatement(ss.loc, ss._body, s);
                cs.push(s);

                s = new CompoundStatement(ss.loc, cs);
                result = s.statementSemantic(sc);
            }
        }
        else
        {
            /* Generate our own critical section, then rewrite as:
             *  static shared void* __critsec;
             *  _d_criticalenter2(&__critsec);
             *  try { body } finally { _d_criticalexit(__critsec); }
             */
            auto id = Identifier.generateId("__critsec");
            auto t = Type.tvoidptr;
            auto tmp = new VarDeclaration(ss.loc, t, id, null);
            tmp.storage_class |= STC.temp | STC.shared_ | STC.static_;
            Expression tmpExp = new VarExp(ss.loc, tmp);

            auto cs = new Statements();
            cs.push(new ExpStatement(ss.loc, tmp));

            /* This is just a dummy variable for "goto skips declaration" error.
             * Backend optimizer could remove this unused variable.
             */
            auto v = new VarDeclaration(ss.loc, Type.tvoidptr, Identifier.generateId("__sync"), null);
            v.dsymbolSemantic(sc);
            cs.push(new ExpStatement(ss.loc, v));

            auto enterArgs = new Parameters();
            enterArgs.push(new Parameter(Loc.initial, 0, t.pointerTo(), null, null, null));

            FuncDeclaration fdenter = FuncDeclaration.genCfunc(enterArgs, Type.tvoid, Id.criticalenter, STC.nothrow_);
            Expression e = new AddrExp(ss.loc, tmpExp);
            e = e.expressionSemantic(sc);
            e = new CallExp(ss.loc, fdenter, e);
            e.type = Type.tvoid; // do not run semantic on e
            cs.push(new ExpStatement(ss.loc, e));

            auto exitArgs = new Parameters();
            exitArgs.push(new Parameter(Loc.initial, 0, t, null, null, null));

            FuncDeclaration fdexit = FuncDeclaration.genCfunc(exitArgs, Type.tvoid, Id.criticalexit, STC.nothrow_);
            e = new CallExp(ss.loc, fdexit, tmpExp);
            e.type = Type.tvoid; // do not run semantic on e
            Statement s = new ExpStatement(ss.loc, e);
            s = new TryFinallyStatement(ss.loc, ss._body, s);
            cs.push(s);

            s = new CompoundStatement(ss.loc, cs);
            result = s.statementSemantic(sc);
        }
    }

    void visitWith(WithStatement ws)
    {
        /* https://dlang.org/spec/statement.html#with-statement
         */

        ScopeDsymbol sym;
        Initializer _init;

        //printf("WithStatement::semantic()\n");
        ws.exp = ws.exp.expressionSemantic(sc);
        ws.exp = resolveProperties(sc, ws.exp);
        ws.exp = ws.exp.optimize(WANTvalue);
        ws.exp = checkGC(sc, ws.exp);
        if (ws.exp.op == EXP.error)
            return setError();
        if (ws.exp.op == EXP.scope_)
        {
            sym = new WithScopeSymbol(ws);
            sym.parent = sc.scopesym;
            sym.endlinnum = ws.endloc.linnum;
        }
        else if (ws.exp.op == EXP.type)
        {
            Dsymbol s = (cast(TypeExp)ws.exp).type.toDsymbol(sc);
            if (!s || !s.isScopeDsymbol())
            {
                error(ws.loc, "`with` type `%s` has no members", ws.exp.toChars());
                return setError();
            }
            sym = new WithScopeSymbol(ws);
            sym.parent = sc.scopesym;
            sym.endlinnum = ws.endloc.linnum;
        }
        else
        {
            Type texp = ws.exp.type;
            Type t = texp.toBasetype();

            Expression olde = ws.exp;
            if (t.ty == Tpointer)
            {
                ws.exp = new PtrExp(ws.loc, ws.exp);
                ws.exp = ws.exp.expressionSemantic(sc);
                texp = ws.exp.type;
                t = texp.toBasetype();
            }

            assert(t);
            t = t.toBasetype();
            if (t.isClassHandle())
            {
                _init = new ExpInitializer(ws.loc, ws.exp);
                ws.wthis = new VarDeclaration(ws.loc, ws.exp.type, Id.withSym, _init);
                ws.wthis.storage_class |= STC.temp;
                ws.wthis.dsymbolSemantic(sc);

                sym = new WithScopeSymbol(ws);
                sym.parent = sc.scopesym;
                sym.endlinnum = ws.endloc.linnum;
            }
            else if (t.ty == Tstruct)
            {
                if (!ws.exp.isLvalue())
                {
                    /* Re-write to
                     * {
                     *   auto __withtmp = exp
                     *   with(__withtmp)
                     *   {
                     *     ...
                     *   }
                     * }
                     */
                    auto tmp = copyToTemp(0, "__withtmp", ws.exp);
                    tmp.dsymbolSemantic(sc);
                    auto es = new ExpStatement(ws.loc, tmp);
                    ws.exp = new VarExp(ws.loc, tmp);
                    Statement ss = new ScopeStatement(ws.loc, new CompoundStatement(ws.loc, es, ws), ws.endloc);
                    result = ss.statementSemantic(sc);
                    return;
                }
                Expression e = ws.exp.addressOf();
                _init = new ExpInitializer(ws.loc, e);
                ws.wthis = new VarDeclaration(ws.loc, e.type, Id.withSym, _init);
                ws.wthis.storage_class |= STC.temp;
                ws.wthis.dsymbolSemantic(sc);
                sym = new WithScopeSymbol(ws);
                // Need to set the scope to make use of resolveAliasThis
                sym.setScope(sc);
                sym.parent = sc.scopesym;
                sym.endlinnum = ws.endloc.linnum;
            }
            else if (auto tenum = texp.isTypeEnum())
            {
                ws.exp = new TypeExp(ws.exp.loc, tenum);
                sym = new WithScopeSymbol(ws);
                sym.parent = sc.scopesym;
                sym.endlinnum = ws.endloc.linnum;
            }
            else
            {
                error(ws.loc, "`with` expression types must be enums or aggregates or pointers to them, not `%s`", olde.type.toChars());
                return setError();
            }
        }

        if (ws._body)
        {
            sym._scope = sc;
            sc = sc.push(sym);
            sc.insert(sym);
            ws._body = ws._body.statementSemantic(sc);
            sc.pop();
            if (ws._body && ws._body.isErrorStatement())
            {
                result = ws._body;
                return;
            }
        }

        result = ws;
    }

    // https://dlang.org/spec/statement.html#TryStatement
    void visitTryCatch(TryCatchStatement tcs)
    {
        //printf("TryCatchStatement.semantic()\n");

        if (!global.params.useExceptions)
        {
            error(tcs.loc, "cannot use try-catch statements with %s", global.params.betterC ? "-betterC".ptr : "-nothrow".ptr);
            return setError();
        }

        if (!ClassDeclaration.throwable)
        {
            error(tcs.loc, "cannot use try-catch statements because `object.Throwable` was not declared");
            return setError();
        }

        uint flags;
        enum FLAGcpp = 1;
        enum FLAGd = 2;

        tcs.tryBody = sc.tryBody;   // chain on the in-flight tryBody
        tcs._body = tcs._body.semanticScope(sc, null, null, tcs);

        /* Even if body is empty, still do semantic analysis on catches
         */
        bool catchErrors = false;
        foreach (i, c; *tcs.catches)
        {
            c.catchSemantic(sc);
            if (c.errors)
            {
                catchErrors = true;
                continue;
            }
            auto cd = c.type.toBasetype().isClassHandle();
            flags |= cd.isCPPclass() ? FLAGcpp : FLAGd;

            // Determine if current catch 'hides' any previous catches
            foreach (j; 0 .. i)
            {
                Catch cj = (*tcs.catches)[j];
                const si = c.loc.toChars();
                const sj = cj.loc.toChars();
                if (c.type.toBasetype().implicitConvTo(cj.type.toBasetype()))
                {
                    error(tcs.loc, "`catch` at %s hides `catch` at %s", sj, si);
                    catchErrors = true;
                }
            }
        }

        if (sc.func)
        {
            sc.func.hasCatches = true;
            if (flags == (FLAGcpp | FLAGd))
            {
                error(tcs.loc, "cannot mix catching D and C++ exceptions in the same try-catch");
                catchErrors = true;
            }
        }

        if (catchErrors)
            return setError();

        // No actual code in the try (i.e. omitted any conditionally compiled code)
        // Could also be extended to check for hasCode
        if (!tcs._body)
            return;

        if (tcs._body.isErrorStatement())
        {
            result = tcs._body;
            return;
        }

        /* If the try body never throws, we can eliminate any catches
         * of recoverable exceptions.
         */
        if (!(tcs._body.blockExit(sc.func, null) & BE.throw_) && ClassDeclaration.exception)
        {
            foreach_reverse (i; 0 .. tcs.catches.length)
            {
                Catch c = (*tcs.catches)[i];

                /* If catch exception type is derived from Exception
                 */
                if (c.type.toBasetype().implicitConvTo(ClassDeclaration.exception.type) &&
                    (!c.handler || !c.handler.comeFrom()) && !(sc.flags & SCOPE.debug_))
                {
                    // Remove c from the array of catches
                    tcs.catches.remove(i);
                }
            }
        }

        if (tcs.catches.length == 0)
        {
            result = tcs._body.hasCode() ? tcs._body : null;
            return;
        }

        result = tcs;
    }

    void visitTryFinally(TryFinallyStatement tfs)
    {
        //printf("TryFinallyStatement::semantic()\n");
        tfs.tryBody = sc.tryBody;   // chain on in-flight tryBody
        tfs._body = tfs._body.semanticScope(sc, null, null, tfs);

        sc = sc.push();
        sc.tf = tfs;
        sc.sbreak = null;
        sc.scontinue = null; // no break or continue out of finally block
        tfs.finalbody = tfs.finalbody.semanticNoScope(sc);
        sc.pop();

        if (!tfs._body)
        {
            result = tfs.finalbody;
            return;
        }
        if (!tfs.finalbody)
        {
            result = tfs._body;
            return;
        }

        auto blockexit = tfs._body.blockExit(sc.func, null);

        // if not worrying about exceptions
        if (!(global.params.useExceptions && ClassDeclaration.throwable))
            blockexit &= ~BE.throw_;            // don't worry about paths that otherwise may throw

        // Don't care about paths that halt, either
        if ((blockexit & ~BE.halt) == BE.fallthru)
        {
            result = new CompoundStatement(tfs.loc, tfs._body, tfs.finalbody);
            return;
        }
        tfs.bodyFallsThru = (blockexit & BE.fallthru) != 0;
        result = tfs;
    }

    void visitScopeGuard(ScopeGuardStatement oss)
    {
        /* https://dlang.org/spec/statement.html#scope-guard-statement
         */

        if (oss.tok != TOK.onScopeExit)
        {
            // https://issues.dlang.org/show_bug.cgi?id=23159
            if (!global.params.useExceptions)
            {
                version (IN_GCC)
                    error(oss.loc, "`%s` cannot be used with `-fno-exceptions`", Token.toChars(oss.tok));
                else
                    error(oss.loc, "`%s` cannot be used with -betterC", Token.toChars(oss.tok));
                return setError();
            }

            // scope(success) and scope(failure) are rewritten to try-catch(-finally) statement,
            // so the generated catch block cannot be placed in finally block.
            // See also Catch::semantic.
            if (sc.os && sc.os.tok != TOK.onScopeFailure)
            {
                // If enclosing is scope(success) or scope(exit), this will be placed in finally block.
                error(oss.loc, "cannot put `%s` statement inside `%s`", Token.toChars(oss.tok), Token.toChars(sc.os.tok));
                return setError();
            }
            if (sc.tf)
            {
                error(oss.loc, "cannot put `%s` statement inside `finally` block", Token.toChars(oss.tok));
                return setError();
            }
        }

        sc = sc.push();
        sc.tf = null;
        sc.os = oss;
        if (oss.tok != TOK.onScopeFailure)
        {
            // Jump out from scope(failure) block is allowed.
            sc.sbreak = null;
            sc.scontinue = null;
        }
        oss.statement = oss.statement.semanticNoScope(sc);
        sc.pop();

        if (!oss.statement || oss.statement.isErrorStatement())
        {
            result = oss.statement;
            return;
        }
        result = oss;
    }

    void visitThrow(ThrowStatement ts)
    {
        /* https://dlang.org/spec/statement.html#throw-statement
         */

        //printf("ThrowStatement::semantic()\n");
        if (throwSemantic(ts.loc, ts.exp, sc))
            result = ts;
        else
            setError();

    }

    void visitDebug(DebugStatement ds)
    {
        if (ds.statement)
        {
            sc = sc.push();
            sc.flags |= SCOPE.debug_;
            ds.statement = ds.statement.statementSemantic(sc);
            sc.pop();
        }
        result = ds.statement;
    }

    void visitGoto(GotoStatement gs)
    {
        /* https://dlang.org/spec/statement.html#goto-statement
         */

        //printf("GotoStatement::semantic()\n");
        FuncDeclaration fd = sc.func;

        gs.ident = fixupLabelName(sc, gs.ident);
        gs.label = fd.searchLabel(gs.ident, gs.loc);
        gs.tryBody = sc.tryBody;
        gs.tf = sc.tf;
        gs.os = sc.os;
        gs.lastVar = sc.lastVar;
        gs.inCtfeBlock = (sc.flags & SCOPE.ctfeBlock) != 0;

        if (!gs.label.statement && sc.fes)
        {
            /* Either the goto label is forward referenced or it
             * is in the function that the enclosing foreach is in.
             * Can't know yet, so wrap the goto in a scope statement
             * so we can patch it later, and add it to a 'look at this later'
             * list.
             */
            gs.label.deleted = true;
            auto ss = new ScopeStatement(gs.loc, gs, gs.loc);
            sc.fes.gotos.push(ss); // 'look at this later' list
            result = ss;
            return;
        }

        // Add to fwdref list to check later
        if (!gs.label.statement)
        {
            if (!fd.gotos)
                fd.gotos = new GotoStatements();
            fd.gotos.push(gs);
        }
        else if (!(sc.flags & SCOPE.Cfile) && gs.checkLabel())
            return setError();

        result = gs;
    }

    void visitLabel(LabelStatement ls)
    {
        //printf("LabelStatement::semantic()\n");
        FuncDeclaration fd = sc.parent.isFuncDeclaration();

        ls.ident = fixupLabelName(sc, ls.ident);
        ls.tryBody = sc.tryBody;
        ls.tf = sc.tf;
        ls.os = sc.os;
        ls.lastVar = sc.lastVar;
        ls.inCtfeBlock = (sc.flags & SCOPE.ctfeBlock) != 0;

        LabelDsymbol ls2 = fd.searchLabel(ls.ident, ls.loc);
        if (ls2.statement && !ls2.duplicated)
        {
            if (ls.loc == ls2.loc)
            {
                ls2.duplicated = true;
                error(ls.loc, "label `%s` is duplicated", ls2.toChars());
                .errorSupplemental(ls2.loc, "labels cannot be used in a static foreach with more than 1 iteration");
            }
            else
            {
                error(ls.loc, "label `%s` is already defined", ls2.toChars());
                .errorSupplemental(ls2.loc, "first definition is here");
            }
            return setError();
        }
        else
            ls2.statement = ls;

        sc = sc.push();
        sc.scopesym = sc.enclosing.scopesym;

        sc.ctorflow.orCSX(CSX.label);

        sc.slabel = ls;
        if (ls.statement)
            ls.statement = ls.statement.statementSemantic(sc);
        sc.pop();

        result = ls;
    }

    void visitAsm(AsmStatement s)
    {
        /* https://dlang.org/spec/statement.html#asm
         */

        //printf("AsmStatement()::semantic()\n");
        result = asmSemantic(s, sc);
    }

    void visitCompoundAsm(CompoundAsmStatement cas)
    {
        //printf("CompoundAsmStatement()::semantic()\n");
        // Apply postfix attributes of the asm block to each statement.
        sc = sc.push();
        sc.stc |= cas.stc;

        /* Go through the statements twice, first to declare any labels,
         * second for anything else.
         */

        foreach (ref s; *cas.statements)
        {
            if (s)
            {
                if (auto ls = s.isLabelStatement())
                {
                    sc.func.searchLabel(ls.ident, ls.loc);
                }
            }
        }

        foreach (ref s; *cas.statements)
        {
            s = s ? s.statementSemantic(sc) : null;
        }

        assert(sc.func);
        if (!(cas.stc & STC.pure_) && sc.func.setImpure(cas.loc, "`asm` statement is assumed to be impure - mark it with `pure` if it is not"))
            error(cas.loc, "`asm` statement is assumed to be impure - mark it with `pure` if it is not");
        if (!(cas.stc & STC.nogc) && sc.func.setGC(cas.loc, "`asm` statement in %s `%s` is assumed to use the GC - mark it with `@nogc` if it does not"))
            error(cas.loc, "`asm` statement is assumed to use the GC - mark it with `@nogc` if it does not");
        // @@@DEPRECATED_2.114@@@
        // change deprecation() to error(), add `else` and remove `| STC.safe`
        // to turn deprecation into an error when deprecation cycle is over
        if (cas.stc & STC.safe)
            deprecation(cas.loc, "`asm` statement cannot be marked `@safe`, use `@system` or `@trusted` instead");
        if (!(cas.stc & (STC.trusted | STC.safe)))
        {
            sc.setUnsafe(false, cas.loc, "`asm` statement is assumed to be `@system` - mark it with `@trusted` if it is not");
        }

        sc.pop();
        result = cas;
    }

    void visitImport(ImportStatement imps)
    {
        /* https://dlang.org/spec/module.html#ImportDeclaration
         */

        foreach (i; 0 .. imps.imports.length)
        {
            Import s = (*imps.imports)[i].isImport();
            assert(!s.aliasdecls.length);
            foreach (j, name; s.names)
            {
                Identifier _alias = s.aliases[j];
                if (!_alias)
                    _alias = name;

                auto tname = new TypeIdentifier(s.loc, name);
                auto ad = new AliasDeclaration(s.loc, _alias, tname);
                ad._import = s;
                s.aliasdecls.push(ad);
            }

            s.dsymbolSemantic(sc);

            // https://issues.dlang.org/show_bug.cgi?id=19942
            // If the module that's being imported doesn't exist, don't add it to the symbol table
            // for the current scope.
            if (s.mod !is null)
            {
                Module.addDeferredSemantic2(s);     // https://issues.dlang.org/show_bug.cgi?id=14666
                sc.insert(s);

                foreach (aliasdecl; s.aliasdecls)
                {
                    sc.insert(aliasdecl);
                }
            }
        }
        result = imps;
    }

    mixin VisitStatement!void visit;
    visit.VisitStatement(s);
    return result;
}

/**
 * Run semantic on `throw <exp>`.
 *
 * Params:
 *   loc = location of the `throw`
 *   exp = value to be thrown
 *   sc  = enclosing scope
 *
 * Returns: true if the `throw` is valid, or false if an error was found
 */
public bool throwSemantic(const ref Loc loc, ref Expression exp, Scope* sc)
{
    if (!global.params.useExceptions)
    {
        loc.error("cannot use `throw` statements with %s", global.params.betterC ? "-betterC".ptr : "-nothrow".ptr);
        return false;
    }

    if (!ClassDeclaration.throwable)
    {
        loc.error("cannot use `throw` statements because `object.Throwable` was not declared");
        return false;
    }

    if (FuncDeclaration fd = sc.parent.isFuncDeclaration())
        fd.hasReturnExp |= 2;

    if (exp.op == EXP.new_)
    {
        NewExp ne = cast(NewExp) exp;
        ne.thrownew = true;
    }

    exp = exp.expressionSemantic(sc);
    exp = resolveProperties(sc, exp);
    exp = checkGC(sc, exp);
    if (exp.op == EXP.error)
        return false;
    if (!exp.type.isNaked())
    {
        // @@@DEPRECATED_2.112@@@
        // Deprecated in 2.102, change into an error & return false in 2.112
        exp.loc.deprecation("cannot throw object of qualified type `%s`", exp.type.toChars());
        //return false;
    }
    checkThrowEscape(sc, exp, false);

    ClassDeclaration cd = exp.type.toBasetype().isClassHandle();
    if (!cd || ((cd != ClassDeclaration.throwable) && !ClassDeclaration.throwable.isBaseOf(cd, null)))
    {
        loc.error("can only throw class objects derived from `Throwable`, not type `%s`", exp.type.toChars());
        return false;
    }
    return true;
}

private extern(D) Expression applyOpApply(ForeachStatement fs, Expression flde,
            Type tab, Scope* sc2, Dsymbol sapply)
{
    version (none)
    {
        if (global.params.useDIP1000 == FeatureState.enabled)
        {
            message(loc, "To enforce `@safe`, the compiler allocates a closure unless `opApply()` uses `scope`");
        }
        (cast(FuncExp)flde).fd.tookAddressOf = 1;
    }
    else
    {
        if (global.params.useDIP1000 == FeatureState.enabled)
            ++(cast(FuncExp)flde).fd.tookAddressOf;  // allocate a closure unless the opApply() uses 'scope'
    }
    assert(tab.ty == Tstruct || tab.ty == Tclass);
    assert(sapply);
    /* Call:
     *  aggr.apply(flde)
     */
    Expression ec;
    ec = new DotIdExp(fs.loc, fs.aggr, sapply.ident);
    ec = new CallExp(fs.loc, ec, flde);
    ec = ec.expressionSemantic(sc2);
    if (ec.op == EXP.error)
        return null;
    if (ec.type != Type.tint32)
    {
        error(fs.loc, "`opApply()` function for `%s` must return an `int`", tab.toChars());
        return null;
    }
    return ec;
}

private extern(D) Expression applyDelegate(ForeachStatement fs, Expression flde,
                                                  Type tab, Scope* sc2)
{
    Expression ec;
    /* Call:
     *      aggr(flde)
     */
    if (fs.aggr.op == EXP.delegate_ && (cast(DelegateExp)fs.aggr).func.isNested() &&
        !(cast(DelegateExp)fs.aggr).func.needThis())
    {
        // https://issues.dlang.org/show_bug.cgi?id=3560
        fs.aggr = (cast(DelegateExp)fs.aggr).e1;
    }
    ec = new CallExp(fs.loc, fs.aggr, flde);
    ec = ec.expressionSemantic(sc2);
    if (ec.op == EXP.error)
        return null;
    if (ec.type != Type.tint32)
    {
        error(fs.loc, "`opApply()` function for `%s` must return an `int`", tab.toChars());
        return null;
    }
    return ec;
}

private extern(D) Expression applyArray(ForeachStatement fs, Expression flde,
                                               Type tab, Scope* sc2, Type tn, Type tnv)
{
    Expression ec;
    const dim = fs.parameters.length;
    const loc = fs.loc;
    /* Call:
     *      _aApply(aggr, flde)
     */
    static immutable fntab =
    [
     "cc", "cw", "cd",
     "wc", "cc", "wd",
     "dc", "dw", "dd"
    ];

    const(size_t) BUFFER_LEN = 7 + 1 + 2 + dim.sizeof * 3 + 1;
    char[BUFFER_LEN] fdname;
    int flag;

    switch (tn.ty)
    {
        case Tchar:     flag = 0;   break;
        case Twchar:    flag = 3;   break;
        case Tdchar:    flag = 6;   break;
        default:
            assert(0);
    }
    switch (tnv.ty)
    {
        case Tchar:     flag += 0;  break;
        case Twchar:    flag += 1;  break;
        case Tdchar:    flag += 2;  break;
        default:
            assert(0);
    }
    const(char)* r = (fs.op == TOK.foreach_reverse_) ? "R" : "";
    int j = snprintf(fdname.ptr, BUFFER_LEN,  "_aApply%s%.*s%llu", r, 2, fntab[flag].ptr, cast(ulong)dim);
    assert(j < BUFFER_LEN);

    FuncDeclaration fdapply;
    TypeDelegate dgty;
    auto params = new Parameters();
    params.push(new Parameter(Loc.initial, STC.in_, tn.arrayOf(), null, null, null));
    auto dgparams = new Parameters();
    dgparams.push(new Parameter(Loc.initial, 0, Type.tvoidptr, null, null, null));
    if (dim == 2)
        dgparams.push(new Parameter(Loc.initial, 0, Type.tvoidptr, null, null, null));
    dgty = new TypeDelegate(new TypeFunction(ParameterList(dgparams), Type.tint32, LINK.d));
    params.push(new Parameter(Loc.initial, 0, dgty, null, null, null));
    fdapply = FuncDeclaration.genCfunc(params, Type.tint32, fdname.ptr);

    if (tab.isTypeSArray())
        fs.aggr = fs.aggr.castTo(sc2, tn.arrayOf());
    // paint delegate argument to the type runtime expects
    Expression fexp = flde;
    if (!dgty.equals(flde.type))
    {
        fexp = new CastExp(loc, flde, flde.type);
        fexp.type = dgty;
    }
    ec = new VarExp(Loc.initial, fdapply, false);
    ec = new CallExp(loc, ec, fs.aggr, fexp);
    ec.type = Type.tint32; // don't run semantic() on ec
    return ec;
}

private extern(D) Expression applyAssocArray(ForeachStatement fs, Expression flde, Type tab)
{
    auto taa = tab.isTypeAArray();
    Expression ec;
    const dim = fs.parameters.length;
    // Check types
    Parameter p = (*fs.parameters)[0];
    bool isRef = (p.storageClass & STC.ref_) != 0;
    Type ta = p.type;
    if (dim == 2)
    {
        Type ti = (isRef ? taa.index.addMod(MODFlags.const_) : taa.index);
        if (isRef ? !ti.constConv(ta) : !ti.implicitConvTo(ta))
        {
            error(fs.loc, "`foreach`: index must be type `%s`, not `%s`",
                     ti.toChars(), ta.toChars());
            return null;
        }
        p = (*fs.parameters)[1];
        isRef = (p.storageClass & STC.ref_) != 0;
        ta = p.type;
    }
    Type taav = taa.nextOf();
    if (isRef ? !taav.constConv(ta) : !taav.implicitConvTo(ta))
    {
        error(fs.loc, "`foreach`: value must be type `%s`, not `%s`",
                 taav.toChars(), ta.toChars());
        return null;
    }

    /* Call:
     *  extern(C) int _aaApply(void*, in size_t, int delegate(void*))
     *      _aaApply(aggr, keysize, flde)
     *
     *  extern(C) int _aaApply2(void*, in size_t, int delegate(void*, void*))
     *      _aaApply2(aggr, keysize, flde)
     */
    __gshared FuncDeclaration* fdapply = [null, null];
    __gshared TypeDelegate* fldeTy = [null, null];
    ubyte i = (dim == 2 ? 1 : 0);
    if (!fdapply[i])
    {
        auto params = new Parameters();
        params.push(new Parameter(Loc.initial, 0, Type.tvoid.pointerTo(), null, null, null));
        params.push(new Parameter(Loc.initial, STC.const_, Type.tsize_t, null, null, null));
        auto dgparams = new Parameters();
        dgparams.push(new Parameter(Loc.initial, 0, Type.tvoidptr, null, null, null));
        if (dim == 2)
            dgparams.push(new Parameter(Loc.initial, 0, Type.tvoidptr, null, null, null));
        fldeTy[i] = new TypeDelegate(new TypeFunction(ParameterList(dgparams), Type.tint32, LINK.d));
        params.push(new Parameter(Loc.initial, 0, fldeTy[i], null, null, null));
        fdapply[i] = FuncDeclaration.genCfunc(params, Type.tint32, i ? Id._aaApply2 : Id._aaApply);
    }

    auto exps = new Expressions();
    exps.push(fs.aggr);
    auto keysize = taa.index.size();
    if (keysize == SIZE_INVALID)
        return null;
    assert(keysize < keysize.max - target.ptrsize);
    keysize = (keysize + (target.ptrsize - 1)) & ~(target.ptrsize - 1);
    // paint delegate argument to the type runtime expects
    Expression fexp = flde;
    if (!fldeTy[i].equals(flde.type))
    {
        fexp = new CastExp(fs.loc, flde, flde.type);
        fexp.type = fldeTy[i];
    }
    exps.push(new IntegerExp(Loc.initial, keysize, Type.tsize_t));
    exps.push(fexp);
    ec = new VarExp(Loc.initial, fdapply[i], false);
    ec = new CallExp(fs.loc, ec, exps);
    ec.type = Type.tint32; // don't run semantic() on ec
    return ec;
}

private extern(D) Statement loopReturn(Expression e, Statements* cases, const ref Loc loc)
{
    if (!cases.length)
    {
        // Easy case, a clean exit from the loop
        e = new CastExp(loc, e, Type.tvoid); // https://issues.dlang.org/show_bug.cgi?id=13899
        return new ExpStatement(loc, e);
    }
    // Construct a switch statement around the return value
    // of the apply function.
    Statement s;
    auto a = new Statements();

    // default: break; takes care of cases 0 and 1
    s = new BreakStatement(Loc.initial, null);
    s = new DefaultStatement(Loc.initial, s);
    a.push(s);

    // cases 2...
    foreach (i, c; *cases)
    {
        s = new CaseStatement(Loc.initial, new IntegerExp(i + 2), c);
        a.push(s);
    }

    s = new CompoundStatement(loc, a);
    return new SwitchStatement(loc, null, e, s, false, loc);
}

/*************************************
 * Turn foreach body into the function literal:
 *  int delegate(ref T param) { body }
 * Params:
 *  sc = context
 *  fs = ForeachStatement
 *  tfld = type of function literal to be created (type of opApply() function if any), can be null
 * Returns:
 *  Function literal created, as an expression
 *  null if error.
 */
private FuncExp foreachBodyToFunction(Scope* sc, ForeachStatement fs, TypeFunction tfld,
                                      /*IN_LLVM*/ bool enforceSizeTIndex)
{
    auto params = new Parameters();
    foreach (i, p; *fs.parameters)
    {
        StorageClass stc = STC.ref_ | (p.storageClass & STC.scope_);
        Identifier id;

        p.type = p.type.typeSemantic(fs.loc, sc);
        p.type = p.type.addStorageClass(p.storageClass);
version (IN_LLVM)
{
        // Type of parameter may be different; see below
        auto para_type = p.type;
}
        if (tfld)
        {
            Parameter prm = tfld.parameterList[i];
            //printf("\tprm = %s%s\n", (prm.storageClass&STC.ref_?"ref ":"").ptr, prm.ident.toChars());
            stc = (prm.storageClass & STC.ref_) | (p.storageClass & STC.scope_);
            if ((p.storageClass & STC.ref_) != (prm.storageClass & STC.ref_))
            {
                if (!(prm.storageClass & STC.ref_))
                {
                    error(fs.loc, "`foreach`: cannot make `%s` `ref`", p.ident.toChars());
                    return null;
                }
                goto LcopyArg;
            }
            id = p.ident; // argument copy is not need.
        }
        else if (p.storageClass & STC.ref_)
        {
            // default delegate parameters are marked as ref, then
            // argument copy is not need.
            id = p.ident;
        }
        else
        {
            // Make a copy of the ref argument so it isn't
            // a reference.
        LcopyArg:
            id = Identifier.generateId("__applyArg", cast(int)i);

version (IN_LLVM)
{
            // In case of a foreach loop on an array the index passed
            // to the delegate is always of type size_t. The type of
            // the parameter must be changed to size_t and a cast to
            // the type used must be inserted. Otherwise the index is
            // always 0 on a big endian architecture. This fixes
            // issue #326.
            Initializer ie;
            if (fs.parameters.length == 2 && i == 0 && enforceSizeTIndex)
            {
                para_type = Type.tsize_t;
                ie = new ExpInitializer(fs.loc,
                                        new CastExp(fs.loc,
                                                    new IdentifierExp(fs.loc, id), p.type));
            }
            else
            {
                ie = new ExpInitializer(fs.loc, new IdentifierExp(fs.loc, id));
            }
}
else
{
            Initializer ie = new ExpInitializer(fs.loc, new IdentifierExp(fs.loc, id));
}
            auto v = new VarDeclaration(fs.loc, p.type, p.ident, ie);
            v.storage_class |= STC.temp | (stc & STC.scope_);
            Statement s = new ExpStatement(fs.loc, v);
            fs._body = new CompoundStatement(fs.loc, s, fs._body);
        }
<<<<<<< HEAD
        params.push(new Parameter(stc, IN_LLVM ? para_type : p.type, id, null, null));
=======
        params.push(new Parameter(fs.loc, stc, p.type, id, null, null));
>>>>>>> e8657dd3
    }
    // https://issues.dlang.org/show_bug.cgi?id=13840
    // Throwable nested function inside nothrow function is acceptable.
    StorageClass stc = mergeFuncAttrs(STC.safe | STC.pure_ | STC.nogc, fs.func);
    auto tf = new TypeFunction(ParameterList(params), Type.tint32, LINK.d, stc);
    fs.cases = new Statements();
    fs.gotos = new ScopeStatements();
    auto fld = new FuncLiteralDeclaration(fs.loc, fs.endloc, tf, TOK.delegate_, fs);
    fld.fbody = fs._body;
    Expression flde = new FuncExp(fs.loc, fld);
    flde = flde.expressionSemantic(sc);
    fld.tookAddressOf = 0;
    if (flde.op == EXP.error)
        return null;
    return cast(FuncExp)flde;
}


void catchSemantic(Catch c, Scope* sc)
{
    //printf("Catch::semantic(%s)\n", ident.toChars());

    if (sc.os && sc.os.tok != TOK.onScopeFailure)
    {
        // If enclosing is scope(success) or scope(exit), this will be placed in finally block.
        error(c.loc, "cannot put `catch` statement inside `%s`", Token.toChars(sc.os.tok));
        c.errors = true;
    }
    if (sc.tf)
    {
        /* This is because the _d_local_unwind() gets the stack munged
         * up on this. The workaround is to place any try-catches into
         * a separate function, and call that.
         * To fix, have the compiler automatically convert the finally
         * body into a nested function.
         */
        error(c.loc, "cannot put `catch` statement inside `finally` block");
        c.errors = true;
    }

    auto sym = new ScopeDsymbol();
    sym.parent = sc.scopesym;
    sc = sc.push(sym);

    if (!c.type)
    {
        error(c.loc, "`catch` statement without an exception specification is deprecated");
        errorSupplemental(c.loc, "use `catch(Throwable)` for old behavior");
        c.errors = true;

        // reference .object.Throwable
        c.type = getThrowable();
    }
    else if (!c.type.isNaked() && !c.type.isConst())
    {
        // @@@DEPRECATED_2.115@@@
        // Deprecated in 2.105, change into an error & uncomment assign in 2.115
        deprecation(c.loc, "can only catch mutable or const qualified types, not `%s`", c.type.toChars());
        //c.errors = true;
    }
    c.type = c.type.typeSemantic(c.loc, sc);
    if (c.type == Type.terror)
    {
        c.errors = true;
        sc.pop();
        return;
    }

    StorageClass stc;
    auto cd = c.type.toBasetype().isClassHandle();
    if (!cd)
    {
        error(c.loc, "can only catch class objects, not `%s`", c.type.toChars());
        c.errors = true;
    }
    else if (cd.isCPPclass())
    {
        if (!target.cpp.exceptions)
        {
            error(c.loc, "catching C++ class objects not supported for this target");
            c.errors = true;
        }
        if (!c.internalCatch)
        {
            if (sc.setUnsafe(false, c.loc, "cannot catch C++ class objects in `@safe` code"))
                c.errors = true;
        }
    }
    else if (cd != ClassDeclaration.throwable && !ClassDeclaration.throwable.isBaseOf(cd, null))
    {
        error(c.loc, "can only catch class objects derived from `Throwable`, not `%s`", c.type.toChars());
        c.errors = true;
    }
    else if (!c.internalCatch && ClassDeclaration.exception &&
            cd != ClassDeclaration.exception && !ClassDeclaration.exception.isBaseOf(cd, null) &&
            sc.setUnsafe(false, c.loc,
                "can only catch class objects derived from `Exception` in `@safe` code, not `%s`", c.type))
    {
        c.errors = true;
    }
    else if (global.params.ehnogc)
    {
        stc |= STC.scope_;
    }

    // DIP1008 requires destruction of the Throwable, even if the user didn't specify an identifier
    auto ident = c.ident;
    if (!ident && global.params.ehnogc)
        ident = Identifier.generateAnonymousId("var");

    if (ident)
    {
        c.var = new VarDeclaration(c.loc, c.type, ident, null, stc);
        c.var.iscatchvar = true;
        c.var.dsymbolSemantic(sc);
        sc.insert(c.var);

        if (global.params.ehnogc && stc & STC.scope_)
        {
            /* Add a destructor for c.var
             * try { handler } finally { if (!__ctfe) _d_delThrowable(var); }
             */
            assert(!c.var.edtor);           // ensure we didn't create one in callScopeDtor()

            Loc loc = c.loc;
            Expression e = new VarExp(loc, c.var);
            e = new CallExp(loc, new IdentifierExp(loc, Id._d_delThrowable), e);

            Expression ec = new IdentifierExp(loc, Id.ctfe);
            ec = new NotExp(loc, ec);
            Statement s = new IfStatement(loc, null, ec, new ExpStatement(loc, e), null, loc);
            c.handler = new TryFinallyStatement(loc, c.handler, s);
        }

    }
    c.handler = c.handler.statementSemantic(sc);
    if (c.handler && c.handler.isErrorStatement())
        c.errors = true;

    sc.pop();
}

Statement semanticNoScope(Statement s, Scope* sc)
{
    //printf("Statement::semanticNoScope() %s\n", toChars());
    if (!s.isCompoundStatement() && !s.isScopeStatement())
    {
        s = new CompoundStatement(s.loc, s); // so scopeCode() gets called
    }
    s = s.statementSemantic(sc);
    return s;
}

// Same as semanticNoScope(), but do create a new scope
private Statement semanticScope(Statement s, Scope* sc, Statement sbreak, Statement scontinue, Statement tryBody)
{
    auto sym = new ScopeDsymbol();
    sym.parent = sc.scopesym;
    Scope* scd = sc.push(sym);
    if (sbreak)
        scd.sbreak = sbreak;
    if (scontinue)
        scd.scontinue = scontinue;
    if (tryBody)
        scd.tryBody = tryBody;
    s = s.semanticNoScope(scd);
    scd.pop();
    return s;
}


/****************************************
 * If `statement` has code that needs to run in a finally clause
 * at the end of the current scope, return that code in the form of
 * a Statement.
 * Params:
 *     statement = the statement
 *     sc = context
 *     sentry     = set to code executed upon entry to the scope
 *     sexception = set to code executed upon exit from the scope via exception
 *     sfinally   = set to code executed in finally block
 * Returns:
 *    code to be run in the finally clause
 */
Statement scopeCode(Statement statement, Scope* sc, out Statement sentry, out Statement sexception, out Statement sfinally)
{
    if (auto es = statement.isExpStatement())
    {
        if (es.exp && es.exp.op == EXP.declaration)
        {
            auto de = cast(DeclarationExp)es.exp;
            auto v = de.declaration.isVarDeclaration();
            if (v && !v.isDataseg())
            {
                if (v.needsScopeDtor())
                {
                    sfinally = new DtorExpStatement(es.loc, v.edtor, v);
                    v.storage_class |= STC.nodtor; // don't add in dtor again
                }
            }
        }
        return es;

    }
    else if (auto sgs = statement.isScopeGuardStatement())
    {
        Statement s = new PeelStatement(sgs.statement);

        switch (sgs.tok)
        {
        case TOK.onScopeExit:
            sfinally = s;
            break;

        case TOK.onScopeFailure:
            sexception = s;
            break;

        case TOK.onScopeSuccess:
            {
                /* Create:
                 *  sentry:   bool x = false;
                 *  sexception:    x = true;
                 *  sfinally: if (!x) statement;
                 */
                auto v = copyToTemp(0, "__os", IntegerExp.createBool(false));
                v.dsymbolSemantic(sc);
                sentry = new ExpStatement(statement.loc, v);

                Expression e = IntegerExp.createBool(true);
                e = new AssignExp(Loc.initial, new VarExp(Loc.initial, v), e);
                sexception = new ExpStatement(Loc.initial, e);

                e = new VarExp(Loc.initial, v);
                e = new NotExp(Loc.initial, e);
                sfinally = new IfStatement(Loc.initial, null, e, s, null, Loc.initial);

                break;
            }
        default:
            assert(0);
        }
        return null;
    }
    else if (auto ls = statement.isLabelStatement())
    {
        if (ls.statement)
            ls.statement = ls.statement.scopeCode(sc, sentry, sexception, sfinally);
        return ls;
    }

    return statement;
}

/*******************
 * Type check and unroll `foreach` over an expression tuple as well
 * as `static foreach` statements and `static foreach`
 * declarations. For `static foreach` statements and `static
 * foreach` declarations, the visitor interface is used (and the
 * result is written into the `result` field.) For `static
 * foreach` declarations, the resulting Dsymbols* are returned
 * directly.
 *
 * The unrolled body is wrapped into a
 *  - UnrolledLoopStatement, for `foreach` over an expression tuple.
 *  - ForwardingStatement, for `static foreach` statements.
 *  - ForwardingAttribDeclaration, for `static foreach` declarations.
 *
 * `static foreach` variables are declared as `STC.local`, such
 * that they are inserted into the local symbol tables of the
 * forwarding constructs instead of forwarded. For `static
 * foreach` with multiple foreach loop variables whose aggregate
 * has been lowered into a sequence of tuples, this function
 * expands the tuples into multiple `STC.local` `static foreach`
 * variables.
 */
public auto makeTupleForeach(Scope* sc, bool isStatic, bool isDecl, ForeachStatement fs, Dsymbols* dbody, bool needExpansion)
{
    // Voldemort return type
    union U
    {
        Statement statement;
        Dsymbols* decl;
    }

    U result;

    auto returnEarly()
    {
        if (isDecl)
            result.decl = null;
        else
            result.statement = new ErrorStatement();
        return result;
    }

    auto loc = fs.loc;
    size_t dim = fs.parameters.length;
    const bool skipCheck = isStatic && needExpansion;
    if (!skipCheck && (dim < 1 || dim > 2))
    {
        error(fs.loc, "only one (value) or two (key,value) arguments allowed for sequence `foreach`");
        return returnEarly();
    }

    Type paramtype = (*fs.parameters)[dim - 1].type;
    if (paramtype)
    {
        paramtype = paramtype.typeSemantic(loc, sc);
        if (paramtype.ty == Terror)
        {
            return returnEarly();
        }
    }

    Type tab = fs.aggr.type.toBasetype();
    TypeTuple tuple = cast(TypeTuple)tab;

    Statements* statements;
    Dsymbols* declarations;
    if (isDecl)
        declarations = new Dsymbols();
    else
        statements = new Statements();

    //printf("aggr: op = %d, %s\n", fs.aggr.op, fs.aggr.toChars());
    size_t n;
    TupleExp te = null;
    if (fs.aggr.op == EXP.tuple) // expression tuple
    {
        te = cast(TupleExp)fs.aggr;
        n = te.exps.length;
    }
    else if (fs.aggr.op == EXP.type) // type tuple
    {
        n = Parameter.dim(tuple.arguments);
    }
    else
        assert(0);
    foreach (j; 0 .. n)
    {
        size_t k = (fs.op == TOK.foreach_) ? j : n - 1 - j;
        Expression e = null;
        Type t = null;
        if (te)
            e = (*te.exps)[k];
        else
            t = Parameter.getNth(tuple.arguments, k).type;
        Parameter p = (*fs.parameters)[0];

        Statements* stmts;
        Dsymbols* decls;
        if (isDecl)
            decls = new Dsymbols();
        else
            stmts = new Statements();

        const bool skip = isStatic && needExpansion;
        if (!skip && dim == 2)
        {
            // Declare key
            if (p.isReference() || p.isLazy())
            {
                error(fs.loc, "no storage class for key `%s`", p.ident.toChars());
                return returnEarly();
            }

            if (isStatic)
            {
                if (!p.type)
                {
                    p.type = Type.tsize_t;
                }
            }
            p.type = p.type.typeSemantic(loc, sc);

            if (!p.type.isintegral())
            {
                error(fs.loc, "foreach: key cannot be of non-integral type `%s`",
                         p.type.toChars());
                return returnEarly();
            }

            const length = te ? te.exps.length : tuple.arguments.length;
            IntRange dimrange = IntRange(SignExtendedNumber(length))._cast(Type.tsize_t);
            // https://issues.dlang.org/show_bug.cgi?id=12504
            dimrange.imax = SignExtendedNumber(dimrange.imax.value-1);
            if (!IntRange.fromType(p.type).contains(dimrange))
            {
                error(fs.loc, "index type `%s` cannot cover index range 0..%llu",
                         p.type.toChars(), cast(ulong)length);
                return returnEarly();
            }
            Initializer ie = new ExpInitializer(Loc.initial, new IntegerExp(k));
            auto var = new VarDeclaration(loc, p.type, p.ident, ie);
            var.storage_class |= STC.foreach_ | STC.manifest;
            if (isStatic)
                var.storage_class |= STC.local;

            if (isDecl)
                decls.push(var);
            else
                stmts.push(new ExpStatement(loc, var));

            p = (*fs.parameters)[1]; // value
        }
        /***********************
         * Declares a unrolled `foreach` loop variable or a `static foreach` variable.
         *
         * Params:
         *     storageClass = The storage class of the variable.
         *     type = The declared type of the variable.
         *     ident = The name of the variable.
         *     e = The initializer of the variable (i.e. the current element of the looped over aggregate).
         *     t = The type of the initializer.
         * Returns:
         *     `true` iff the declaration was successful.
         */
        bool declareVariable(StorageClass storageClass, Type type, Identifier ident, Expression e, Type t)
        {
            if (storageClass & (STC.out_ | STC.lazy_) ||
                storageClass & STC.ref_ && !te)
            {
                error(fs.loc, "no storage class for value `%s`", ident.toChars());
                return false;
            }
            Declaration var;
            if (e)
            {
                Type tb = e.type.toBasetype();
                Dsymbol ds = null;
                if (!(storageClass & STC.manifest))
                {
                    if (isStatic || tb.ty == Tfunction || storageClass & STC.alias_)
                    {
                        if (auto ve = e.isVarExp())
                            ds = ve.var;
                        else if (auto dve = e.isDotVarExp())
                            ds = dve.var;
                    }
                    if (auto te = e.isTemplateExp())
                        ds = te.td;
                    else if (auto se = e.isScopeExp())
                        ds = se.sds;
                    else if (auto fe = e.isFuncExp())
                        ds = fe.td ? fe.td : fe.fd;
                    else if (auto oe = e.isOverExp())
                        ds = oe.vars;
                }
                else if (storageClass & STC.alias_)
                {
                    error(fs.loc, "`foreach` loop variable cannot be both `enum` and `alias`");
                    return false;
                }

                if (ds)
                {
                    var = new AliasDeclaration(loc, ident, ds);
                    if (storageClass & STC.ref_)
                    {
                        error(fs.loc, "symbol `%s` cannot be `ref`", ds.toChars());
                        return false;
                    }
                    if (paramtype)
                    {
                        error(fs.loc, "cannot specify element type for symbol `%s`", ds.toChars());
                        return false;
                    }
                }
                else if (e.op == EXP.type)
                {
                    var = new AliasDeclaration(loc, ident, e.type);
                    if (paramtype)
                    {
                        error(fs.loc, "cannot specify element type for type `%s`", e.type.toChars());
                        return false;
                    }
                }
                else
                {
                    e = resolveProperties(sc, e);
                    Initializer ie = new ExpInitializer(Loc.initial, e);
                    auto v = new VarDeclaration(loc, type, ident, ie, storageClass);
                    v.storage_class |= STC.foreach_;
                    if (storageClass & STC.ref_)
                        v.storage_class |= STC.ref_;
                    if (isStatic || storageClass&STC.manifest || e.isConst() ||
                        e.op == EXP.string_ ||
                        e.op == EXP.structLiteral ||
                        e.op == EXP.arrayLiteral)
                    {
                        if (v.storage_class & STC.ref_)
                        {
                            if (!isStatic)
                            {
                                error(fs.loc, "constant value `%s` cannot be `ref`", toChars(ie));
                            }
                            else
                            {
                                if (!needExpansion)
                                {
                                    error(fs.loc, "constant value `%s` cannot be `ref`", toChars(ie));
                                }
                                else
                                {
                                    error(fs.loc, "constant value `%s` cannot be `ref`", ident.toChars());
                                }
                            }
                            return false;
                        }
                        else
                            v.storage_class |= STC.manifest;
                    }
                    var = v;
                }
            }
            else
            {
                var = new AliasDeclaration(loc, ident, t);
                if (paramtype)
                {
                    error(fs.loc, "cannot specify element type for symbol `%s`", fs.toChars());
                    return false;
                }
            }
            if (isStatic)
            {
                var.storage_class |= STC.local;
            }

            if (isDecl)
                decls.push(var);
            else
                stmts.push(new ExpStatement(loc, var));
            return true;
        }

        if (!isStatic)
        {
            // Declare value
            if (!declareVariable(p.storageClass, p.type, p.ident, e, t))
            {
                return returnEarly();
            }
        }
        else
        {
            if (!needExpansion)
            {
                // Declare value
                if (!declareVariable(p.storageClass, p.type, p.ident, e, t))
                {
                    return returnEarly();
                }
            }
            else
            {   // expand tuples into multiple `static foreach` variables.
                assert(e && !t);
                auto ident = Identifier.generateId("__value");
                declareVariable(0, e.type, ident, e, null);
                import dmd.cond: StaticForeach;
                auto field = Identifier.idPool(StaticForeach.tupleFieldName.ptr,StaticForeach.tupleFieldName.length);
                Expression access = new DotIdExp(loc, e, field);
                access = expressionSemantic(access, sc);
                access = access.optimize(WANTvalue);
                if (!tuple) return returnEarly();
                //printf("%s\n",tuple.toChars());
                foreach (l; 0 .. dim)
                {
                    auto cp = (*fs.parameters)[l];
                    Expression init_ = new IndexExp(loc, access, new IntegerExp(loc, l, Type.tsize_t));
                    init_ = init_.expressionSemantic(sc);
                    assert(init_.type);
                    declareVariable(p.storageClass, init_.type, cp.ident, init_, null);
                }
            }
        }

        Statement s;
        Dsymbol d;
        if (isDecl)
            decls.append(Dsymbol.arraySyntaxCopy(dbody));
        else
        {
            stmts.push(fs._body.syntaxCopy());
            s = new CompoundStatement(loc, stmts);
        }

        if (!isStatic)
        {
            s = new ScopeStatement(loc, s, fs.endloc);
        }
        else if (isDecl)
        {
            import dmd.attrib: ForwardingAttribDeclaration;
            d = new ForwardingAttribDeclaration(decls);
        }
        else
        {
            s = new ForwardingStatement(loc, s);
        }

        if (isDecl)
            declarations.push(d);
        else
            statements.push(s);
    }

    if (!isStatic)
    {
        Statement res = new UnrolledLoopStatement(loc, statements);
        if (LabelStatement ls = checkLabeledLoop(sc, fs))
            ls.gotoTarget = res;
        if (te && te.e0)
            res = new CompoundStatement(loc, new ExpStatement(te.e0.loc, te.e0), res);
        result.statement = res;
    }
    else if (isDecl)
        result.decl = declarations;
    else
        result.statement = new CompoundStatement(loc, statements);

    return result;
}

/*********************************
 * Flatten out the scope by presenting `statement`
 * as an array of statements.
 * Params:
 *     statement = the statement to flatten
 *     sc = context
 * Returns:
 *     The array of `Statements`, or `null` if no flattening necessary
 */
private Statements* flatten(Statement statement, Scope* sc)
{
    static auto errorStatements()
    {
        auto a = new Statements();
        a.push(new ErrorStatement());
        return a;
    }


    /*compound and expression statements have classes that inherit from them with the same
     *flattening behavior, so the isXXX methods won't work
     */
    switch(statement.stmt)
    {
        case STMT.Compound:
        case STMT.CompoundDeclaration:
            return (cast(CompoundStatement)statement).statements;

        case STMT.Exp:
        case STMT.DtorExp:
            auto es = cast(ExpStatement)statement;
            /* https://issues.dlang.org/show_bug.cgi?id=14243
             * expand template mixin in statement scope
             * to handle variable destructors.
             */
            if (!es.exp || !es.exp.isDeclarationExp())
                return null;

            Dsymbol d = es.exp.isDeclarationExp().declaration;
            auto tm = d.isTemplateMixin();
            if (!tm)
                return null;

            Expression e = es.exp.expressionSemantic(sc);
            if (e.op == EXP.error || tm.errors)
                return errorStatements();
            assert(tm.members);

            Statement s = toStatement(tm);
            version (none)
            {
                OutBuffer buf;
                buf.doindent = 1;
                HdrGenState hgs;
                hgs.hdrgen = true;
                toCBuffer(s, &buf, &hgs);
                printf("tm ==> s = %s\n", buf.peekChars());
            }
            auto a = new Statements();
            a.push(s);
            return a;

        case STMT.Forwarding:
            /***********************
             * ForwardingStatements are distributed over the flattened
             * sequence of statements. This prevents flattening to be
             * "blocked" by a ForwardingStatement and is necessary, for
             * example, to support generating scope guards with `static
             * foreach`:
             *
             *     static foreach(i; 0 .. 10) scope(exit) writeln(i);
             *     writeln("this is printed first");
             *     // then, it prints 10, 9, 8, 7, ...
             */
            auto fs = statement.isForwardingStatement();
            if (!fs.statement)
            {
                return null;
            }
            sc = sc.push(fs.sym);
            auto a = fs.statement.flatten(sc);
            sc = sc.pop();
            if (!a)
            {
                return a;
            }
            auto b = new Statements(a.length);
            foreach (i, s; *a)
            {
                (*b)[i] = s ? new ForwardingStatement(s.loc, fs.sym, s) : null;
            }
            return b;

        case STMT.Conditional:
            auto cs = statement.isConditionalStatement();
            Statement s;

            //printf("ConditionalStatement::flatten()\n");
            if (cs.condition.include(sc))
            {
                DebugCondition dc = cs.condition.isDebugCondition();
                if (dc)
                {
                    s = new DebugStatement(cs.loc, cs.ifbody);
                    debugThrowWalker(cs.ifbody);
                }
                else
                    s = cs.ifbody;
            }
            else
                s = cs.elsebody;

            auto a = new Statements();
            a.push(s);
            return a;

        case STMT.StaticForeach:
            auto sfs = statement.isStaticForeachStatement();
            sfs.sfe.prepare(sc);
            if (sfs.sfe.ready())
            {
                Statement s = makeTupleForeach(sc, true, false, sfs.sfe.aggrfe, null, sfs.sfe.needExpansion).statement;
                auto result = s.flatten(sc);
                if (result)
                {
                    return result;
                }
                result = new Statements();
                result.push(s);
                return result;
            }
            else
                return errorStatements();

        case STMT.Debug:
            auto ds = statement.isDebugStatement();
            Statements* a = ds.statement ? ds.statement.flatten(sc) : null;
            if (!a)
                return null;

            foreach (ref s; *a)
            {
                s = new DebugStatement(ds.loc, s);
            }
            return a;

        case STMT.Label:
            auto ls = statement.isLabelStatement();
            if (!ls.statement)
                return null;

            Statements* a = null;
            a = ls.statement.flatten(sc);
            if (!a)
                return null;

            if (!a.length)
            {
                a.push(new ExpStatement(ls.loc, cast(Expression)null));
            }

            // reuse 'this' LabelStatement
            ls.statement = (*a)[0];
            (*a)[0] = ls;
            return a;

        case STMT.Mixin:
            auto cs = statement.isMixinStatement();


            OutBuffer buf;
            if (expressionsToString(buf, sc, cs.exps))
                return errorStatements();

            const errors = global.errors;
            const len = buf.length;
            buf.writeByte(0);
            const str = buf.extractSlice()[0 .. len];
            const bool doUnittests = global.params.useUnitTests || global.params.ddoc.doOutput || global.params.dihdr.doOutput;
            auto loc = adjustLocForMixin(str, cs.loc, global.params.mixinOut);
            scope p = new Parser!ASTCodegen(loc, sc._module, str, false, global.errorSink, &global.compileEnv, doUnittests);
            p.transitionIn = global.params.v.vin;
            p.nextToken();

            auto a = new Statements();
            while (p.token.value != TOK.endOfFile)
            {
                Statement s = p.parseStatement(ParseStatementFlags.curlyScope);
                if (!s || global.errors != errors)
                    return errorStatements();
                a.push(s);
            }
            return a;
        default:
            return null;
    }
}

/***********************************************************
 * Convert TemplateMixin members (which are Dsymbols) to Statements.
 * Params:
 *    s = the symbol to convert to a Statement
 * Returns:
 *    s redone as a Statement
 */
private Statement toStatement(Dsymbol s)
{
    Statement result;

    if (auto tm = s.isTemplateMixin())
    {
        auto a = new Statements();
        foreach (m; *tm.members)
        {
            if (Statement sx = toStatement(m))
                a.push(sx);
        }
        result = new CompoundStatement(tm.loc, a);
    }
    else if (s.isVarDeclaration()       ||
             s.isAggregateDeclaration() ||
             s.isFuncDeclaration()      ||
             s.isEnumDeclaration()      ||
             s.isAliasDeclaration()     ||
             s.isTemplateDeclaration())
    {
        /* Perhaps replace the above with isScopeDsymbol() || isDeclaration()
         */
        /* An actual declaration symbol will be converted to DeclarationExp
         * with ExpStatement.
         */
        auto de = new DeclarationExp(s.loc, s);
        de.type = Type.tvoid; // avoid repeated semantic
        result = new ExpStatement(s.loc, de);
    }
    else if (auto d = s.isAttribDeclaration())
    {
        /* All attributes have been already picked by the semantic analysis of
         * 'bottom' declarations (function, struct, class, etc).
         * So we don't have to copy them.
         */
        if (Dsymbols* a = d.include(null))
        {
            auto statements = new Statements();
            foreach (sx; *a)
            {
                statements.push(toStatement(sx));
            }
            result = new CompoundStatement(d.loc, statements);
        }
    }
    else if (s.isStaticAssert() ||
             s.isImport())
    {
        /* Ignore as they are not Statements
         */
    }
    else
    {
        .error(Loc.initial, "internal compiler error: cannot mixin %s `%s`\n", s.kind(), s.toChars());
        result = new ErrorStatement();
    }

    return result;
}

/**
Marks all occurring ThrowStatements as internalThrows.
This is intended to be called from a DebugStatement as it allows
to mark all its nodes as nothrow.

Params:
    s = AST Node to traverse
*/
private void debugThrowWalker(Statement s)
{

    extern(C++) final class DebugWalker : SemanticTimeTransitiveVisitor
    {
        alias visit = SemanticTimeTransitiveVisitor.visit;
    public:

        override void visit(ThrowStatement s)
        {
            s.internalThrow = true;
        }

        override void visit(CallExp s)
        {
            s.inDebugStatement = true;
        }
    }

    scope walker = new DebugWalker();
    s.accept(walker);
}

/***********************************************************
 * Evaluate and print a `pragma(msg, args)`
 *
 * Params:
 *    loc = location for error messages
 *    sc = scope for argument interpretation
 *    args = expressions to print
 * Returns:
 *    `true` on success
 */
bool pragmaMsgSemantic(Loc loc, Scope* sc, Expressions* args)
{
    if (!args)
        return true;
    foreach (arg; *args)
    {
        sc = sc.startCTFE();
        auto e = arg.expressionSemantic(sc);
        e = resolveProperties(sc, e);
        sc = sc.endCTFE();

        // pragma(msg) is allowed to contain types as well as expressions
        e = ctfeInterpretForPragmaMsg(e);
        if (e.op == EXP.error)
        {
            errorSupplemental(loc, "while evaluating `pragma(msg, %s)`", arg.toChars());
            return false;
        }
        if (auto se = e.toStringExp())
        {
            const slice = se.toUTF8(sc).peekString();
            fprintf(stderr, "%.*s", cast(int)slice.length, slice.ptr);
        }
        else
            fprintf(stderr, "%s", e.toChars());
    }
    fprintf(stderr, "\n");
    return true;
}

/***********************************************************
 * Evaluate `pragma(startAddress, func)` and store the resolved symbol in `args`
 *
 * Params:
 *    loc = location for error messages
 *    sc = scope for argument interpretation
 *    args = pragma arguments
 * Returns:
 *    `true` on success
 */
bool pragmaStartAddressSemantic(Loc loc, Scope* sc, Expressions* args)
{
    if (!args || args.length != 1)
    {
        .error(loc, "function name expected for start address");
        return false;
    }
    else
    {
        /* https://issues.dlang.org/show_bug.cgi?id=11980
         * resolveProperties and ctfeInterpret call are not necessary.
         */
        Expression e = (*args)[0];
        sc = sc.startCTFE();
        e = e.expressionSemantic(sc);
        // e = resolveProperties(sc, e);
        sc = sc.endCTFE();

        // e = e.ctfeInterpret();
        (*args)[0] = e;
        Dsymbol sa = getDsymbol(e);
        if (!sa || !sa.isFuncDeclaration())
        {
            .error(loc, "function name expected for start address, not `%s`", e.toChars());
            return false;
        }
    }
    return true;
}

/************************************
 * Check for skipped variable declarations.
 * Params:
 *      ss = statement to check
 * Returns:
 *  true if error
 */
private bool checkLabel(SwitchStatement ss)
{
    /*
     * Checks the scope of a label for existing variable declaration.
     * Params:
     *   vd = last variable declared before this case/default label
     * Returns: `true` if the variables declared in this label would be skipped.
     */
    bool checkVar(VarDeclaration vd)
    {
        for (auto v = vd; v && v != ss.lastVar; v = v.lastVar)
        {
            if (v.isDataseg() || (v.storage_class & (STC.manifest | STC.temp) && vd.ident != Id.withSym) || v._init.isVoidInitializer())
                continue;
            if (vd.ident == Id.withSym)
                error(ss.loc, "`switch` skips declaration of `with` temporary");
            else
                error(ss.loc, "`switch` skips declaration of variable `%s`", v.toPrettyChars());
            errorSupplemental(v.loc, "declared here");
            return true;
        }
        return false;
    }

    enum error = true;

    if (ss.sdefault && checkVar(ss.sdefault.lastVar))
        return !error; // return error once fully deprecated

    foreach (scase; *ss.cases)
    {
        if (scase && checkVar(scase.lastVar))
            return !error; // return error once fully deprecated
    }
    return !error;
}


/**************
 * Check for skipped variable declarations.
 * Params:
 *      gs = statement to check
 * Returns: true for error
 */
bool checkLabel(GotoStatement gs)
{
    if (!gs.label.statement)
        return true;        // error should have been issued for this already

    if (gs.label.statement.os != gs.os)
    {
        if (gs.os && gs.os.tok == TOK.onScopeFailure && !gs.label.statement.os)
        {
            // Jump out from scope(failure) block is allowed.
        }
        else
        {
            if (gs.label.statement.os)
                error(gs.loc, "cannot `goto` in to `%s` block", Token.toChars(gs.label.statement.os.tok));
            else
                error(gs.loc, "cannot `goto` out of `%s` block", Token.toChars(gs.os.tok));
            return true;
        }
    }

    if (gs.label.statement.tf != gs.tf)
    {
        error(gs.loc, "cannot `goto` in or out of `finally` block");
        return true;
    }

    if (gs.label.statement.inCtfeBlock && !gs.inCtfeBlock)
    {
        error(gs.loc, "cannot `goto` into `if (__ctfe)` block");
        return true;
    }

    Statement stbnext;
    for (auto stb = gs.tryBody; stb != gs.label.statement.tryBody; stb = stbnext)
    {
        if (!stb)
        {
            error(gs.loc, "cannot `goto` into `try` block");
            return true;
        }
        if (auto stf = stb.isTryFinallyStatement())
            stbnext = stf.tryBody;
        else if (auto stc = stb.isTryCatchStatement())
            stbnext = stc.tryBody;
        else
            assert(0);
    }

    VarDeclaration vd = gs.label.statement.lastVar;
    if (!vd || vd.isDataseg() || (vd.storage_class & STC.manifest))
        return false;

    VarDeclaration last = gs.lastVar;
    while (last && last != vd)
        last = last.lastVar;
    if (last == vd)
    {
        // All good, the label's scope has no variables
    }
    else if (vd.storage_class & STC.exptemp)
    {
        // Lifetime ends at end of expression, so no issue with skipping the statement
    }
    else
    {
        if (vd.ident == Id.withSym)
            error(gs.loc, "`goto` skips declaration of `with` temporary");
        else
            error(gs.loc, "`goto` skips declaration of variable `%s`", vd.toPrettyChars());
        errorSupplemental(vd.loc, "declared here");
        return true;
    }
    return false;
}<|MERGE_RESOLUTION|>--- conflicted
+++ resolved
@@ -4181,11 +4181,7 @@
             Statement s = new ExpStatement(fs.loc, v);
             fs._body = new CompoundStatement(fs.loc, s, fs._body);
         }
-<<<<<<< HEAD
-        params.push(new Parameter(stc, IN_LLVM ? para_type : p.type, id, null, null));
-=======
-        params.push(new Parameter(fs.loc, stc, p.type, id, null, null));
->>>>>>> e8657dd3
+        params.push(new Parameter(fs.loc, stc, IN_LLVM ? para_type : p.type, id, null, null));
     }
     // https://issues.dlang.org/show_bug.cgi?id=13840
     // Throwable nested function inside nothrow function is acceptable.
