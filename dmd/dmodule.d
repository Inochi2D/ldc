/**
 * Defines a package and module.
 *
 * Specification: $(LINK2 https://dlang.org/spec/module.html, Modules)
 *
 * Copyright:   Copyright (C) 1999-2024 by The D Language Foundation, All Rights Reserved
 * Authors:     $(LINK2 https://www.digitalmars.com, Walter Bright)
 * License:     $(LINK2 https://www.boost.org/LICENSE_1_0.txt, Boost License 1.0)
 * Source:      $(LINK2 https://github.com/dlang/dmd/blob/master/src/dmd/dmodule.d, _dmodule.d)
 * Documentation:  https://dlang.org/phobos/dmd_dmodule.html
 * Coverage:    https://codecov.io/gh/dlang/dmd/src/master/src/dmd/dmodule.d
 */

module dmd.dmodule;

import core.stdc.stdio;
import core.stdc.stdlib;
import core.stdc.string;

import dmd.aggregate;
import dmd.arraytypes;
import dmd.astcodegen;
import dmd.astenums;
import dmd.common.outbuffer;
import dmd.compiler;
import dmd.cparse;
import dmd.dimport;
import dmd.dmacro;
import dmd.doc;
import dmd.dscope;
import dmd.dsymbol;
import dmd.dsymbolsem;
import dmd.errors;
import dmd.errorsink;
import dmd.expression;
import dmd.expressionsem;
import dmd.file_manager;
import dmd.func;
import dmd.globals;
import dmd.gluelayer;
import dmd.id;
import dmd.identifier;
import dmd.location;
import dmd.parse;
import dmd.root.array;
import dmd.root.file;
import dmd.root.filename;
import dmd.root.port;
import dmd.root.rmem;
import dmd.root.string;
import dmd.rootobject;
import dmd.semantic2;
import dmd.semantic3;
import dmd.target;
import dmd.utils;
import dmd.visitor;

<<<<<<< HEAD
version (IN_LLVM)
{
    // in driver/main.cpp
    extern (C++) const(char)* createTempObjectsDir();
}
=======
version (Windows)
{
    import core.sys.windows.winbase : getpid = GetCurrentProcessId;
    enum PathSeparator = '\\';
}
else version (Posix)
{
    import core.sys.posix.unistd : getpid;
    enum PathSeparator = '/';
}
else
    static assert(0);
>>>>>>> 4cb9610b

version (IN_GCC) {}
else version (IN_LLVM) {}
else version = MARS;

// function used to call semantic3 on a module's dependencies
void semantic3OnDependencies(Module m)
{
    if (!m)
        return;

    if (m.semanticRun > PASS.semantic3)
        return;

    m.semantic3(null);

    foreach (i; 1 .. m.aimports.length)
        semantic3OnDependencies(m.aimports[i]);
}

/**
 * Remove generated .di files on error and exit
 */
void removeHdrFilesAndFail(ref Param params, ref Modules modules) nothrow
{
    if (params.dihdr.doOutput)
    {
        foreach (m; modules)
        {
            if (m.filetype == FileType.dhdr)
                continue;
            File.remove(m.hdrfile.toChars());
        }
    }

    fatal();
}

/**
 * Converts a chain of identifiers to the filename of the module
 *
 * Params:
 *  packages = the names of the "parent" packages
 *  ident = the name of the child package or module
 *
 * Returns:
 *  the filename of the child package or module
 */
private const(char)[] getFilename(Identifier[] packages, Identifier ident) nothrow
{
    const(char)[] filename = ident.toString();

    OutBuffer buf;
    OutBuffer dotmods;
    auto modAliases = &global.params.modFileAliasStrings;

    if (packages.length == 0 && modAliases.length == 0)
        return filename;

    void checkModFileAlias(const(char)[] p)
    {
        /* Check and replace the contents of buf[] with
        * an alias string from global.params.modFileAliasStrings[]
        */
        dotmods.writestring(p);
        foreach_reverse (const m; *modAliases)
        {
            const q = strchr(m, '=');
            assert(q);
            if (dotmods.length == q - m && memcmp(dotmods.peekChars(), m, q - m) == 0)
            {
                buf.setsize(0);
                auto rhs = q[1 .. strlen(q)];
                if (rhs.length > 0 && (rhs[$ - 1] == '/' || rhs[$ - 1] == '\\'))
                    rhs = rhs[0 .. $ - 1]; // remove trailing separator
                buf.writestring(rhs);
                break; // last matching entry in ms[] wins
            }
        }
        dotmods.writeByte('.');
    }

    foreach (pid; packages)
    {
        const p = pid.toString();
        buf.writestring(p);
        if (modAliases.length)
            checkModFileAlias(p);
        buf.writeByte(PathSeparator);
    }
    buf.writestring(filename);
    if (modAliases.length)
        checkModFileAlias(filename);
    buf.writeByte(0);
    filename = buf.extractSlice()[0 .. $ - 1];

    return filename;
}

/***********************************************************
 */
extern (C++) class Package : ScopeDsymbol
{
    PKG isPkgMod = PKG.unknown;
    uint tag;        // auto incremented tag, used to mask package tree in scopes
    Module mod;     // !=null if isPkgMod == PKG.module_

    final extern (D) this(const ref Loc loc, Identifier ident) nothrow
    {
        super(loc, ident);
        __gshared uint packageTag;
        this.tag = packageTag++;
    }

    override const(char)* kind() const nothrow
    {
        return "package";
    }

    override bool equals(const RootObject o) const
    {
        // custom 'equals' for bug 17441. "package a" and "module a" are not equal
        if (this == o)
            return true;
        auto p = cast(Package)o;
        return p && isModule() == p.isModule() && ident.equals(p.ident);
    }

    /****************************************************
     * Input:
     *      packages[]      the pkg1.pkg2 of pkg1.pkg2.mod
     * Returns:
     *      the symbol table that mod should be inserted into
     * Output:
     *      *pparent        the rightmost package, i.e. pkg2, or NULL if no packages
     *      *ppkg           the leftmost package, i.e. pkg1, or NULL if no packages
     */
    extern (D) static DsymbolTable resolve(Identifier[] packages, Dsymbol* pparent, Package* ppkg)
    {
        DsymbolTable dst = Module.modules;
        Dsymbol parent = null;
        //printf("Package::resolve()\n");
        if (ppkg)
            *ppkg = null;
        foreach (pid; packages)
        {
            Package pkg;
            Dsymbol p = dst.lookup(pid);
            if (!p)
            {
                pkg = new Package(Loc.initial, pid);
                dst.insert(pkg);
                pkg.parent = parent;
                pkg.symtab = new DsymbolTable();
            }
            else
            {
                pkg = p.isPackage();
                assert(pkg);
                // It might already be a module, not a package, but that needs
                // to be checked at a higher level, where a nice error message
                // can be generated.
                // dot net needs modules and packages with same name
                // But we still need a symbol table for it
                if (!pkg.symtab)
                    pkg.symtab = new DsymbolTable();
            }
            parent = pkg;
            dst = pkg.symtab;
            if (ppkg && !*ppkg)
                *ppkg = pkg;
            if (pkg.isModule())
            {
                // Return the module so that a nice error message can be generated
                if (ppkg)
                    *ppkg = cast(Package)p;
                break;
            }
        }

        if (pparent)
            *pparent = parent;
        return dst;
    }

    override final inout(Package) isPackage() inout
    {
        return this;
    }

    /**
     * Checks if pkg is a sub-package of this
     *
     * For example, if this qualifies to 'a1.a2' and pkg - to 'a1.a2.a3',
     * this function returns 'true'. If it is other way around or qualified
     * package paths conflict function returns 'false'.
     *
     * Params:
     *  pkg = possible subpackage
     *
     * Returns:
     *  see description
     */
    final bool isAncestorPackageOf(const Package pkg) const
    {
        if (this == pkg)
            return true;
        if (!pkg || !pkg.parent)
            return false;
        return isAncestorPackageOf(pkg.parent.isPackage());
    }

    override void accept(Visitor v)
    {
        v.visit(this);
    }

    final Module isPackageMod()
    {
        if (isPkgMod == PKG.module_)
        {
            return mod;
        }
        return null;
    }

    /**
     * Checks for the existence of a package.d to set isPkgMod appropriately
     * if isPkgMod == PKG.unknown
     */
    final void resolvePKGunknown()
    {
        if (isModule())
            return;
        if (isPkgMod != PKG.unknown)
            return;

        Identifier[] packages;
        for (Dsymbol s = this.parent; s; s = s.parent)
            packages ~= s.ident;
        reverse(packages);

        if (Module.find(getFilename(packages, ident)))
            Module.load(Loc.initial, packages, this.ident);
        else
            isPkgMod = PKG.package_;
    }
}

/***********************************************************
 */
extern (C++) final class Module : Package
{
    extern (C++) __gshared Module rootModule;
    extern (C++) __gshared DsymbolTable modules; // symbol table of all modules
    extern (C++) __gshared Modules amodules;     // array of all modules
    extern (C++) __gshared Dsymbols deferred;    // deferred Dsymbol's needing semantic() run on them
    extern (C++) __gshared Dsymbols deferred2;   // deferred Dsymbol's needing semantic2() run on them
    extern (C++) __gshared Dsymbols deferred3;   // deferred Dsymbol's needing semantic3() run on them

    static void _init()
    {
        modules = new DsymbolTable();
    }

    /**
     * Deinitializes the global state of the compiler.
     *
     * This can be used to restore the state set by `_init` to its original
     * state.
     */
    static void deinitialize()
    {
        modules = modules.init;
    }

    extern (C++) __gshared AggregateDeclaration moduleinfo;

    const(char)[] arg;           // original argument name
    ModuleDeclaration* md;      // if !=null, the contents of the ModuleDeclaration declaration
    const FileName srcfile;     // input source file
    // IN_LLVM: keep both following file names mutable (for -oq)
    /*const*/ FileName objfile; // output .obj file
    /*const*/ FileName hdrfile; // 'header' file
    FileName docfile;           // output documentation file
    const(ubyte)[] src;         /// Raw content of the file
    uint errors;                // if any errors in file
    uint numlines;              // number of lines in source file
    FileType filetype;          // source file type
    bool hasAlwaysInlines;      // contains references to functions that must be inlined
    bool isPackageFile;         // if it is a package.d
    Package pkg;                // if isPackageFile is true, the Package that contains this package.d
    Strings contentImportedFiles; // array of files whose content was imported
    int needmoduleinfo;
    private ThreeState selfimports;
    private ThreeState rootimports;
    Dsymbol[void*] tagSymTab;   /// ImportC: tag symbols that conflict with other symbols used as the index

    private OutBuffer defines;  // collect all the #define lines here


    /*************************************
     * Return true if module imports itself.
     */
    bool selfImports()
    {
        //printf("Module::selfImports() %s\n", toChars());
        if (selfimports == ThreeState.none)
        {
            foreach (Module m; amodules)
                m.insearch = false;
            selfimports = imports(this) ? ThreeState.yes : ThreeState.no;
            foreach (Module m; amodules)
                m.insearch = false;
        }
        return selfimports == ThreeState.yes;
    }

    /*************************************
     * Return true if module imports root module.
     */
    bool rootImports()
    {
        //printf("Module::rootImports() %s\n", toChars());
        if (rootimports == ThreeState.none)
        {
            foreach (Module m; amodules)
                m.insearch = false;
            rootimports = ThreeState.no;
            foreach (Module m; amodules)
            {
                if (m.isRoot() && imports(m))
                {
                    rootimports = ThreeState.yes;
                    break;
                }
            }
            foreach (Module m; amodules)
                m.insearch = false;
        }
        return rootimports == ThreeState.yes;
    }

    Identifier searchCacheIdent;
    Dsymbol searchCacheSymbol;  // cached value of search
    SearchOptFlags searchCacheFlags;       // cached flags
    bool insearch;

    /**
     * A root module is one that will be compiled all the way to
     * object code.  This field holds the root module that caused
     * this module to be loaded.  If this module is a root module,
     * then it will be set to `this`.  This is used to determine
     * ownership of template instantiation.
     */
    Module importedFrom;

    Dsymbols* decldefs;         // top level declarations for this Module

    Modules aimports;           // all imported modules

    uint debuglevel;            // debug level
    Identifiers* debugids;      // debug identifiers
    Identifiers* debugidsNot;   // forward referenced debug identifiers

    uint versionlevel;          // version level
    Identifiers* versionids;    // version identifiers
    Identifiers* versionidsNot; // forward referenced version identifiers

    MacroTable macrotable;      // document comment macros
    Escape* _escapetable;       // document comment escapes

    size_t nameoffset;          // offset of module name from start of ModuleInfo
    size_t namelen;             // length of module name in characters

    extern (D) this(const ref Loc loc, const(char)[] filename, Identifier ident, int doDocComment, int doHdrGen)
    {
        super(loc, ident);
        const(char)[] srcfilename;
        //printf("Module::Module(filename = '%.*s', ident = '%s')\n", cast(int)filename.length, filename.ptr, ident.toChars());
        this.arg = filename;
        srcfilename = FileName.defaultExt(filename, mars_ext);
        if (target.run_noext && global.params.run &&
            !FileName.ext(filename) &&
            FileName.exists(srcfilename) == 0 &&
            FileName.exists(filename) == 1)
        {
            FileName.free(srcfilename.ptr);
            srcfilename = FileName.removeExt(filename); // just does a mem.strdup(filename)
        }
        else if (!FileName.equalsExt(srcfilename, mars_ext) &&
                 !FileName.equalsExt(srcfilename, hdr_ext) &&
                 !FileName.equalsExt(srcfilename, c_ext) &&
                 !FileName.equalsExt(srcfilename, i_ext) &&
                 !FileName.equalsExt(srcfilename, dd_ext))
        {

            error(loc, "%s `%s` source file name '%.*s' must have .%.*s extension",
                  kind, toPrettyChars,
                  cast(int)srcfilename.length, srcfilename.ptr,
                  cast(int)mars_ext.length, mars_ext.ptr);
            fatal();
        }

        srcfile = FileName(srcfilename);
version (IN_LLVM)
{
        const(char)[] objExt;
        if (global.params.output_o)
            objExt = target.obj_ext;
        else if (global.params.output_bc)
            objExt = bc_ext;
        else if (global.params.output_ll)
            objExt = ll_ext;
        else if (global.params.output_s)
            objExt = s_ext;
        else if (global.params.output_mlir)
            objExt = mlir_ext;

        if (objExt)
            objfile = setOutfilename(global.params.objname, global.params.objdir, filename, objExt);
}
else
{
        objfile = setOutfilename(global.params.objname, global.params.objdir, filename, target.obj_ext);
}
        if (doDocComment)
            setDocfile();
        if (doHdrGen)
            hdrfile = setOutfilename(global.params.dihdr.name, global.params.dihdr.dir, arg, hdr_ext);
    }

    extern (D) this(const(char)[] filename, Identifier ident, int doDocComment, int doHdrGen)
    {
        this(Loc.initial, filename, ident, doDocComment, doHdrGen);
    }

    static Module create(const(char)* filename, Identifier ident, int doDocComment, int doHdrGen)
    {
        return create(filename.toDString, ident, doDocComment, doHdrGen);
    }

    extern (D) static Module create(const(char)[] filename, Identifier ident, int doDocComment, int doHdrGen)
    {
        return new Module(Loc.initial, filename, ident, doDocComment, doHdrGen);
    }

    static const(char)* find(const(char)* filename)
    {
        return find(filename.toDString).ptr;
    }

    extern (D) static const(char)[] find(const(char)[] filename)
    {
        return global.fileManager.lookForSourceFile(filename, global.path[]);
    }

    extern (C++) static Module load(const ref Loc loc, Identifiers* packages, Identifier ident)
    {
        return load(loc, packages ? (*packages)[] : null, ident);
    }

    extern (D) static Module load(const ref Loc loc, Identifier[] packages, Identifier ident)
    {
        //printf("Module::load(ident = '%s')\n", ident.toChars());
        // Build module filename by turning:
        //  foo.bar.baz
        // into:
        //  foo\bar\baz
        const(char)[] filename = getFilename(packages, ident);
        // Look for the source file
        if (const result = find(filename))
            filename = result; // leaks

        auto m = new Module(loc, filename, ident, 0, 0);

        if (!m.read(loc))
            return null;
        if (global.params.v.verbose)
        {
            OutBuffer buf;
            foreach (pid; packages)
            {
                buf.writestring(pid.toString());
                buf.writeByte('.');
            }
            buf.printf("%s\t(%s)", ident.toChars(), m.srcfile.toChars());
            message("import    %s", buf.peekChars());
        }
        if((m = m.parse()) is null) return null;

        return m;
    }

    override const(char)* kind() const
    {
        return "module";
    }

    /*********************************************
     * Combines things into output file name for .html and .di files.
     * Input:
     *      name    Command line name given for the file, NULL if none
     *      dir     Command line directory given for the file, NULL if none
     *      arg     Name of the source file
     *      ext     File name extension to use if 'name' is NULL
     *      global.params.preservePaths     get output path from arg
     *      srcfile Input file - output file name must not match input file
     */
    extern(D) FileName setOutfilename(const(char)[] name, const(char)[] dir, const(char)[] arg, const(char)[] ext)
    {
        const(char)[] docfilename;
        if (name)
        {
            docfilename = name;
        }
        else
        {
            const(char)[] argdoc;
            OutBuffer buf;
            if (arg == "__stdin.d")
            {
                buf.printf("__stdin_%d.d", getpid());
                arg = buf[];
            }
            if (global.params.preservePaths)
                argdoc = arg;
            else
                argdoc = FileName.name(arg);
            if (IN_LLVM && global.params.fullyQualifiedObjectFiles)
            {
                const fqn = md ? md.toString() : toString();
                argdoc = FileName.replaceName(argdoc, fqn);

                // add ext, otherwise forceExt will make nested.module into nested.<ext>
                const bufferLength = argdoc.length + 1 + ext.length + /* null terminator */ 1;
                char[] s = new char[bufferLength];
                s[0 .. argdoc.length] = argdoc[];
                s[argdoc.length] = '.';
                s[$-1-ext.length .. $-1] = ext[];
                s[$-1] = 0;
                argdoc = s;
            }
            // If argdoc doesn't have an absolute path, make it relative to dir
            if (!FileName.absolute(argdoc))
            {
version (IN_LLVM)
{
                if (!dir.length && global.params.cleanupObjectFiles)
                {
                    __gshared const(char)[] tempObjectsDir;
                    if (!tempObjectsDir.length)
                        tempObjectsDir = createTempObjectsDir().toDString;

                    dir = tempObjectsDir;
                }
}
                //FileName::ensurePathExists(dir);
                argdoc = FileName.combine(dir, argdoc);
            }
            docfilename = FileName.forceExt(argdoc, ext);
        }
        if (FileName.equals(docfilename, srcfile.toString()))
        {
            error(loc, "%s `%s` source file and output file have same name '%s'",
                kind, toPrettyChars, srcfile.toChars());
            fatal();
        }
        return FileName(docfilename);
    }

    extern (D) void setDocfile()
    {
        docfile = setOutfilename(global.params.ddoc.name, global.params.ddoc.dir, arg, doc_ext);
    }

    /**
     * Trigger the relevant semantic error when a file cannot be read
     *
     * We special case `object.d` as a failure is likely to be a rare
     * but difficult to diagnose case for the user. Packages also require
     * special handling to avoid exposing the compiler's internals.
     *
     * Params:
     *  loc = The location at which the file read originated (e.g. import)
     */
    private void onFileReadError(const ref Loc loc)
    {
        if (FileName.equals(srcfile.toString(), "object.d"))
        {
            .error(loc, "cannot find source code for runtime library file 'object.d'");
            version (IN_LLVM)
            {
                errorSupplemental(loc, "ldc2 might not be correctly installed.");
                errorSupplemental(loc, "Please check your ldc2.conf configuration file.");
                errorSupplemental(loc, "Installation instructions can be found at http://wiki.dlang.org/LDC.");
            }
            version (MARS)
            {
                errorSupplemental(loc, "dmd might not be correctly installed. Run 'dmd -man' for installation instructions.");
                const dmdConfFile = global.inifilename.length ? FileName.canonicalName(global.inifilename) : "not found";
                errorSupplemental(loc, "config file: %.*s", cast(int)dmdConfFile.length, dmdConfFile.ptr);
            }
        }
        else if (FileName.ext(this.arg) || !loc.isValid())
        {
            // Modules whose original argument name has an extension, or do not
            // have a valid location come from the command-line.
            // Error that their file cannot be found and return early.
            .error(loc, "cannot find input file `%s`", srcfile.toChars());
        }
        else
        {
            // if module is not named 'package' but we're trying to read 'package.d', we're looking for a package module
            bool isPackageMod = (strcmp(toChars(), "package") != 0) && isPackageFileName(srcfile);
            if (isPackageMod)
                .error(loc, "importing package '%s' requires a 'package.d' file which cannot be found in '%s'", toChars(), srcfile.toChars());
            else
            {
                .error(loc, "unable to read module `%s`", toChars());
                const pkgfile = FileName.combine(FileName.removeExt(srcfile.toString()), package_d);
                .errorSupplemental(loc, "Expected '%s' or '%s' in one of the following import paths:",
                    srcfile.toChars(), pkgfile.ptr);
            }
        }
        if (!global.gag)
        {
            /* Print path
             */
            if (global.path.length)
            {
                foreach (i, p; global.path[])
                    fprintf(stderr, "import path[%llu] = %s\n", cast(ulong)i, p);
            }
            else
            {
                fprintf(stderr, "Specify path to file '%s' with -I switch\n", srcfile.toChars());
            }

            removeHdrFilesAndFail(global.params, Module.amodules);
        }
    }

    /**
     * Reads the file from `srcfile` and loads the source buffer.
     *
     * If makefile module dependency is requested, we add this module
     * to the list of dependencies from here.
     *
     * Params:
     *  loc = the location
     *
     * Returns: `true` if successful
     */
    bool read(const ref Loc loc)
    {
        if (this.src)
            return true; // already read

        //printf("Module::read('%s') file '%s'\n", toChars(), srcfile.toChars());

        /* Preprocess the file if it's a .c file
         */
        FileName filename = srcfile;
<<<<<<< HEAD
        bool ifile = false;             // did we generate a .i file
        scope (exit)
        {
            if (ifile)
            {
                File.remove(filename.toChars());        // remove generated file
version (IN_LLVM)
{
                // and the parent directory for LDC (each .i gets its own temp dir)
                File.removeDirectory(FileName.path(filename.toChars()));
}
            }
        }
=======
>>>>>>> 4cb9610b

        const(ubyte)[] srctext;
        if (global.preprocess &&
            FileName.equalsExt(srcfile.toString(), c_ext) &&
            FileName.exists(srcfile.toString()))
        {
            /* Apply C preprocessor to the .c file, returning the contents
             * after preprocessing
             */
            srctext = global.preprocess(srcfile, loc, defines).data;
        }
        else
            srctext = global.fileManager.getFileContents(filename);
        this.src = srctext;

        if (srctext)
        {
            if (global.params.makeDeps.doOutput)
                global.params.makeDeps.files.push(srcfile.toChars());
            return true;
        }

        this.onFileReadError(loc);
        return false;
    }

    /// syntactic parse
    Module parse()
    {
        return parseModule!ASTCodegen();
    }

    /// ditto
    extern (D) Module parseModule(AST)()
    {
        const(char)* srcname = srcfile.toChars();
        //printf("Module::parse(srcname = '%s')\n", srcname);
        isPackageFile = isPackageFileName(srcfile);
        const(char)[] buf = processSource(src, this);
        // an error happened on UTF conversion
        if (buf is null) return null;

        /* If it starts with the string "Ddoc", then it's a documentation
         * source file.
         */
        if (buf.length>= 4 && buf[0..4] == "Ddoc")
        {
            comment = buf.ptr + 4;
            filetype = FileType.ddoc;
            if (!docfile)
                setDocfile();
            return this;
        }
        /* If it has the extension ".dd", it is also a documentation
         * source file. Documentation source files may begin with "Ddoc"
         * but do not have to if they have the .dd extension.
         * https://issues.dlang.org/show_bug.cgi?id=15465
         */
        if (FileName.equalsExt(arg, dd_ext))
        {
            comment = buf.ptr; // the optional Ddoc, if present, is handled above.
            filetype = FileType.ddoc;
            if (!docfile)
                setDocfile();
            return this;
        }
        /* If it has the extension ".di", it is a "header" file.
         */
        if (FileName.equalsExt(arg, hdr_ext))
            filetype = FileType.dhdr;

        /// Promote `this` to a root module if requested via `-i`
        void checkCompiledImport()
        {
            if (!this.isRoot() && Compiler.onImport(this))
                this.importedFrom = this;
        }

        DsymbolTable dst;
        Package ppack = null;

        /* If it has the extension ".c", it is a "C" file.
         * If it has the extension ".i", it is a preprocessed "C" file.
         */
        if (FileName.equalsExt(arg, c_ext) || FileName.equalsExt(arg, i_ext))
        {
            filetype = FileType.c;

            global.compileEnv.masm = target.os == Target.OS.Windows && !target.omfobj; // Microsoft inline assembler format
            scope p = new CParser!AST(this, buf, cast(bool) docfile, global.errorSink, target.c, &defines, &global.compileEnv);
            global.compileEnv.masm = false;
            p.nextToken();
            checkCompiledImport();
            members = p.parseModule();
            assert(!p.md); // C doesn't have module declarations
            numlines = p.scanloc.linnum;
        }
        else
        {
            const bool doUnittests = global.params.parsingUnittestsRequired();
            scope p = new Parser!AST(this, buf, cast(bool) docfile, global.errorSink, &global.compileEnv, doUnittests);
            p.transitionIn = global.params.v.vin;
            p.nextToken();
            p.parseModuleDeclaration();
            md = p.md;

            if (md)
            {
                /* A ModuleDeclaration, md, was provided.
                * The ModuleDeclaration sets the packages this module appears in, and
                * the name of this module.
                */
                this.ident = md.id;
                dst = Package.resolve(md.packages, &this.parent, &ppack);
            }

            // Done after parsing the module header because `module x.y.z` may override the file name
            checkCompiledImport();

            members = p.parseModuleContent();
            numlines = p.scanloc.linnum;
        }

        /* The symbol table into which the module is to be inserted.
         */

        if (md)
        {
            // Mark the package path as accessible from the current module
            // https://issues.dlang.org/show_bug.cgi?id=21661
            // Code taken from Import.addPackageAccess()
            if (md.packages.length > 0)
            {
                // module a.b.c.d;
                auto p = ppack; // a
                addAccessiblePackage(p, Visibility(Visibility.Kind.private_));
                foreach (id; md.packages[1 .. $]) // [b, c]
                {
                    p = cast(Package) p.symtab.lookup(id);
                    if (p is null)
                        break;
                    addAccessiblePackage(p, Visibility(Visibility.Kind.private_));
                }
            }
            assert(dst);
            Module m = ppack ? ppack.isModule() : null;
            if (m && !isPackageFileName(m.srcfile))
            {
                .error(md.loc, "package name '%s' conflicts with usage as a module name in file %s", ppack.toPrettyChars(), m.srcfile.toChars());
            }
        }
        else
        {
            /* The name of the module is set to the source file name.
             * There are no packages.
             */
            dst = modules; // and so this module goes into global module symbol table
            /* Check to see if module name is a valid identifier
             */
            if (!Identifier.isValidIdentifier(this.ident.toChars()))
                error(loc, "%s `%s` has non-identifier characters in filename, use module declaration instead", kind, toPrettyChars);
        }
        // Insert module into the symbol table
        Dsymbol s = this;
        if (isPackageFile)
        {
            /* If the source tree is as follows:
             *     pkg/
             *     +- package.d
             *     +- common.d
             * the 'pkg' will be incorporated to the internal package tree in two ways:
             *     import pkg;
             * and:
             *     import pkg.common;
             *
             * If both are used in one compilation, 'pkg' as a module (== pkg/package.d)
             * and a package name 'pkg' will conflict each other.
             *
             * To avoid the conflict:
             * 1. If preceding package name insertion had occurred by Package::resolve,
             *    reuse the previous wrapping 'Package' if it exists
             * 2. Otherwise, 'package.d' wrapped by 'Package' is inserted to the internal tree in here.
             *
             * Then change Package::isPkgMod to PKG.module_ and set Package::mod.
             *
             * Note that the 'wrapping Package' is the Package that contains package.d and other submodules,
             * the one inserted to the symbol table.
             */
            auto ps = dst.lookup(ident);
            Package p = ps ? ps.isPackage() : null;
            if (p is null)
            {
                p = new Package(Loc.initial, ident);
                p.tag = this.tag; // reuse the same package tag
                p.symtab = new DsymbolTable();
            }
            this.tag = p.tag; // reuse the 'older' package tag
            this.pkg = p;
            p.parent = this.parent;
            p.isPkgMod = PKG.module_;
            p.mod = this;
            s = p;
        }
        if (!dst.insert(s))
        {
            /* It conflicts with a name that is already in the symbol table.
             * Figure out what went wrong, and issue error message.
             */
            Dsymbol prev = dst.lookup(ident);
            assert(prev);
            if (Module mprev = prev.isModule())
            {
                if (!FileName.equals(srcname, mprev.srcfile.toChars()))
                    error(loc, "%s `%s` from file %s conflicts with another module %s from file %s", kind, toPrettyChars, srcname, mprev.toChars(), mprev.srcfile.toChars());
                else if (isRoot() && mprev.isRoot())
                    error(loc, "%s `%s` from file %s is specified twice on the command line", kind, toPrettyChars, srcname);
                else
                    error(loc, "%s `%s` from file %s must be imported with 'import %s;'", kind, toPrettyChars, srcname, toPrettyChars());
                // https://issues.dlang.org/show_bug.cgi?id=14446
                // Return previously parsed module to avoid AST duplication ICE.
                return mprev;
            }
            else if (Package pkg = prev.isPackage())
            {
                // 'package.d' loaded after a previous 'Package' insertion
                if (isPackageFile)
                    amodules.push(this); // Add to global array of all modules
                else
                    error(md ? md.loc : loc, "%s `%s` from file %s conflicts with package name %s", kind, toPrettyChars, srcname, pkg.toChars());
            }
            else
                assert(global.errors);
        }
        else
        {
            // Add to global array of all modules
            amodules.push(this);
        }
        Compiler.onParseModule(this);
        return this;
    }

    /**********************************
     * Determine if we need to generate an instance of ModuleInfo
     * for this Module.
     */
    int needModuleInfo()
    {
        //printf("needModuleInfo() %s, %d, %d\n", toChars(), needmoduleinfo, global.params.cov);
        return needmoduleinfo || (!IN_LLVM && global.params.cov);
    }

    /*******************************************
     * Print deprecation warning if we're deprecated, when
     * this module is imported from scope sc.
     *
     * Params:
     *  sc = the scope into which we are imported
     *  loc = the location of the import statement
     */
    void checkImportDeprecation(const ref Loc loc, Scope* sc)
    {
        if (md && md.isdeprecated && !sc.isDeprecated)
        {
            Expression msg = md.msg;
            if (StringExp se = msg ? msg.toStringExp() : null)
            {
                const slice = se.peekString();
                if (slice.length)
                {
                    deprecation(loc, "%s `%s` is deprecated - %.*s", kind, toPrettyChars, cast(int)slice.length, slice.ptr);
                    return;
                }
            }
            deprecation(loc, "%s `%s` is deprecated", kind, toPrettyChars);
        }
    }

    override bool isPackageAccessible(Package p, Visibility visibility, SearchOptFlags flags = SearchOpt.all)
    {
        if (insearch) // don't follow import cycles
            return false;
        insearch = true;
        scope (exit)
            insearch = false;
        if (flags & SearchOpt.ignorePrivateImports)
            visibility = Visibility(Visibility.Kind.public_); // only consider public imports
        return super.isPackageAccessible(p, visibility);
    }

    override Dsymbol symtabInsert(Dsymbol s)
    {
        searchCacheIdent = null; // symbol is inserted, so invalidate cache
        return Package.symtabInsert(s);
    }

    extern (D) void deleteObjFile()
    {
        if (global.params.obj)
            File.remove(objfile.toChars());
        if (docfile)
            File.remove(docfile.toChars());
    }

    /*******************************************
     * Can't run semantic on s now, try again later.
     */
    extern (D) static void addDeferredSemantic(Dsymbol s)
    {
        //printf("Module::addDeferredSemantic('%s')\n", s.toChars());
        if (!deferred.contains(s))
            deferred.push(s);
    }

    extern (D) static void addDeferredSemantic2(Dsymbol s)
    {
        //printf("Module::addDeferredSemantic2('%s')\n", s.toChars());
        if (!deferred2.contains(s))
            deferred2.push(s);
    }

    extern (D) static void addDeferredSemantic3(Dsymbol s)
    {
        //printf("Module::addDeferredSemantic3('%s')\n", s.toChars());
        if (!deferred.contains(s))
            deferred3.push(s);
    }

    /******************************************
     * Run semantic() on deferred symbols.
     */
    static void runDeferredSemantic()
    {
        __gshared int nested;
        if (nested)
            return;
        //if (deferred.length) printf("+Module::runDeferredSemantic(), len = %ld\n", deferred.length);
        nested++;

        size_t len;
        do
        {
            len = deferred.length;
            if (!len)
                break;

            Dsymbol* todo;
            Dsymbol* todoalloc = null;
            Dsymbol tmp;
            if (len == 1)
            {
                todo = &tmp;
            }
            else
            {
                todo = cast(Dsymbol*)Mem.check(malloc(len * Dsymbol.sizeof));
                todoalloc = todo;
            }
            memcpy(todo, deferred.tdata(), len * Dsymbol.sizeof);
            deferred.setDim(0);

            foreach (i; 0..len)
            {
                Dsymbol s = todo[i];
                s.dsymbolSemantic(null);
                //printf("deferred: %s, parent = %s\n", s.toChars(), s.parent.toChars());
            }
            //printf("\tdeferred.length = %ld, len = %ld\n", deferred.length, len);
            if (todoalloc)
                free(todoalloc);
        }
        while (deferred.length != len); // while making progress
        nested--;
        //printf("-Module::runDeferredSemantic(), len = %ld\n", deferred.length);
    }

    static void runDeferredSemantic2()
    {
        Module.runDeferredSemantic();

        Dsymbols* a = &Module.deferred2;
        for (size_t i = 0; i < a.length; i++)
        {
            Dsymbol s = (*a)[i];
            //printf("[%d] %s semantic2a\n", i, s.toPrettyChars());
            s.semantic2(null);

            if (global.errors)
                break;
        }
        a.setDim(0);
    }

    static void runDeferredSemantic3()
    {
        Module.runDeferredSemantic2();

        Dsymbols* a = &Module.deferred3;
        for (size_t i = 0; i < a.length; i++)
        {
            Dsymbol s = (*a)[i];
            //printf("[%d] %s semantic3a\n", i, s.toPrettyChars());
            s.semantic3(null);

            if (global.errors)
                break;
        }
        a.setDim(0);
    }

    extern (D) static void clearCache() nothrow
    {
        foreach (Module m; amodules)
            m.searchCacheIdent = null;
    }

    /************************************
     * Recursively look at every module this module imports,
     * return true if it imports m.
     * Can be used to detect circular imports.
     */
    int imports(Module m) nothrow
    {
        //printf("%s Module::imports(%s)\n", toChars(), m.toChars());
        version (none)
        {
            foreach (i, Module mi; aimports)
                printf("\t[%d] %s\n", cast(int) i, mi.toChars());
        }
        foreach (Module mi; aimports)
        {
            if (mi == m)
                return true;
            if (!mi.insearch)
            {
                mi.insearch = true;
                int r = mi.imports(m);
                if (r)
                    return r;
            }
        }
        return false;
    }

    bool isRoot() nothrow
    {
        return this.importedFrom == this;
    }

    /// Returns: Whether this module is in the `core` package and has name `ident`
    bool isCoreModule(Identifier ident) nothrow
    {
        return this.ident == ident && parent && parent.ident == Id.core && !parent.parent;
    }

    // Back end
version (IN_LLVM)
{
    //llvm::Module* genLLVMModule(llvm::LLVMContext& context);
    void checkAndAddOutputFile(const ref FileName file);

    bool llvmForceLogging;
    bool noModuleInfo; /// Do not emit any module metadata.

    // Coverage analysis
    void* d_cover_valid;  // llvm::GlobalVariable* --> private immutable size_t[] _d_cover_valid;
    void* d_cover_data;   // llvm::GlobalVariable* --> private uint[] _d_cover_data;
    Array!size_t d_cover_valid_init; // initializer for _d_cover_valid

    void initCoverageDataWithCtfeCoverage(uint* data) const
    {
        assert(ctfe_cov, "Don't call if there's no CTFE data");
        foreach (line, count; ctfe_cov)
            if (line) // 1-based
                data[line - 1] = count;
    }
}
else
{
    int doppelganger; // sub-module
    Symbol* cov; // private uint[] __coverage;
    uint[] covb; // bit array of valid code line numbers
    Symbol* sictor; // module order independent constructor
    Symbol* sctor; // module constructor
    Symbol* sdtor; // module destructor
    Symbol* ssharedctor; // module shared constructor
    Symbol* sshareddtor; // module shared destructor
    Symbol* stest; // module unit test
    Symbol* sfilename; // symbol for filename
}

    uint[uint] ctfe_cov; /// coverage information from ctfe execution_count[line]

    override inout(Module) isModule() inout nothrow
    {
        return this;
    }

    override void accept(Visitor v)
    {
        v.visit(this);
    }

    /***********************************************
     * Writes this module's fully-qualified name to buf
     * Params:
     *    buf = The buffer to write to
     */
    void fullyQualifiedName(ref OutBuffer buf) nothrow
    {
        buf.writestring(ident.toString());

        for (auto package_ = parent; package_ !is null; package_ = package_.parent)
        {
            buf.prependstring(".");
            buf.prependstring(package_.ident.toChars());
        }
    }

    /** Lazily initializes and returns the escape table.
    Turns out it eats a lot of memory.
    */
    extern(D) Escape* escapetable() nothrow
    {
        if (!_escapetable)
            _escapetable = new Escape();
        return _escapetable;
    }

    /****************************
     * A Singleton that loads core.stdc.config
     * Returns:
     *  Module of core.stdc.config, null if couldn't find it
     */
    extern (D) static Module loadCoreStdcConfig()
    {
        __gshared Module core_stdc_config;
        auto pkgids = new Identifier[2];
        pkgids[0] = Id.core;
        pkgids[1] = Id.stdc;
        return loadModuleFromLibrary(core_stdc_config, pkgids, Id.config);
    }

    /****************************
     * A Singleton that loads core.atomic
     * Returns:
     *  Module of core.atomic, null if couldn't find it
     */
    extern (D) static Module loadCoreAtomic()
    {
        __gshared Module core_atomic;
        auto pkgids = new Identifier[1];
        pkgids[0] = Id.core;
        return loadModuleFromLibrary(core_atomic, pkgids, Id.atomic);
    }

    /****************************
     * A Singleton that loads std.math
     * Returns:
     *  Module of std.math, null if couldn't find it
     */
    extern (D) static Module loadStdMath()
    {
        __gshared Module std_math;
        auto pkgids = new Identifier[1];
        pkgids[0] = Id.std;
        return loadModuleFromLibrary(std_math, pkgids, Id.math);
    }

    /**********************************
     * Load a Module from the library.
     * Params:
     *  mod = cached return value of this call
     *  pkgids = package identifiers
     *  modid = module id
     * Returns:
     *  Module loaded, null if cannot load it
     */
    extern (D) private static Module loadModuleFromLibrary(ref Module mod, Identifier[] pkgids, Identifier modid)
    {
        if (mod)
            return mod;

        auto imp = new Import(Loc.initial, pkgids[], modid, null, true);
        // Module.load will call fatal() if there's no module available.
        // Gag the error here, pushing the error handling to the caller.
        const errors = global.startGagging();
        imp.load(null);
        if (imp.mod)
        {
            imp.mod.importAll(null);
            imp.mod.dsymbolSemantic(null);
        }
        global.endGagging(errors);
        mod = imp.mod;
        return mod;
    }
}

/***********************************************************
 */
extern (C++) struct ModuleDeclaration
{
    Loc loc;
    Identifier id;
    Identifier[] packages;  // array of Identifier's representing packages
    bool isdeprecated;      // if it is a deprecated module
    Expression msg;

    extern (D) this(const ref Loc loc, Identifier[] packages, Identifier id, Expression msg, bool isdeprecated) @safe
    {
        this.loc = loc;
        this.packages = packages;
        this.id = id;
        this.msg = msg;
        this.isdeprecated = isdeprecated;
    }

    extern (C++) const(char)* toChars() const @safe
    {
        OutBuffer buf;
        foreach (pid; packages)
        {
            buf.writestring(pid.toString());
            buf.writeByte('.');
        }
        buf.writestring(id.toString());
        return buf.extractChars();
    }

    /// Provide a human readable representation
    extern (D) const(char)[] toString() const
    {
        return this.toChars().toDString;
    }
}

/****************************************
 * Create array of the local classes in the Module, suitable
 * for inclusion in ModuleInfo
 * Params:
 *      mod = the Module
 *      aclasses = array to fill in
 * Returns: array of local classes
 */
void getLocalClasses(Module mod, ref ClassDeclarations aclasses)
{
    //printf("members.length = %d\n", mod.members.length);
    int pushAddClassDg(size_t n, Dsymbol sm)
    {
        if (!sm)
            return 0;

        if (auto cd = sm.isClassDeclaration())
        {
            // compatibility with previous algorithm
            if (cd.parent && cd.parent.isTemplateMixin())
                return 0;

            if (cd.classKind != ClassKind.objc)
                aclasses.push(cd);
        }
        return 0;
    }

    _foreach(null, mod.members, &pushAddClassDg);
}


alias ForeachDg = int delegate(size_t idx, Dsymbol s);

/***************************************
 * Expands attribute declarations in members in depth first
 * order. Calls dg(size_t symidx, Dsymbol *sym) for each
 * member.
 * If dg returns !=0, stops and returns that value else returns 0.
 * Use this function to avoid the O(N + N^2/2) complexity of
 * calculating dim and calling N times getNth.
 * Returns:
 *  last value returned by dg()
 */
int _foreach(Scope* sc, Dsymbols* members, scope ForeachDg dg, size_t* pn = null)
{
    assert(dg);
    if (!members)
        return 0;
    size_t n = pn ? *pn : 0; // take over index
    int result = 0;
    foreach (size_t i; 0 .. members.length)
    {
        import dmd.attrib : AttribDeclaration;
        import dmd.dtemplate : TemplateMixin;

        Dsymbol s = (*members)[i];
        if (AttribDeclaration a = s.isAttribDeclaration())
            result = _foreach(sc, a.include(sc), dg, &n);
        else if (TemplateMixin tm = s.isTemplateMixin())
            result = _foreach(sc, tm.members, dg, &n);
        else if (s.isTemplateInstance())
        {
        }
        else if (s.isUnitTestDeclaration())
        {
        }
        else
            result = dg(n++, s);
        if (result)
            break;
    }
    if (pn)
        *pn = n; // update index
    return result;
}

/**
 * Process the content of a source file
 *
 * Attempts to find which encoding it is using, if it has BOM,
 * and then normalize the source to UTF-8. If no encoding is required,
 * a slice of `src` will be returned without extra allocation.
 *
 * Params:
 *  src = Content of the source file to process
 *  mod = Module matching `src`, used for error handling
 *
 * Returns:
 *   UTF-8 encoded variant of `src`, stripped of any BOM,
 *   or `null` if an error happened.
 */
private const(char)[] processSource (const(ubyte)[] src, Module mod)
{
    enum SourceEncoding { utf16, utf32}
    enum Endian { little, big}
    immutable loc = mod.getLoc();

    /*
     * Convert a buffer from UTF32 to UTF8
     * Params:
     *    Endian = is the buffer big/little endian
     *    buf = buffer of UTF32 data
     * Returns:
     *    input buffer reencoded as UTF8
     */

    char[] UTF32ToUTF8(Endian endian)(const(char)[] buf)
    {
        static if (endian == Endian.little)
            alias readNext = Port.readlongLE;
        else
            alias readNext = Port.readlongBE;

        if (buf.length & 3)
        {
            .error(loc, "%s `%s` odd length of UTF-32 char source %llu",
                mod.kind, mod.toPrettyChars, cast(ulong) buf.length);
            return null;
        }

        const (uint)[] eBuf = cast(const(uint)[])buf;

        OutBuffer dbuf;
        dbuf.reserve(eBuf.length);

        foreach (i; 0 .. eBuf.length)
        {
            const u = readNext(&eBuf[i]);
            if (u & ~0x7F)
            {
                if (u > 0x10FFFF)
                {
                    .error(loc, "%s `%s` UTF-32 value %08x greater than 0x10FFFF", mod.kind, mod.toPrettyChars, u);
                    return null;
                }
                dbuf.writeUTF8(u);
            }
            else
                dbuf.writeByte(u);
        }
        dbuf.writeByte(0); //add null terminator
        return dbuf.extractSlice();
    }

    /*
     * Convert a buffer from UTF16 to UTF8
     * Params:
     *    Endian = is the buffer big/little endian
     *    buf = buffer of UTF16 data
     * Returns:
     *    input buffer reencoded as UTF8
     */

    char[] UTF16ToUTF8(Endian endian)(const(char)[] buf)
    {
        static if (endian == Endian.little)
            alias readNext = Port.readwordLE;
        else
            alias readNext = Port.readwordBE;

        if (buf.length & 1)
        {
            .error(loc, "%s `%s` odd length of UTF-16 char source %llu", mod.kind, mod.toPrettyChars, cast(ulong) buf.length);
            return null;
        }

        const (ushort)[] eBuf = cast(const(ushort)[])buf;

        OutBuffer dbuf;
        dbuf.reserve(eBuf.length);

        //i will be incremented in the loop for high codepoints
        foreach (ref i; 0 .. eBuf.length)
        {
            uint u = readNext(&eBuf[i]);
            if (u & ~0x7F)
            {
                if (0xD800 <= u && u < 0xDC00)
                {
                    i++;
                    if (i >= eBuf.length)
                    {
                        .error(loc, "%s `%s` surrogate UTF-16 high value %04x at end of file", mod.kind, mod.toPrettyChars, u);
                        return null;
                    }
                    const u2 = readNext(&eBuf[i]);
                    if (u2 < 0xDC00 || 0xE000 <= u2)
                    {
                        .error(loc, "%s `%s` surrogate UTF-16 low value %04x out of range", mod.kind, mod.toPrettyChars, u2);
                        return null;
                    }
                    u = (u - 0xD7C0) << 10;
                    u |= (u2 - 0xDC00);
                }
                else if (u >= 0xDC00 && u <= 0xDFFF)
                {
                    .error(loc, "%s `%s` unpaired surrogate UTF-16 value %04x", mod.kind, mod.toPrettyChars, u);
                    return null;
                }
                else if (u == 0xFFFE || u == 0xFFFF)
                {
                    .error(loc, "%s `%s` illegal UTF-16 value %04x", mod.kind, mod.toPrettyChars, u);
                    return null;
                }
                dbuf.writeUTF8(u);
            }
            else
                dbuf.writeByte(u);
        }
        dbuf.writeByte(0); //add a terminating null byte
        return dbuf.extractSlice();
    }

    const(char)[] buf = cast(const(char)[]) src;

    // Assume the buffer is from memory and has not be read from disk. Assume UTF-8.
    if (buf.length < 2)
        return buf;

    /* Convert all non-UTF-8 formats to UTF-8.
     * BOM : https://www.unicode.org/faq/utf_bom.html
     * 00 00 FE FF  UTF-32BE, big-endian
     * FF FE 00 00  UTF-32LE, little-endian
     * FE FF        UTF-16BE, big-endian
     * FF FE        UTF-16LE, little-endian
     * EF BB BF     UTF-8
     */
    if (buf[0] == 0xFF && buf[1] == 0xFE)
    {
        if (buf.length >= 4 && buf[2] == 0 && buf[3] == 0)
            return UTF32ToUTF8!(Endian.little)(buf[4 .. $]);
        return UTF16ToUTF8!(Endian.little)(buf[2 .. $]);
    }

    if (buf[0] == 0xFE && buf[1] == 0xFF)
        return UTF16ToUTF8!(Endian.big)(buf[2 .. $]);

    if (buf.length >= 4 && buf[0] == 0 && buf[1] == 0 && buf[2] == 0xFE && buf[3] == 0xFF)
        return UTF32ToUTF8!(Endian.big)(buf[4 .. $]);

    if (buf.length >= 3 && buf[0] == 0xEF && buf[1] == 0xBB && buf[2] == 0xBF)
        return buf[3 .. $];

    /* There is no BOM. Make use of Arcane Jill's insight that
     * the first char of D source must be ASCII to
     * figure out the encoding.
     */
    if (buf.length >= 4 && buf[1] == 0 && buf[2] == 0 && buf[3] == 0)
        return UTF32ToUTF8!(Endian.little)(buf);
    if (buf.length >= 4 && buf[0] == 0 && buf[1] == 0 && buf[2] == 0)
        return UTF32ToUTF8!(Endian.big)(buf);
    // try to check for UTF-16
    if (buf.length >= 2 && buf[1] == 0)
        return UTF16ToUTF8!(Endian.little)(buf);
    if (buf[0] == 0)
        return UTF16ToUTF8!(Endian.big)(buf);

    // It's UTF-8
    if (buf[0] >= 0x80)
    {
        .error(loc, "%s `%s` source file must start with BOM or ASCII character, not \\x%02X", mod.kind, mod.toPrettyChars, buf[0]);
        return null;
    }

    return buf;
}

/*******************************************
 * Look for member of the form:
 *      const(MemberInfo)[] getMembers(string);
 * Returns NULL if not found
 */
FuncDeclaration findGetMembers(ScopeDsymbol dsym)
{
    import dmd.opover : search_function;
    Dsymbol s = search_function(dsym, Id.getmembers);
    FuncDeclaration fdx = s ? s.isFuncDeclaration() : null;
    version (none)
    {
        // Finish
        __gshared TypeFunction tfgetmembers;
        if (!tfgetmembers)
        {
            Scope sc;
            sc.eSink = global.errorSink;
            auto parameters = new Parameters();
            Parameters* p = new Parameter(STC.in_, Type.tchar.constOf().arrayOf(), null, null);
            parameters.push(p);
            Type tret = null;
            TypeFunction tf = new TypeFunction(parameters, tret, VarArg.none, LINK.d);
            tfgetmembers = tf.dsymbolSemantic(Loc.initial, &sc).isTypeFunction();
        }
        if (fdx)
            fdx = fdx.overloadExactMatch(tfgetmembers);
    }
    if (fdx && fdx.isVirtual())
        fdx = null;
    return fdx;
}<|MERGE_RESOLUTION|>--- conflicted
+++ resolved
@@ -55,13 +55,6 @@
 import dmd.utils;
 import dmd.visitor;
 
-<<<<<<< HEAD
-version (IN_LLVM)
-{
-    // in driver/main.cpp
-    extern (C++) const(char)* createTempObjectsDir();
-}
-=======
 version (Windows)
 {
     import core.sys.windows.winbase : getpid = GetCurrentProcessId;
@@ -74,7 +67,12 @@
 }
 else
     static assert(0);
->>>>>>> 4cb9610b
+
+version (IN_LLVM)
+{
+    // in driver/main.cpp
+    extern (C++) const(char)* createTempObjectsDir();
+}
 
 version (IN_GCC) {}
 else version (IN_LLVM) {}
@@ -739,22 +737,6 @@
         /* Preprocess the file if it's a .c file
          */
         FileName filename = srcfile;
-<<<<<<< HEAD
-        bool ifile = false;             // did we generate a .i file
-        scope (exit)
-        {
-            if (ifile)
-            {
-                File.remove(filename.toChars());        // remove generated file
-version (IN_LLVM)
-{
-                // and the parent directory for LDC (each .i gets its own temp dir)
-                File.removeDirectory(FileName.path(filename.toChars()));
-}
-            }
-        }
-=======
->>>>>>> 4cb9610b
 
         const(ubyte)[] srctext;
         if (global.preprocess &&
