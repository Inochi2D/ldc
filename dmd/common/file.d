--- conflicted
+++ resolved
@@ -23,21 +23,23 @@
 
 version (Windows)
 {
-<<<<<<< HEAD
+    import core.sys.windows.winbase;
+
 version (IN_LLVM)
 {
     import core.sys.windows.winnls : CP_UTF8;
+    import core.sys.windows.winnt;
+
     enum CodePage = CP_UTF8;
 }
 else
 {
-=======
-    import core.sys.windows.winbase;
->>>>>>> 4cb9610b
     import core.sys.windows.winnls : CP_ACP;
     import core.sys.windows.winnt;
 
     enum CodePage = CP_ACP; // assume filenames encoded in system default Windows ANSI code page
+}
+
     enum invalidHandle = INVALID_HANDLE_VALUE;
 }
 else version (Posix)
@@ -48,13 +50,7 @@
     import core.sys.posix.unistd;
     import core.sys.posix.utime;
 
-<<<<<<< HEAD
-    // assume filenames encoded in system default Windows ANSI code page
-    enum CodePage = CP_ACP;
-} // !IN_LLVM
-=======
     enum invalidHandle = -1;
->>>>>>> 4cb9610b
 }
 else
     static assert(0);
