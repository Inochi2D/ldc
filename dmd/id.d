--- conflicted
+++ resolved
@@ -551,7 +551,7 @@
     { "_pure", "pure" },
     { "define" },
     { "undef" },
-<<<<<<< HEAD
+    { "ident" },
 
     // IN_LLVM: LDC-specific pragmas
     { "LDC_intrinsic" },
@@ -612,9 +612,6 @@
 
     // IN_LLVM
     { "io" },
-=======
-    { "ident" },
->>>>>>> 3b9f7259
 ];
 
 
