/**
 * Miscellaneous declarations, including typedef, alias, variable declarations including the
 * implicit this declaration, type tuples, ClassInfo, ModuleInfo and various TypeInfos.
 *
 * Copyright:   Copyright (C) 1999-2024 by The D Language Foundation, All Rights Reserved
 * Authors:     $(LINK2 https://www.digitalmars.com, Walter Bright)
 * License:     $(LINK2 https://www.boost.org/LICENSE_1_0.txt, Boost License 1.0)
 * Source:      $(LINK2 https://github.com/dlang/dmd/blob/master/src/dmd/declaration.d, _declaration.d)
 * Documentation:  https://dlang.org/phobos/dmd_declaration.html
 * Coverage:    https://codecov.io/gh/dlang/dmd/src/master/src/dmd/declaration.d
 */

module dmd.declaration;

import core.stdc.stdio;
import dmd.aggregate;
import dmd.arraytypes;
import dmd.astenums;
import dmd.ctorflow;
import dmd.dclass;
import dmd.delegatize;
import dmd.dscope;
import dmd.dstruct;
import dmd.dsymbol;
import dmd.dsymbolsem;
import dmd.dtemplate;
import dmd.errors;
import dmd.expression;
import dmd.func;
import dmd.globals;
import dmd.gluelayer;
import dmd.id;
import dmd.identifier;
import dmd.init;
import dmd.initsem;
import dmd.intrange;
import dmd.location;
import dmd.mtype;
import dmd.common.outbuffer;
import dmd.rootobject;
import dmd.target;
import dmd.tokens;
import dmd.typesem;
import dmd.visitor;

version (IN_GCC) {}
else version (IN_LLVM) {}
else version = MARS;

/************************************
 * Check to see the aggregate type is nested and its context pointer is
 * accessible from the current scope.
 * Returns true if error occurs.
 */
bool checkFrameAccess(Loc loc, Scope* sc, AggregateDeclaration ad, size_t iStart = 0)
{
    Dsymbol sparent = ad.toParentLocal();
    Dsymbol sparent2 = ad.toParent2();
    Dsymbol s = sc.func;
    if (ad.isNested() && s)
    {
        //printf("ad = %p %s [%s], parent:%p\n", ad, ad.toChars(), ad.loc.toChars(), ad.parent);
        //printf("sparent = %p %s [%s], parent: %s\n", sparent, sparent.toChars(), sparent.loc.toChars(), sparent.parent,toChars());
        //printf("sparent2 = %p %s [%s], parent: %s\n", sparent2, sparent2.toChars(), sparent2.loc.toChars(), sparent2.parent,toChars());
        if (!ensureStaticLinkTo(s, sparent) || sparent != sparent2 && !ensureStaticLinkTo(s, sparent2))
        {
            error(loc, "cannot access frame pointer of `%s`", ad.toPrettyChars());
            return true;
        }
    }

    bool result = false;
    for (size_t i = iStart; i < ad.fields.length; i++)
    {
        VarDeclaration vd = ad.fields[i];
        Type tb = vd.type.baseElemOf();
        if (tb.ty == Tstruct)
        {
            result |= checkFrameAccess(loc, sc, (cast(TypeStruct)tb).sym);
        }
    }
    return result;
}

/***********************************************
 * Mark variable v as modified if it is inside a constructor that var
 * is a field in.
 * Also used to allow immutable globals to be initialized inside a static constructor.
 * Returns:
 *    true if it's an initialization of v
 */
bool modifyFieldVar(Loc loc, Scope* sc, VarDeclaration var, Expression e1)
{
    //printf("modifyFieldVar(var = %s)\n", var.toChars());
    Dsymbol s = sc.func;
    while (1)
    {
        FuncDeclaration fd = null;
        if (s)
            fd = s.isFuncDeclaration();
        if (fd &&
            ((fd.isCtorDeclaration() && var.isField()) ||
             ((fd.isStaticCtorDeclaration() || fd.isCrtCtor) && !var.isField())) &&
            fd.toParentDecl() == var.toParent2() &&
            (!e1 || e1.op == EXP.this_))
        {
            bool result = true;

            var.ctorinit = true;
            //printf("setting ctorinit\n");

            if (var.isField() && sc.ctorflow.fieldinit.length && !sc.intypeof)
            {
                assert(e1);
                auto mustInit = ((var.storage_class & STC.nodefaultctor) != 0 ||
                                 var.type.needsNested());

                const dim = sc.ctorflow.fieldinit.length;
                auto ad = fd.isMemberDecl();
                assert(ad);
                size_t i;
                for (i = 0; i < dim; i++) // same as findFieldIndexByName in ctfeexp.c ?
                {
                    if (ad.fields[i] == var)
                        break;
                }
                assert(i < dim);
                auto fieldInit = &sc.ctorflow.fieldinit[i];
                const fi = fieldInit.csx;

                if (fi & CSX.this_ctor)
                {
                    if (var.type.isMutable() && e1.type.isMutable())
                        result = false;
                    else
                    {
                        const(char)* modStr = !var.type.isMutable() ? MODtoChars(var.type.mod) : MODtoChars(e1.type.mod);
                        .error(loc, "%s field `%s` initialized multiple times", modStr, var.toChars());
                        .errorSupplemental(fieldInit.loc, "Previous initialization is here.");
                    }
                }
                else if (sc.inLoop || (fi & CSX.label))
                {
                    if (!mustInit && var.type.isMutable() && e1.type.isMutable())
                        result = false;
                    else
                    {
                        const(char)* modStr = !var.type.isMutable() ? MODtoChars(var.type.mod) : MODtoChars(e1.type.mod);
                        .error(loc, "%s field `%s` initialization is not allowed in loops or after labels", modStr, var.toChars());
                    }
                }

                fieldInit.csx |= CSX.this_ctor;
                fieldInit.loc = e1.loc;
                if (var.overlapped) // https://issues.dlang.org/show_bug.cgi?id=15258
                {
                    foreach (j, v; ad.fields)
                    {
                        if (v is var || !var.isOverlappedWith(v))
                            continue;
                        v.ctorinit = true;
                        sc.ctorflow.fieldinit[j].csx = CSX.this_ctor;
                    }
                }
            }
            else if (fd != sc.func)
            {
                if (var.type.isMutable())
                    result = false;
                else if (sc.func.fes)
                {
                    const(char)* p = var.isField() ? "field" : var.kind();
                    .error(loc, "%s %s `%s` initialization is not allowed in foreach loop",
                        MODtoChars(var.type.mod), p, var.toChars());
                }
                else
                {
                    const(char)* p = var.isField() ? "field" : var.kind();
                    .error(loc, "%s %s `%s` initialization is not allowed in nested function `%s`",
                        MODtoChars(var.type.mod), p, var.toChars(), sc.func.toChars());
                }
            }
            else if (fd.isStaticCtorDeclaration() && !fd.isSharedStaticCtorDeclaration() &&
                     var.type.isImmutable())
            {
                .error(loc, "%s %s `%s` initialization is not allowed in `static this`",
                    MODtoChars(var.type.mod), var.kind(), var.toChars());
                errorSupplemental(loc, "Use `shared static this` instead.");
            }
            else if (fd.isStaticCtorDeclaration() && !fd.isSharedStaticCtorDeclaration() &&
                    var.type.isConst())
            {
                // @@@DEPRECATED_2.116@@@
                // Turn this into an error, merging with the branch above
                .deprecation(loc, "%s %s `%s` initialization is not allowed in `static this`",
                    MODtoChars(var.type.mod), var.kind(), var.toChars());
                deprecationSupplemental(loc, "Use `shared static this` instead.");
            }
            return result;
        }
        else
        {
            if (s)
            {
                s = s.toParentP(var.toParent2());
                continue;
            }
        }
        break;
    }
    return false;
}

/******************************************
 */
extern (C++) void ObjectNotFound(Identifier id)
{
    error(Loc.initial, "`%s` not found. object.d may be incorrectly installed or corrupt.", id.toChars());
    fatal();
}

/* Accumulator for successive matches.
 */
struct MatchAccumulator
{
    int count;              // number of matches found so far
    MATCH last = MATCH.nomatch; // match level of lastf
    FuncDeclaration lastf;  // last matching function we found
    FuncDeclaration nextf;  // if ambiguous match, this is the "other" function
}

/***********************************************************
 */
extern (C++) abstract class Declaration : Dsymbol
{
    Type type;
    Type originalType;  // before semantic analysis
    StorageClass storage_class = STC.undefined_;
    Visibility visibility;
    LINK _linkage = LINK.default_; // may be `LINK.system`; use `resolvedLinkage()` to resolve it
    short inuse;          // used to detect cycles

    ubyte adFlags;         // control re-assignment of AliasDeclaration (put here for packing reasons)
      enum wasRead    = 1; // set if AliasDeclaration was read
      enum ignoreRead = 2; // ignore any reads of AliasDeclaration
      enum nounderscore = 4; // don't prepend _ to mangled name
      enum hidden       = 8; // don't print this in .di files

<<<<<<< HEAD
version (IN_LLVM) {} else
{
    Symbol* isym;           // import version of csym
}

=======
>>>>>>> c58f8a8a
    // overridden symbol with pragma(mangle, "...")
    const(char)[] mangleOverride;

    final extern (D) this(Identifier ident) @safe
    {
        super(ident);
        visibility = Visibility(Visibility.Kind.undefined);
    }

    final extern (D) this(const ref Loc loc, Identifier ident) @safe
    {
        super(loc, ident);
        visibility = Visibility(Visibility.Kind.undefined);
    }

    override const(char)* kind() const
    {
        return "declaration";
    }

    override final uinteger_t size(const ref Loc loc)
    {
        assert(type);
        const sz = type.size();
        if (sz == SIZE_INVALID)
            errors = true;
        return sz;
    }

    /**
     * Issue an error if an attempt to call a disabled method is made
     *
     * If the declaration is disabled but inside a disabled function,
     * returns `true` but do not issue an error message.
     *
     * Params:
     *   loc = Location information of the call
     *   sc  = Scope in which the call occurs
     *   isAliasedDeclaration = if `true` searches overload set
     *
     * Returns:
     *   `true` if this `Declaration` is `@disable`d, `false` otherwise.
     */
    extern (D) final bool checkDisabled(Loc loc, Scope* sc, bool isAliasedDeclaration = false)
    {
        if (!(storage_class & STC.disable))
            return false;

        if (sc.func && sc.func.storage_class & STC.disable)
            return true;

        if (auto p = toParent())
        {
            if (auto postblit = isPostBlitDeclaration())
            {
                /* https://issues.dlang.org/show_bug.cgi?id=21885
                 *
                 * If the generated postblit is disabled, it
                 * means that one of the fields has a disabled
                 * postblit. Print the first field that has
                 * a disabled postblit.
                 */
                if (postblit.isGenerated())
                {
                    auto sd = p.isStructDeclaration();
                    assert(sd);
                    for (size_t i = 0; i < sd.fields.length; i++)
                    {
                        auto structField = sd.fields[i];
                        if (structField.overlapped)
                            continue;
                        Type tv = structField.type.baseElemOf();
                        if (tv.ty != Tstruct)
                            continue;
                        auto sdv = (cast(TypeStruct)tv).sym;
                        if (!sdv.postblit)
                            continue;
                        if (sdv.postblit.isDisabled())
                        {
                            .error(loc, "%s `%s` is not copyable because field `%s` is not copyable", p.kind, p.toPrettyChars, structField.toChars());
                            return true;
                        }
                    }
                }
                .error(loc, "%s `%s` is not copyable because it has a disabled postblit", p.kind, p.toPrettyChars);
                return true;
            }
        }

        // if the function is @disabled, maybe there
        // is an overload in the overload set that isn't
        if (isAliasedDeclaration)
        {
            FuncDeclaration fd = isFuncDeclaration();
            if (fd)
            {
                for (FuncDeclaration ovl = fd; ovl; ovl = cast(FuncDeclaration)ovl.overnext)
                    if (!(ovl.storage_class & STC.disable))
                        return false;
            }
        }

        if (auto ctor = isCtorDeclaration())
        {
            if (ctor.isCpCtor && ctor.isGenerated())
            {
                .error(loc, "generating an `inout` copy constructor for `struct %s` failed, therefore instances of it are uncopyable", parent.toPrettyChars());
                return true;
            }
        }
        .error(loc, "%s `%s` cannot be used because it is annotated with `@disable`", kind, toPrettyChars);
        return true;
    }

    /*************************************
     * Check to see if declaration can be modified in this context (sc).
     * Issue error if not.
     * Params:
     *  loc  = location for error messages
     *  e1   = `null` or `this` expression when this declaration is a field
     *  sc   = context
     *  flag = if the first bit is set it means do not issue error message for
     *         invalid modification; if the second bit is set, it means that
               this declaration is a field and a subfield of it is modified.
     * Returns:
     *  Modifiable.yes or Modifiable.initialization
     */
    extern (D) final Modifiable checkModify(Loc loc, Scope* sc, Expression e1, ModifyFlags flag)
    {
        VarDeclaration v = isVarDeclaration();
        if (v && v.canassign)
            return Modifiable.initialization;

        if (isParameter() || isResult())
        {
            for (Scope* scx = sc; scx; scx = scx.enclosing)
            {
                if (scx.func == parent && (scx.flags & SCOPE.contract))
                {
                    const(char)* s = isParameter() && parent.ident != Id.ensure ? "parameter" : "result";
                    if (!(flag & ModifyFlags.noError))
                        error(loc, "%s `%s` cannot modify %s `%s` in contract", kind, toPrettyChars, s, toChars());
                    return Modifiable.initialization; // do not report type related errors
                }
            }
        }

        if (e1 && e1.op == EXP.this_ && isField())
        {
            VarDeclaration vthis = e1.isThisExp().var;
            for (Scope* scx = sc; scx; scx = scx.enclosing)
            {
                if (scx.func == vthis.parent && (scx.flags & SCOPE.contract))
                {
                    if (!(flag & ModifyFlags.noError))
                        error(loc, "%s `%s` cannot modify parameter `this` in contract", kind, toPrettyChars);
                    return Modifiable.initialization; // do not report type related errors
                }
            }
        }

        if (v && (v.isCtorinit() || isField()))
        {
            // It's only modifiable if inside the right constructor
            if ((storage_class & (STC.foreach_ | STC.ref_)) == (STC.foreach_ | STC.ref_))
                return Modifiable.initialization;
            if (flag & ModifyFlags.fieldAssign)
                return Modifiable.yes;
            return modifyFieldVar(loc, sc, v, e1) ? Modifiable.initialization : Modifiable.yes;
        }
        return Modifiable.yes;
    }

    final bool isStatic() const pure nothrow @nogc @safe
    {
        return (storage_class & STC.static_) != 0;
    }

    /// Returns the linkage, resolving the target-specific `System` one.
    final LINK resolvedLinkage() const
    {
        return _linkage == LINK.system ? target.systemLinkage() : _linkage;
    }

    bool isDelete()
    {
        return false;
    }

    bool isDataseg()
    {
        return false;
    }

    bool isThreadlocal()
    {
        return false;
    }

    bool isCodeseg() const pure nothrow @nogc @safe
    {
        return false;
    }

    final bool isFinal() const pure nothrow @nogc @safe
    {
        return (storage_class & STC.final_) != 0;
    }

    bool isAbstract()
    {
        return (storage_class & STC.abstract_) != 0;
    }

    final bool isConst() const pure nothrow @nogc @safe
    {
        return (storage_class & STC.const_) != 0;
    }

    final bool isImmutable() const pure nothrow @nogc @safe
    {
        return (storage_class & STC.immutable_) != 0;
    }

    final bool isWild() const pure nothrow @nogc @safe
    {
        return (storage_class & STC.wild) != 0;
    }

    final bool isAuto() const pure nothrow @nogc @safe
    {
        return (storage_class & STC.auto_) != 0;
    }

    final bool isScope() const pure nothrow @nogc @safe
    {
        return (storage_class & STC.scope_) != 0;
    }

    final bool isReturn() const pure nothrow @nogc @safe
    {
        return (storage_class & STC.return_) != 0;
    }

    final bool isSynchronized() const pure nothrow @nogc @safe
    {
        return (storage_class & STC.synchronized_) != 0;
    }

    final bool isParameter() const pure nothrow @nogc @safe
    {
        return (storage_class & STC.parameter) != 0;
    }

    override final bool isDeprecated() const pure nothrow @nogc @safe
    {
        return (storage_class & STC.deprecated_) != 0;
    }

    final bool isDisabled() const pure nothrow @nogc @safe
    {
        return (storage_class & STC.disable) != 0;
    }

    final bool isOverride() const pure nothrow @nogc @safe
    {
        return (storage_class & STC.override_) != 0;
    }

    final bool isResult() const pure nothrow @nogc @safe
    {
        return (storage_class & STC.result) != 0;
    }

    final bool isField() const pure nothrow @nogc @safe
    {
        return (storage_class & STC.field) != 0;
    }

    final bool isIn() const pure nothrow @nogc @safe
    {
        return (storage_class & STC.in_) != 0;
    }

    final bool isOut() const pure nothrow @nogc @safe
    {
        return (storage_class & STC.out_) != 0;
    }

    final bool isRef() const pure nothrow @nogc @safe
    {
        return (storage_class & STC.ref_) != 0;
    }

    /// Returns: Whether the variable is a reference, annotated with `out` or `ref`
    final bool isReference() const pure nothrow @nogc @safe
    {
        return (storage_class & (STC.ref_ | STC.out_)) != 0;
    }

    final bool isFuture() const pure nothrow @nogc @safe
    {
        return (storage_class & STC.future) != 0;
    }

    final extern(D) bool isSystem() const pure nothrow @nogc @safe
    {
        return (storage_class & STC.system) != 0;
    }

    override final Visibility visible() pure nothrow @nogc @safe
    {
        return visibility;
    }

    override final inout(Declaration) isDeclaration() inout pure nothrow @nogc @safe
    {
        return this;
    }

    override void accept(Visitor v)
    {
        v.visit(this);
    }
}

/***********************************************************
 */
extern (C++) final class TupleDeclaration : Declaration
{
    Objects* objects;
    TypeTuple tupletype;    // !=null if this is a type tuple
    bool isexp;             // true: expression tuple
    bool building;          // it's growing in AliasAssign semantic

    extern (D) this(const ref Loc loc, Identifier ident, Objects* objects) @safe
    {
        super(loc, ident);
        this.objects = objects;
    }

    override TupleDeclaration syntaxCopy(Dsymbol s)
    {
        assert(0);
    }

    override const(char)* kind() const
    {
        return "sequence";
    }

    override Type getType()
    {
        /* If this tuple represents a type, return that type
         */

        //printf("TupleDeclaration::getType() %s\n", toChars());
        if (isexp || building)
            return null;
        if (!tupletype)
        {
            /* It's only a type tuple if all the Object's are types
             */
            for (size_t i = 0; i < objects.length; i++)
            {
                RootObject o = (*objects)[i];
                if (!o.isType())
                {
                    //printf("\tnot[%d], %p, %d\n", i, o, o.dyncast());
                    return null;
                }
            }

            /* We know it's a type tuple, so build the TypeTuple
             */
            Types* types = cast(Types*)objects;
            auto args = new Parameters(objects.length);
            OutBuffer buf;
            int hasdeco = 1;
            for (size_t i = 0; i < types.length; i++)
            {
                Type t = (*types)[i];
                //printf("type = %s\n", t.toChars());
                version (none)
                {
                    buf.printf("_%s_%d", ident.toChars(), i);
                    auto id = Identifier.idPool(buf.extractSlice());
                    auto arg = new Parameter(Loc.initial, STC.in_, t, id, null);
                }
                else
                {
                    auto arg = new Parameter(Loc.initial, 0, t, null, null, null);
                }
                (*args)[i] = arg;
                if (!t.deco)
                    hasdeco = 0;
            }

            tupletype = new TypeTuple(args);
            if (hasdeco)
                return tupletype.typeSemantic(Loc.initial, null);
        }
        return tupletype;
    }

    override Dsymbol toAlias2()
    {
        //printf("TupleDeclaration::toAlias2() '%s' objects = %s\n", toChars(), objects.toChars());
        for (size_t i = 0; i < objects.length; i++)
        {
            RootObject o = (*objects)[i];
            if (Dsymbol s = isDsymbol(o))
            {
                s = s.toAlias2();
                (*objects)[i] = s;
            }
        }
        return this;
    }

    override bool needThis()
    {
        //printf("TupleDeclaration::needThis(%s)\n", toChars());
        return isexp ? foreachVar((s) { return s.needThis(); }) != 0 : false;
    }

    /***********************************************************
     * Calls dg(Dsymbol) for each Dsymbol, which should be a VarDeclaration
     * inside VarExp (isexp == true).
     * Params:
     *    dg = delegate to call for each Dsymbol
     */
    extern (D) void foreachVar(scope void delegate(Dsymbol) dg)
    {
        assert(isexp);
        foreach (o; *objects)
        {
            if (auto e = o.isExpression())
                if (auto ve = e.isVarExp())
                    dg(ve.var);
        }
    }

    version (IN_LLVM)
    final void foreachVar(Visitor v)
    {
        foreachVar(sym => sym.accept(v));
    }

    /***********************************************************
     * Calls dg(Dsymbol) for each Dsymbol, which should be a VarDeclaration
     * inside VarExp (isexp == true).
     * If dg returns !=0, stops and returns that value else returns 0.
     * Params:
     *    dg = delegate to call for each Dsymbol
     * Returns:
     *    last value returned by dg()
     */
    extern (D) int foreachVar(scope int delegate(Dsymbol) dg)
    {
        assert(isexp);
        foreach (o; *objects)
        {
            if (auto e = o.isExpression())
                if (auto ve = e.isVarExp())
                    if(auto ret = dg(ve.var))
                        return ret;
        }
        return 0;
    }

    override inout(TupleDeclaration) isTupleDeclaration() inout
    {
        return this;
    }

    override void accept(Visitor v)
    {
        v.visit(this);
    }
}

/***********************************************************
 * https://dlang.org/spec/declaration.html#AliasDeclaration
 */
extern (C++) final class AliasDeclaration : Declaration
{
    Dsymbol aliassym;   // alias ident = aliassym;

    Dsymbol overnext;   // next in overload list
    Dsymbol _import;    // !=null if unresolved internal alias for selective import

    extern (D) this(const ref Loc loc, Identifier ident, Type type) @safe
    {
        super(loc, ident);
        //printf("AliasDeclaration(id = '%s', type = %p)\n", ident.toChars(), type);
        //printf("type = '%s'\n", type.toChars());
        this.type = type;
        assert(type);
    }

    extern (D) this(const ref Loc loc, Identifier ident, Dsymbol s) @safe
    {
        super(loc, ident);
        //printf("AliasDeclaration(id = '%s', s = %p)\n", ident.toChars(), s);
        assert(s != this);
        this.aliassym = s;
        assert(s);
    }

    static AliasDeclaration create(const ref Loc loc, Identifier id, Type type) @safe
    {
        return new AliasDeclaration(loc, id, type);
    }

    override AliasDeclaration syntaxCopy(Dsymbol s)
    {
        //printf("AliasDeclaration::syntaxCopy()\n");
        assert(!s);
        AliasDeclaration sa = type ? new AliasDeclaration(loc, ident, type.syntaxCopy()) : new AliasDeclaration(loc, ident, aliassym.syntaxCopy(null));
        sa.comment = comment;
        sa.storage_class = storage_class;
        return sa;
    }

    override bool overloadInsert(Dsymbol s)
    {
        //printf("[%s] AliasDeclaration::overloadInsert('%s') s = %s %s @ [%s]\n",
        //       loc.toChars(), toChars(), s.kind(), s.toChars(), s.loc.toChars());

        /** Aliases aren't overloadable themselves, but if their Aliasee is
         *  overloadable they are converted to an overloadable Alias (either
         *  FuncAliasDeclaration or OverDeclaration).
         *
         *  This is done by moving the Aliasee into such an overloadable alias
         *  which is then used to replace the existing Aliasee. The original
         *  Alias (_this_) remains a useless shell.
         *
         *  This is a horrible mess. It was probably done to avoid replacing
         *  existing AST nodes and references, but it needs a major
         *  simplification b/c it's too complex to maintain.
         *
         *  A simpler approach might be to merge any colliding symbols into a
         *  simple Overload class (an array) and then later have that resolve
         *  all collisions.
         */
        if (semanticRun >= PASS.semanticdone)
        {
            /* Semantic analysis is already finished, and the aliased entity
             * is not overloadable.
             */
            if (type)
            {
                /*
                    If type has been resolved already we could
                    still be inserting an alias from an import.

                    If we are handling an alias then pretend
                    it was inserting and return true, if not then
                    false since we didn't even pretend to insert something.
                */
                return this._import && this.equals(s);
            }

            // https://issues.dlang.org/show_bug.cgi?id=23865
            // only insert if the symbol can be part of a set
            const s1 = s.toAlias();
            const isInsertCandidate = s1.isFuncDeclaration() || s1.isOverDeclaration() || s1.isTemplateDeclaration();

            /* When s is added in member scope by static if, mixin("code") or others,
             * aliassym is determined already. See the case in: test/compilable/test61.d
             */
            auto sa = aliassym.toAlias();

            if (auto td = s.toAlias().isTemplateDeclaration())
                s = td.funcroot ? td.funcroot : td;

            if (auto fd = sa.isFuncDeclaration())
            {
                auto fa = new FuncAliasDeclaration(ident, fd);
                fa.visibility = visibility;
                fa.parent = parent;
                aliassym = fa;
                if (isInsertCandidate)
                    return aliassym.overloadInsert(s);
            }
            if (auto td = sa.isTemplateDeclaration())
            {
                auto od = new OverDeclaration(ident, td.funcroot ? td.funcroot : td);
                od.visibility = visibility;
                od.parent = parent;
                aliassym = od;
                if (isInsertCandidate)
                    return aliassym.overloadInsert(s);
            }
            if (auto od = sa.isOverDeclaration())
            {
                if (sa.ident != ident || sa.parent != parent)
                {
                    od = new OverDeclaration(ident, od);
                    od.visibility = visibility;
                    od.parent = parent;
                    aliassym = od;
                }
                if (isInsertCandidate)
                    return od.overloadInsert(s);
            }
            if (auto os = sa.isOverloadSet())
            {
                if (sa.ident != ident || sa.parent != parent)
                {
                    os = new OverloadSet(ident, os);
                    // TODO: visibility is lost here b/c OverloadSets have no visibility attribute
                    // Might no be a practical issue, b/c the code below fails to resolve the overload anyhow.
                    // ----
                    // module os1;
                    // import a, b;
                    // private alias merged = foo; // private alias to overload set of a.foo and b.foo
                    // ----
                    // module os2;
                    // import a, b;
                    // public alias merged = bar; // public alias to overload set of a.bar and b.bar
                    // ----
                    // module bug;
                    // import os1, os2;
                    // void test() { merged(123); } // should only look at os2.merged
                    //
                    // os.visibility = visibility;
                    os.parent = parent;
                    aliassym = os;
                }
                if (isInsertCandidate)
                {
                    os.push(s);
                    return true;
                }
            }
            return false;
        }

        /* Don't know yet what the aliased symbol is, so assume it can
         * be overloaded and check later for correctness.
         */
        if (overnext)
            return overnext.overloadInsert(s);
        if (s is this)
            return true;
        overnext = s;
        return true;
    }

    override const(char)* kind() const
    {
        return "alias";
    }

    override Type getType()
    {
        if (type)
            return type;
        return toAlias().getType();
    }

    override Dsymbol toAlias()
    {
        //printf("[%s] AliasDeclaration::toAlias('%s', this = %p, aliassym = %p, kind = '%s', inuse = %d)\n",
        //    loc.toChars(), toChars(), this, aliassym, aliassym ? aliassym.kind() : "", inuse);
        assert(this != aliassym);
        //static int count; if (++count == 10) *(char*)0=0;

        // Reading the AliasDeclaration
        if (!(adFlags & ignoreRead))
            adFlags |= wasRead;                 // can never assign to this AliasDeclaration again

        if (inuse == 1 && type && _scope)
        {
            inuse = 2;
            uint olderrors = global.errors;
            Dsymbol s = type.toDsymbol(_scope);
            //printf("[%s] type = %s, s = %p, this = %p\n", loc.toChars(), type.toChars(), s, this);
            if (global.errors != olderrors)
                goto Lerr;
            if (s)
            {
                s = s.toAlias();
                if (global.errors != olderrors)
                    goto Lerr;
                aliassym = s;
                inuse = 0;
            }
            else
            {
                Type t = type.typeSemantic(loc, _scope);
                if (t.ty == Terror)
                    goto Lerr;
                if (global.errors != olderrors)
                    goto Lerr;
                //printf("t = %s\n", t.toChars());
                inuse = 0;
            }
        }
        if (inuse)
        {
            .error(loc, "%s `%s` recursive alias declaration", kind, toPrettyChars);

        Lerr:
            // Avoid breaking "recursive alias" state during errors gagged
            if (global.gag)
                return this;
            aliassym = new AliasDeclaration(loc, ident, Type.terror);
            type = Type.terror;
            return aliassym;
        }

        if (semanticRun >= PASS.semanticdone)
        {
            // semantic is already done.

            // Do not see aliassym !is null, because of lambda aliases.

            // Do not see type.deco !is null, even so "alias T = const int;` needs
            // semantic analysis to take the storage class `const` as type qualifier.
        }
        else
        {
            // stop AliasAssign tuple building
            if (aliassym)
            {
                if (auto td = aliassym.isTupleDeclaration())
                {
                    if (td.building)
                    {
                        td.building = false;
                        semanticRun = PASS.semanticdone;
                        return td;
                    }
                }
            }
            if (_import && _import._scope)
            {
                /* If this is an internal alias for selective/renamed import,
                 * load the module first.
                 */
                _import.dsymbolSemantic(null);
            }
            if (_scope)
            {
                aliasSemantic(this, _scope);
            }
        }

        inuse = 1;
        Dsymbol s = aliassym ? aliassym.toAlias() : this;
        inuse = 0;
        return s;
    }

    override Dsymbol toAlias2()
    {
        if (inuse)
        {
            .error(loc, "%s `%s` recursive alias declaration", kind, toPrettyChars);
            return this;
        }
        inuse = 1;
        Dsymbol s = aliassym ? aliassym.toAlias2() : this;
        inuse = 0;
        return s;
    }

    override bool isOverloadable() const
    {
        // assume overloadable until alias is resolved
        return semanticRun < PASS.semanticdone ||
            aliassym && aliassym.isOverloadable();
    }

    override inout(AliasDeclaration) isAliasDeclaration() inout
    {
        return this;
    }

    /** Returns: `true` if this instance was created to make a template parameter
    visible in the scope of a template body, `false` otherwise */
    extern (D) bool isAliasedTemplateParameter() const
    {
        return !!(storage_class & STC.templateparameter);
    }

    override void accept(Visitor v)
    {
        v.visit(this);
    }
}

/***********************************************************
 */
extern (C++) final class OverDeclaration : Declaration
{
    Dsymbol overnext;   // next in overload list
    Dsymbol aliassym;

    extern (D) this(Identifier ident, Dsymbol s) @safe
    {
        super(ident);
        this.aliassym = s;
    }

    override const(char)* kind() const
    {
        return "overload alias"; // todo
    }

    override bool equals(const RootObject o) const
    {
        if (this == o)
            return true;

        auto s = isDsymbol(o);
        if (!s)
            return false;

        if (auto od2 = s.isOverDeclaration())
            return this.aliassym.equals(od2.aliassym);
        return this.aliassym == s;
    }

    override bool overloadInsert(Dsymbol s)
    {
        //printf("OverDeclaration::overloadInsert('%s') aliassym = %p, overnext = %p\n", s.toChars(), aliassym, overnext);
        if (overnext)
            return overnext.overloadInsert(s);
        if (s == this)
            return true;
        overnext = s;
        return true;
    }

    override bool isOverloadable() const
    {
        return true;
    }

    Dsymbol isUnique()
    {
        Dsymbol result = null;
        overloadApply(aliassym, (Dsymbol s)
        {
            if (result)
            {
                result = null;
                return 1; // ambiguous, done
            }
            else
            {
                result = s;
                return 0;
            }
        });
        return result;
    }

    override inout(OverDeclaration) isOverDeclaration() inout
    {
        return this;
    }

    override void accept(Visitor v)
    {
        v.visit(this);
    }
}

/***********************************************************
 */
extern (C++) class VarDeclaration : Declaration
{
    Initializer _init;
    FuncDeclarations nestedrefs;    // referenced by these lexically nested functions
    TupleDeclaration aliasTuple;    // when `this` is really a tuple of declarations
    VarDeclaration lastVar;         // Linked list of variables for goto-skips-init detection
    Expression edtor;               // if !=null, does the destruction of the variable
    IntRange* range;                // if !=null, the variable is known to be within the range
    VarDeclarations* maybes;        // maybeScope variables that are assigned to this maybeScope variable

    uint endlinnum;                 // line number of end of scope that this var lives in
    uint offset;
    uint sequenceNumber;            // order the variables are declared
    structalign_t alignment;

    // When interpreting, these point to the value (NULL if value not determinable)
    // The index of this variable on the CTFE stack, AdrOnStackNone if not allocated
    enum AdrOnStackNone = ~0u;
    uint ctfeAdrOnStack;

    // `bool` fields that are compacted into bit fields in a string mixin
    private extern (D) static struct BitFields
    {
        bool isargptr;          /// if parameter that _argptr points to
        bool ctorinit;          /// it has been initialized in a ctor
        bool iscatchvar;        /// this is the exception object variable in catch() clause
        bool isowner;           /// this is an Owner, despite it being `scope`
        bool setInCtorOnly;     /// field can only be set in a constructor, as it is const or immutable

        /// It is a class that was allocated on the stack
        ///
        /// This means the var is not rebindable once assigned,
        /// and the destructor gets run when it goes out of scope
        bool onstack;
version (IN_LLVM)
{
        bool onstackWithMatchingDynType; /// and dynamic type is equivalent to static type
}

        bool overlapped;        /// if it is a field and has overlapping
        bool overlapUnsafe;     /// if it is an overlapping field and the overlaps are unsafe
        bool maybeScope;        /// allow inferring 'scope' for this variable
        bool doNotInferReturn;  /// do not infer 'return' for this variable

        bool isArgDtorVar;      /// temporary created to handle scope destruction of a function argument
        bool isCmacro;          /// it is a C macro turned into a C declaration
        bool dllImport;         /// __declspec(dllimport)
        bool dllExport;         /// __declspec(dllexport)
        version (MARS)
        {
            bool inClosure;         /// is inserted into a GC allocated closure
            bool inAlignSection;    /// is inserted into an aligned section on stack
        }
        bool systemInferred;    /// @system was inferred from initializer
    }

    import dmd.common.bitfields : generateBitFields;
    mixin(generateBitFields!(BitFields, uint));

    byte canassign;                 // it can be assigned to
    ubyte isdataseg;                // private data for isDataseg 0 unset, 1 true, 2 false

    final extern (D) this(const ref Loc loc, Type type, Identifier ident, Initializer _init, StorageClass storage_class = STC.undefined_)
    in
    {
        assert(ident);
    }
    do
    {
        //printf("VarDeclaration('%s')\n", ident.toChars());
        super(loc, ident);
        debug
        {
            if (!type && !_init)
            {
                //printf("VarDeclaration('%s')\n", ident.toChars());
                //*(char*)0=0;
            }
        }

        assert(type || _init);
        this.type = type;
        this._init = _init;
        ctfeAdrOnStack = AdrOnStackNone;
        this.storage_class = storage_class;
    }

    static VarDeclaration create(const ref Loc loc, Type type, Identifier ident, Initializer _init, StorageClass storage_class = STC.undefined_)
    {
        return new VarDeclaration(loc, type, ident, _init, storage_class);
    }

    override VarDeclaration syntaxCopy(Dsymbol s)
    {
        //printf("VarDeclaration::syntaxCopy(%s)\n", toChars());
        assert(!s);
        auto v = new VarDeclaration(loc, type ? type.syntaxCopy() : null, ident, _init ? _init.syntaxCopy() : null, storage_class);
        v.comment = comment;
        return v;
    }

    override const(char)* kind() const
    {
        return "variable";
    }

    override final inout(AggregateDeclaration) isThis() inout
    {
        if (!(storage_class & (STC.static_ | STC.extern_ | STC.manifest | STC.templateparameter | STC.gshared | STC.ctfe)))
        {
            /* The casting is necessary because `s = s.parent` is otherwise rejected
             */
            for (auto s = cast(Dsymbol)this; s; s = s.parent)
            {
                auto ad = (cast(inout)s).isMember();
                if (ad)
                    return ad;
                if (!s.parent || !s.parent.isTemplateMixin())
                    break;
            }
        }
        return null;
    }

    override final bool needThis()
    {
        //printf("VarDeclaration::needThis(%s, x%x)\n", toChars(), storage_class);
        return isField();
    }

    override final bool isExport() const
    {
        return visibility.kind == Visibility.Kind.export_ || dllExport;
    }

    override final bool isImportedSymbol() const
    {
        /* If global variable has `export` and `extern` then it is imported
         *   export int sym1;            // definition:  exported
         *   export extern int sym2;     // declaration: imported
         *   export extern int sym3 = 0; // error, extern cannot have initializer
         */
        bool result =
            dllImport ||
            visibility.kind == Visibility.Kind.export_ &&
            storage_class & STC.extern_ &&
            (storage_class & STC.static_ || parent.isModule());
        //printf("isImportedSymbol() %s %d\n", toChars(), result);
        return result;
    }

    final bool isCtorinit() const pure nothrow @nogc @safe
    {
        return setInCtorOnly;
    }

    /*******************************
     * Does symbol go into data segment?
     * Includes extern variables.
     */
    override final bool isDataseg()
    {
        version (none)
        {
            printf("VarDeclaration::isDataseg(%p, '%s')\n", this, toChars());
            printf("%llx, isModule: %p, isTemplateInstance: %p, isNspace: %p\n",
                   storage_class & (STC.static_ | STC.const_), parent.isModule(), parent.isTemplateInstance(), parent.isNspace());
            printf("parent = '%s'\n", parent.toChars());
        }

        if (isdataseg == 0) // the value is not cached
        {
            isdataseg = 2; // The Variables does not go into the datasegment

            if (!canTakeAddressOf())
            {
                return false;
            }

            Dsymbol parent = toParent();
            if (!parent && !(storage_class & STC.static_))
            {
                .error(loc, "%s `%s` forward referenced", kind, toPrettyChars);
                type = Type.terror;
            }
            else if (storage_class & (STC.static_ | STC.extern_ | STC.gshared) ||
                parent.isModule() || parent.isTemplateInstance() || parent.isNspace())
            {
                assert(!isParameter() && !isResult());
                isdataseg = 1; // It is in the DataSegment
            }
        }

        return (isdataseg == 1);
    }
    /************************************
     * Does symbol go into thread local storage?
     */
    override final bool isThreadlocal()
    {
        //printf("VarDeclaration::isThreadlocal(%p, '%s')\n", this, toChars());
        /* Data defaults to being thread-local. It is not thread-local
         * if it is immutable, const or shared.
         */
        bool i = isDataseg() && !(storage_class & (STC.immutable_ | STC.const_ | STC.shared_ | STC.gshared));
        //printf("\treturn %d\n", i);
        return i;
    }

    /********************************************
     * Can variable be read and written by CTFE?
     */
    final bool isCTFE()
    {
        return (storage_class & STC.ctfe) != 0; // || !isDataseg();
    }

    final bool isOverlappedWith(VarDeclaration v)
    {
        const vsz = v.type.size();
        const tsz = type.size();
        assert(vsz != SIZE_INVALID && tsz != SIZE_INVALID);

        // Overlap is checked by comparing bit offsets
        auto bitoffset  =   offset * 8;
        auto vbitoffset = v.offset * 8;

        // Bitsize of types are overridden by any bit-field widths.
        ulong tbitsize = void;
        if (auto bf = isBitFieldDeclaration())
        {
            bitoffset += bf.bitOffset;
            tbitsize = bf.fieldWidth;
        }
        else
            tbitsize = tsz * 8;

        ulong vbitsize = void;
        if (auto vbf = v.isBitFieldDeclaration())
        {
            vbitoffset += vbf.bitOffset;
            vbitsize = vbf.fieldWidth;
        }
        else
            vbitsize = vsz * 8;

        return   bitoffset < vbitoffset + vbitsize &&
                vbitoffset <  bitoffset + tbitsize;
    }

    override final bool hasPointers()
    {
        //printf("VarDeclaration::hasPointers() %s, ty = %d\n", toChars(), type.ty);
        return (!isDataseg() && type.hasPointers());
    }

    /*************************************
     * Return true if we can take the address of this variable.
     */
    final bool canTakeAddressOf()
    {
        return !(storage_class & STC.manifest);
    }

    /******************************************
     * Return true if variable needs to call the destructor.
     */
    final bool needsScopeDtor()
    {
        //printf("VarDeclaration::needsScopeDtor() %s\n", toChars());
        return edtor && !(storage_class & STC.nodtor);
    }

    /******************************************
     * If a variable has a scope destructor call, return call for it.
     * Otherwise, return NULL.
     */
    extern (D) final Expression callScopeDtor(Scope* sc)
    {
        //printf("VarDeclaration::callScopeDtor() %s\n", toChars());

        // Destruction of STC.field's is handled by buildDtor()
        if (storage_class & (STC.nodtor | STC.ref_ | STC.out_ | STC.field))
        {
            return null;
        }

        if (iscatchvar)
            return null;    // destructor is built by `void semantic(Catch c, Scope* sc)`, not here

        Expression e = null;
        // Destructors for structs and arrays of structs
        Type tv = type.baseElemOf();
        if (tv.ty == Tstruct)
        {
            StructDeclaration sd = (cast(TypeStruct)tv).sym;
            if (!sd.dtor || sd.errors)
                return null;

            const sz = type.size();
            assert(sz != SIZE_INVALID);
            if (!sz)
                return null;

            if (type.toBasetype().ty == Tstruct)
            {
                // v.__xdtor()
                e = new VarExp(loc, this);

                /* This is a hack so we can call destructors on const/immutable objects.
                 * Need to add things like "const ~this()" and "immutable ~this()" to
                 * fix properly.
                 */
                e.type = e.type.mutableOf();

                // Enable calling destructors on shared objects.
                // The destructor is always a single, non-overloaded function,
                // and must serve both shared and non-shared objects.
                e.type = e.type.unSharedOf;

                e = new DotVarExp(loc, e, sd.dtor, false);
                e = new CallExp(loc, e);
            }
            else
            {
                // __ArrayDtor(v[0 .. n])
                e = new VarExp(loc, this);

                const sdsz = sd.type.size();
                assert(sdsz != SIZE_INVALID && sdsz != 0);
                const n = sz / sdsz;
                SliceExp se = new SliceExp(loc, e, new IntegerExp(loc, 0, Type.tsize_t),
                    new IntegerExp(loc, n, Type.tsize_t));

                // Prevent redundant bounds check
                se.upperIsInBounds = true;
                se.lowerIsLessThanUpper = true;

                // This is a hack so we can call destructors on const/immutable objects.
                se.type = sd.type.arrayOf();

                e = new CallExp(loc, new IdentifierExp(loc, Id.__ArrayDtor), se);
            }
            return e;
        }
        // Destructors for classes
        if (storage_class & (STC.auto_ | STC.scope_) && !(storage_class & STC.parameter))
        {
            for (ClassDeclaration cd = type.isClassHandle(); cd; cd = cd.baseClass)
            {
                /* We can do better if there's a way with onstack
                 * classes to determine if there's no way the monitor
                 * could be set.
                 */
                //if (cd.isInterfaceDeclaration())
                //    error("interface `%s` cannot be scope", cd.toChars());

                if (onstack) // if any destructors
                {
                    // delete'ing C++ classes crashes (and delete is deprecated anyway)
                    if (cd.classKind == ClassKind.cpp)
                    {
                        // Don't call non-existant dtor
                        if (!cd.dtor)
                            break;

                        e = new VarExp(loc, this);
                        e.type = e.type.mutableOf().unSharedOf(); // Hack for mutable ctor on immutable instances
                        e = new DotVarExp(loc, e, cd.dtor, false);
                        e = new CallExp(loc, e);
                        break;
                    }

                    // delete this;
                    Expression ec;
                    ec = new VarExp(loc, this);
                    e = new DeleteExp(loc, ec, true);
                    e.type = Type.tvoid;
                    break;
                }
            }
        }
        return e;
    }

    /*******************************************
     * If variable has a constant expression initializer, get it.
     * Otherwise, return null.
     */
    extern (D) final Expression getConstInitializer(bool needFullType = true)
    {
        assert(type && _init);

        // Ungag errors when not speculative
        uint oldgag = global.gag;
        if (global.gag)
        {
            Dsymbol sym = isMember();
            if (sym && !sym.isSpeculative())
                global.gag = 0;
        }

        if (_scope)
        {
            inuse++;
            _init = _init.initializerSemantic(_scope, type, INITinterpret);
            import dmd.semantic2 : lowerStaticAAs;
            lowerStaticAAs(this, _scope);
            _scope = null;
            inuse--;
        }

        Expression e = _init.initializerToExpression(needFullType ? type : null);
        global.gag = oldgag;
        return e;
    }

    /*******************************************
     * Helper function for the expansion of manifest constant.
     */
    extern (D) final Expression expandInitializer(Loc loc)
    {
        assert((storage_class & STC.manifest) && _init);

        auto e = getConstInitializer();
        if (!e)
        {
            .error(loc, "cannot make expression out of initializer for `%s`", toChars());
            return ErrorExp.get();
        }

        e = e.copy();
        e.loc = loc;    // for better error message
        return e;
    }

    override final void checkCtorConstInit()
    {
        version (none)
        {
            /* doesn't work if more than one static ctor */
            if (ctorinit == 0 && isCtorinit() && !isField())
                error("missing initializer in static constructor for const variable");
        }
    }

    /************************************
     * Check to see if this variable is actually in an enclosing function
     * rather than the current one.
     * Update nestedrefs[], closureVars[] and outerVars[].
     * Returns: true if error occurs.
     */
    extern (D) final bool checkNestedReference(Scope* sc, Loc loc)
    {
        //printf("VarDeclaration::checkNestedReference() %s\n", toChars());
        if (sc.intypeof == 1 || (sc.flags & SCOPE.ctfe))
            return false;
        if (!parent || parent == sc.parent)
            return false;
        if (isDataseg() || (storage_class & STC.manifest))
            return false;

        // The current function
        FuncDeclaration fdthis = sc.parent.isFuncDeclaration();
        if (!fdthis)
            return false; // out of function scope

        Dsymbol p = toParent2();

        // Function literals from fdthis to p must be delegates
        ensureStaticLinkTo(fdthis, p);

        // The function that this variable is in
        FuncDeclaration fdv = p.isFuncDeclaration();
        if (!fdv || fdv == fdthis)
            return false;

        // Add fdthis to nestedrefs[] if not already there
        if (!nestedrefs.contains(fdthis))
            nestedrefs.push(fdthis);

        //printf("\tfdv = %s\n", fdv.toChars());
        //printf("\tfdthis = %s\n", fdthis.toChars());
        if (loc.isValid())
        {
            if (fdthis.getLevelAndCheck(loc, sc, fdv, this) == fdthis.LevelError)
                return true;
        }

        // Add this VarDeclaration to fdv.closureVars[] if not already there
        if (!sc.intypeof && !(sc.flags & SCOPE.compile) &&
            // https://issues.dlang.org/show_bug.cgi?id=17605
            (fdv.skipCodegen || !fdthis.skipCodegen))
        {
            if (!fdv.closureVars.contains(this))
                fdv.closureVars.push(this);
        }

        if (!fdthis.outerVars.contains(this))
            fdthis.outerVars.push(this);

        //printf("fdthis is %s\n", fdthis.toChars());
        //printf("var %s in function %s is nested ref\n", toChars(), fdv.toChars());
        // __dollar creates problems because it isn't a real variable
        // https://issues.dlang.org/show_bug.cgi?id=3326
        if (ident == Id.dollar)
        {
            .error(loc, "cannnot use `$` inside a function literal");
            return true;
        }
        if (ident == Id.withSym) // https://issues.dlang.org/show_bug.cgi?id=1759
        {
            ExpInitializer ez = _init.isExpInitializer();
            assert(ez);
            Expression e = ez.exp;
            if (e.op == EXP.construct || e.op == EXP.blit)
                e = (cast(AssignExp)e).e2;
            return lambdaCheckForNestedRef(e, sc);
        }

        return false;
    }

    override final Dsymbol toAlias()
    {
        //printf("VarDeclaration::toAlias('%s', this = %p, aliassym = %p)\n", toChars(), this, aliassym);
        if ((!type || !type.deco) && _scope)
            dsymbolSemantic(this, _scope);

        assert(this != aliasTuple);
        Dsymbol s = aliasTuple ? aliasTuple.toAlias() : this;
        return s;
    }

    // Eliminate need for dynamic_cast
    override final inout(VarDeclaration) isVarDeclaration() inout
    {
        return this;
    }

    override void accept(Visitor v)
    {
        v.visit(this);
    }
}

/*******************************************************
 * C11 6.7.2.1-4 bit fields
 */
extern (C++) class BitFieldDeclaration : VarDeclaration
{
    Expression width;

    uint fieldWidth;
    uint bitOffset;

    final extern (D) this(const ref Loc loc, Type type, Identifier ident, Expression width)
    {
        super(loc, type, ident, null);

        this.width = width;
        this.storage_class |= STC.field;
    }

    override BitFieldDeclaration syntaxCopy(Dsymbol s)
    {
        //printf("BitFieldDeclaration::syntaxCopy(%s)\n", toChars());
        assert(!s);
        auto bf = new BitFieldDeclaration(loc, type ? type.syntaxCopy() : null, ident, width.syntaxCopy());
        bf.comment = comment;
        return bf;
    }

    override final inout(BitFieldDeclaration) isBitFieldDeclaration() inout
    {
        return this;
    }

    override void accept(Visitor v)
    {
        v.visit(this);
    }

    /***********************************
     * Retrieve the .min or .max values.
     * Only valid after semantic analysis.
     * Params:
     *  id = Id.min or Id.max
     * Returns:
     *  the min or max value
     */
    final ulong getMinMax(Identifier id)
    {
        const width = fieldWidth;
        const uns = type.isunsigned();
        const min = id == Id.min;
        ulong v;
        assert(width != 0);  // should have been rejected in semantic pass
        if (width == ulong.sizeof * 8)
            v = uns ? (min ? ulong.min : ulong.max)
                    : (min ?  long.min :  long.max);
        else
            v = uns ? (min ? 0
                           : (1L << width) - 1)
                    : (min ? -(1L << (width - 1))
                           :  (1L << (width - 1)) - 1);
        return v;
    }
}

/***********************************************************
 * This is a shell around a back end symbol
 */
extern (C++) final class SymbolDeclaration : Declaration
{
    AggregateDeclaration dsym;

    extern (D) this(const ref Loc loc, AggregateDeclaration dsym) @safe
    {
        super(loc, dsym.ident);
        this.dsym = dsym;
        storage_class |= STC.const_;
    }

    // Eliminate need for dynamic_cast
    override inout(SymbolDeclaration) isSymbolDeclaration() inout
    {
        return this;
    }

    override void accept(Visitor v)
    {
        v.visit(this);
    }
}

/***********************************************************
 */
extern (C++) class TypeInfoDeclaration : VarDeclaration
{
    Type tinfo;

    final extern (D) this(Type tinfo)
    {
        super(Loc.initial, Type.dtypeinfo.type, tinfo.getTypeInfoIdent(), null);
        this.tinfo = tinfo;
        storage_class = STC.static_ | STC.gshared;
        visibility = Visibility(Visibility.Kind.public_);
        _linkage = LINK.c;
        alignment.set(target.ptrsize);
    }

    static TypeInfoDeclaration create(Type tinfo)
    {
        return new TypeInfoDeclaration(tinfo);
    }

    override final TypeInfoDeclaration syntaxCopy(Dsymbol s)
    {
        assert(0); // should never be produced by syntax
    }

    override final const(char)* toChars() const
    {
        //printf("TypeInfoDeclaration::toChars() tinfo = %s\n", tinfo.toChars());
        OutBuffer buf;
        buf.writestring("typeid(");
        buf.writestring(tinfo.toChars());
        buf.writeByte(')');
        return buf.extractChars();
    }

    override final inout(TypeInfoDeclaration) isTypeInfoDeclaration() inout @nogc nothrow pure @safe
    {
        return this;
    }

    override void accept(Visitor v)
    {
        v.visit(this);
    }
}

/***********************************************************
 */
extern (C++) final class TypeInfoStructDeclaration : TypeInfoDeclaration
{
    extern (D) this(Type tinfo)
    {
        super(tinfo);
        if (!Type.typeinfostruct)
        {
            ObjectNotFound(Id.TypeInfo_Struct);
        }
        type = Type.typeinfostruct.type;
    }

    static TypeInfoStructDeclaration create(Type tinfo)
    {
        return new TypeInfoStructDeclaration(tinfo);
    }

    override void accept(Visitor v)
    {
        v.visit(this);
    }
}

/***********************************************************
 */
extern (C++) final class TypeInfoClassDeclaration : TypeInfoDeclaration
{
    extern (D) this(Type tinfo)
    {
        super(tinfo);
        if (!Type.typeinfoclass)
        {
            ObjectNotFound(Id.TypeInfo_Class);
        }
        type = Type.typeinfoclass.type;
    }

    static TypeInfoClassDeclaration create(Type tinfo)
    {
        return new TypeInfoClassDeclaration(tinfo);
    }

    override void accept(Visitor v)
    {
        v.visit(this);
    }
}

/***********************************************************
 */
extern (C++) final class TypeInfoInterfaceDeclaration : TypeInfoDeclaration
{
    extern (D) this(Type tinfo)
    {
        super(tinfo);
        if (!Type.typeinfointerface)
        {
            ObjectNotFound(Id.TypeInfo_Interface);
        }
        type = Type.typeinfointerface.type;
    }

    static TypeInfoInterfaceDeclaration create(Type tinfo)
    {
        return new TypeInfoInterfaceDeclaration(tinfo);
    }

    override void accept(Visitor v)
    {
        v.visit(this);
    }
}

/***********************************************************
 */
extern (C++) final class TypeInfoPointerDeclaration : TypeInfoDeclaration
{
    extern (D) this(Type tinfo)
    {
        super(tinfo);
        if (!Type.typeinfopointer)
        {
            ObjectNotFound(Id.TypeInfo_Pointer);
        }
        type = Type.typeinfopointer.type;
    }

    static TypeInfoPointerDeclaration create(Type tinfo)
    {
        return new TypeInfoPointerDeclaration(tinfo);
    }

    override void accept(Visitor v)
    {
        v.visit(this);
    }
}

/***********************************************************
 */
extern (C++) final class TypeInfoArrayDeclaration : TypeInfoDeclaration
{
    extern (D) this(Type tinfo)
    {
        super(tinfo);
        if (!Type.typeinfoarray)
        {
            ObjectNotFound(Id.TypeInfo_Array);
        }
        type = Type.typeinfoarray.type;
    }

    static TypeInfoArrayDeclaration create(Type tinfo)
    {
        return new TypeInfoArrayDeclaration(tinfo);
    }

    override void accept(Visitor v)
    {
        v.visit(this);
    }
}

/***********************************************************
 */
extern (C++) final class TypeInfoStaticArrayDeclaration : TypeInfoDeclaration
{
    extern (D) this(Type tinfo)
    {
        super(tinfo);
        if (!Type.typeinfostaticarray)
        {
            ObjectNotFound(Id.TypeInfo_StaticArray);
        }
        type = Type.typeinfostaticarray.type;
    }

    static TypeInfoStaticArrayDeclaration create(Type tinfo)
    {
        return new TypeInfoStaticArrayDeclaration(tinfo);
    }

    override void accept(Visitor v)
    {
        v.visit(this);
    }
}

/***********************************************************
 */
extern (C++) final class TypeInfoAssociativeArrayDeclaration : TypeInfoDeclaration
{
    extern (D) this(Type tinfo)
    {
        super(tinfo);
        if (!Type.typeinfoassociativearray)
        {
            ObjectNotFound(Id.TypeInfo_AssociativeArray);
        }
        type = Type.typeinfoassociativearray.type;
    }

    static TypeInfoAssociativeArrayDeclaration create(Type tinfo)
    {
        return new TypeInfoAssociativeArrayDeclaration(tinfo);
    }

    override void accept(Visitor v)
    {
        v.visit(this);
    }
}

/***********************************************************
 */
extern (C++) final class TypeInfoEnumDeclaration : TypeInfoDeclaration
{
    extern (D) this(Type tinfo)
    {
        super(tinfo);
        if (!Type.typeinfoenum)
        {
            ObjectNotFound(Id.TypeInfo_Enum);
        }
        type = Type.typeinfoenum.type;
    }

    static TypeInfoEnumDeclaration create(Type tinfo)
    {
        return new TypeInfoEnumDeclaration(tinfo);
    }

    override void accept(Visitor v)
    {
        v.visit(this);
    }
}

/***********************************************************
 */
extern (C++) final class TypeInfoFunctionDeclaration : TypeInfoDeclaration
{
    extern (D) this(Type tinfo)
    {
        super(tinfo);
        if (!Type.typeinfofunction)
        {
            ObjectNotFound(Id.TypeInfo_Function);
        }
        type = Type.typeinfofunction.type;
    }

    static TypeInfoFunctionDeclaration create(Type tinfo)
    {
        return new TypeInfoFunctionDeclaration(tinfo);
    }

    override void accept(Visitor v)
    {
        v.visit(this);
    }
}

/***********************************************************
 */
extern (C++) final class TypeInfoDelegateDeclaration : TypeInfoDeclaration
{
    extern (D) this(Type tinfo)
    {
        super(tinfo);
        if (!Type.typeinfodelegate)
        {
            ObjectNotFound(Id.TypeInfo_Delegate);
        }
        type = Type.typeinfodelegate.type;
    }

    static TypeInfoDelegateDeclaration create(Type tinfo)
    {
        return new TypeInfoDelegateDeclaration(tinfo);
    }

    override void accept(Visitor v)
    {
        v.visit(this);
    }
}

/***********************************************************
 */
extern (C++) final class TypeInfoTupleDeclaration : TypeInfoDeclaration
{
    extern (D) this(Type tinfo)
    {
        super(tinfo);
        if (!Type.typeinfotypelist)
        {
            ObjectNotFound(Id.TypeInfo_Tuple);
        }
        type = Type.typeinfotypelist.type;
    }

    static TypeInfoTupleDeclaration create(Type tinfo)
    {
        return new TypeInfoTupleDeclaration(tinfo);
    }

    override void accept(Visitor v)
    {
        v.visit(this);
    }
}

/***********************************************************
 */
extern (C++) final class TypeInfoConstDeclaration : TypeInfoDeclaration
{
    extern (D) this(Type tinfo)
    {
        super(tinfo);
        if (!Type.typeinfoconst)
        {
            ObjectNotFound(Id.TypeInfo_Const);
        }
        type = Type.typeinfoconst.type;
    }

    static TypeInfoConstDeclaration create(Type tinfo)
    {
        return new TypeInfoConstDeclaration(tinfo);
    }

    override void accept(Visitor v)
    {
        v.visit(this);
    }
}

/***********************************************************
 */
extern (C++) final class TypeInfoInvariantDeclaration : TypeInfoDeclaration
{
    extern (D) this(Type tinfo)
    {
        super(tinfo);
        if (!Type.typeinfoinvariant)
        {
            ObjectNotFound(Id.TypeInfo_Invariant);
        }
        type = Type.typeinfoinvariant.type;
    }

    static TypeInfoInvariantDeclaration create(Type tinfo)
    {
        return new TypeInfoInvariantDeclaration(tinfo);
    }

    override void accept(Visitor v)
    {
        v.visit(this);
    }
}

/***********************************************************
 */
extern (C++) final class TypeInfoSharedDeclaration : TypeInfoDeclaration
{
    extern (D) this(Type tinfo)
    {
        super(tinfo);
        if (!Type.typeinfoshared)
        {
            ObjectNotFound(Id.TypeInfo_Shared);
        }
        type = Type.typeinfoshared.type;
    }

    static TypeInfoSharedDeclaration create(Type tinfo)
    {
        return new TypeInfoSharedDeclaration(tinfo);
    }

    override void accept(Visitor v)
    {
        v.visit(this);
    }
}

/***********************************************************
 */
extern (C++) final class TypeInfoWildDeclaration : TypeInfoDeclaration
{
    extern (D) this(Type tinfo)
    {
        super(tinfo);
        if (!Type.typeinfowild)
        {
            ObjectNotFound(Id.TypeInfo_Wild);
        }
        type = Type.typeinfowild.type;
    }

    static TypeInfoWildDeclaration create(Type tinfo)
    {
        return new TypeInfoWildDeclaration(tinfo);
    }

    override void accept(Visitor v)
    {
        v.visit(this);
    }
}

/***********************************************************
 */
extern (C++) final class TypeInfoVectorDeclaration : TypeInfoDeclaration
{
    extern (D) this(Type tinfo)
    {
        super(tinfo);
        if (!Type.typeinfovector)
        {
            ObjectNotFound(Id.TypeInfo_Vector);
        }
        type = Type.typeinfovector.type;
    }

    static TypeInfoVectorDeclaration create(Type tinfo)
    {
        return new TypeInfoVectorDeclaration(tinfo);
    }

    override void accept(Visitor v)
    {
        v.visit(this);
    }
}

/***********************************************************
 * For the "this" parameter to member functions
 */
extern (C++) final class ThisDeclaration : VarDeclaration
{
    extern (D) this(const ref Loc loc, Type t)
    {
        super(loc, t, Id.This, null);
        storage_class |= STC.nodtor;
    }

    override ThisDeclaration syntaxCopy(Dsymbol s)
    {
        assert(0); // should never be produced by syntax
    }

    override inout(ThisDeclaration) isThisDeclaration() inout
    {
        return this;
    }

    override void accept(Visitor v)
    {
        v.visit(this);
    }
}<|MERGE_RESOLUTION|>--- conflicted
+++ resolved
@@ -246,14 +246,6 @@
       enum nounderscore = 4; // don't prepend _ to mangled name
       enum hidden       = 8; // don't print this in .di files
 
-<<<<<<< HEAD
-version (IN_LLVM) {} else
-{
-    Symbol* isym;           // import version of csym
-}
-
-=======
->>>>>>> c58f8a8a
     // overridden symbol with pragma(mangle, "...")
     const(char)[] mangleOverride;
 
