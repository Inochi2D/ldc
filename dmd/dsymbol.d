--- conflicted
+++ resolved
@@ -262,9 +262,6 @@
 {
     Identifier ident;
     Dsymbol parent;
-<<<<<<< HEAD
-    /// C++ namespace this symbol belongs to
-    CPPNamespaceDeclaration cppnamespace;
 version (IN_LLVM)
 {
     void* ir; // IrDsymbol*
@@ -272,8 +269,6 @@
 }
 else
 {
-=======
->>>>>>> 9b020ee0
     Symbol* csym;           // symbol for code generator
 }
     const Loc loc;          // where defined
