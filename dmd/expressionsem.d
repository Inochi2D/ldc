--- conflicted
+++ resolved
@@ -9960,21 +9960,12 @@
             TypeStruct ts = t1e.baseElemOf().isTypeStruct();
             if (!ts || (!ts.sym.postblit && !ts.sym.hasCopyCtor && !ts.sym.dtor))
                 return setResult(res);
-<<<<<<< HEAD
 
             // don't lower ref-constructions etc.
             if (!(t1b.ty == Tsarray || ae.e1.isSliceExp) ||
                 (ae.e1.isVarExp && ae.e1.isVarExp.var.isVarDeclaration.isReference))
                 return setResult(res);
 
-=======
-
-            // don't lower ref-constructions etc.
-            if (!(t1b.ty == Tsarray || ae.e1.isSliceExp) ||
-                (ae.e1.isVarExp && ae.e1.isVarExp.var.isVarDeclaration.isReference))
-                return setResult(res);
-
->>>>>>> 656a8d7f
             // Construction from an equivalent other array?
             // Only lower with lvalue RHS elements; let the glue layer move rvalue elements.
             Type t2b = ae.e2.type.toBasetype();
