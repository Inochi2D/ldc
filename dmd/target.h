
/* Compiler implementation of the D programming language
 * Copyright (C) 2013-2023 by The D Language Foundation, All Rights Reserved
 * written by Iain Buclaw
 * https://www.digitalmars.com
 * Distributed under the Boost Software License, Version 1.0.
 * https://www.boost.org/LICENSE_1_0.txt
 * https://github.com/dlang/dmd/blob/master/src/dmd/target.h
 */

#pragma once

// This file contains a data structure that describes a back-end target.
// At present it is incomplete, but in future it should grow to contain
// most or all target machine and target O/S specific information.
#include "globals.h"
#include "tokens.h"

class ClassDeclaration;
class Dsymbol;
class Expression;
class FuncDeclaration;
class Statement;
class Type;
class TypeTuple;
class TypeFunction;

#if IN_LLVM
namespace llvm { class Type; }
#endif

enum class CPU : unsigned char
{
    x87,
    mmx,
    sse,
    sse2,
    sse3,
    ssse3,
    sse4_1,
    sse4_2,
    avx,                // AVX1 instruction set
    avx2,               // AVX2 instruction set
    avx512,             // AVX-512 instruction set

    // Special values that don't survive past the command line processing
    baseline,           // (default) the minimum capability CPU
    native              // the machine the compiler is being run on
};

struct TargetC
{
    enum class Runtime : unsigned char
    {
        Unspecified,
        Bionic,
        DigitalMars,
        Glibc,
        Microsoft,
        Musl,
        Newlib,
        UClibc,
        WASI,
    };

    enum class BitFieldStyle : unsigned char
    {
        Unspecified,
        DM,                   // Digital Mars 32 bit C compiler
        MS,                   // Microsoft 32 and 64 bit C compilers
                              // https://docs.microsoft.com/en-us/cpp/c-language/c-bit-fields?view=msvc-160
                              // https://docs.microsoft.com/en-us/cpp/cpp/cpp-bit-fields?view=msvc-160
        Gcc_Clang,            // gcc and clang
    };

    uint8_t crtDestructorsSupported; // Not all platforms support crt_destructor
    uint8_t boolsize;            // size of a C '_Bool' type
    uint8_t shortsize;           // size of a C 'short' or 'unsigned short' type
    uint8_t intsize;             // size of a C 'int' or 'unsigned int' type
    uint8_t longsize;            // size of a C 'long' or 'unsigned long' type
    uint8_t long_longsize;       // size of a C 'long long' or 'unsigned long long' type
    uint8_t long_doublesize;     // size of a C 'long double'
    uint8_t wchar_tsize;         // size of a C 'wchar_t' type
#if !IN_LLVM
    Runtime runtime;
#endif
    BitFieldStyle bitFieldStyle; // different C compilers do it differently
};

struct TargetCPP
{
    enum class Runtime : unsigned char
    {
        Unspecified,
        Clang,
        DigitalMars,
        Gcc,
        Microsoft,
        Sun
    };
<<<<<<< HEAD
    bool reverseOverloads;    // with dmc and cl, overloaded functions are grouped and in reverse order
    bool exceptions;          // set if catching C++ exceptions is supported
    bool twoDtorInVtable;     // target C++ ABI puts deleting and non-deleting destructor into vtable
    bool splitVBasetable;     // set if C++ ABI uses separate tables for virtual functions and virtual bases
    bool wrapDtorInExternD;   // set if C++ dtors require a D wrapper to be callable from runtime
#if !IN_LLVM
=======
    d_bool reverseOverloads;    // with dmc and cl, overloaded functions are grouped and in reverse order
    d_bool exceptions;          // set if catching C++ exceptions is supported
    d_bool twoDtorInVtable;     // target C++ ABI puts deleting and non-deleting destructor into vtable
    d_bool splitVBasetable;     // set if C++ ABI uses separate tables for virtual functions and virtual bases
    d_bool wrapDtorInExternD;   // set if C++ dtors require a D wrapper to be callable from runtime
>>>>>>> 2dd4b89c
    Runtime runtime;
#endif

    const char *toMangle(Dsymbol *s);
    const char *typeInfoMangle(ClassDeclaration *cd);
    const char *thunkMangle(FuncDeclaration *fd, int offset);
    const char *typeMangle(Type *t);
    Type *parameterType(Type *p);
    bool fundamentalType(const Type *t, bool& isFundamental);
    unsigned derivedClassOffset(ClassDeclaration *baseClass);
};

struct TargetObjC
{
    d_bool supported;     // set if compiler can interface with Objective-C
};

struct Target
{
    typedef unsigned char OS;
    enum
    {
        /* These are mutually exclusive; one and only one is set.
         * Match spelling and casing of corresponding version identifiers
         */
        OS_Freestanding = 0,
        OS_linux        = 1,
        OS_Windows      = 2,
        OS_OSX          = 4,
        OS_OpenBSD      = 8,
        OS_FreeBSD      = 0x10,
        OS_Solaris      = 0x20,
        OS_DragonFlyBSD = 0x40,

        // Combination masks
        all = OS_linux | OS_Windows | OS_OSX | OS_OpenBSD | OS_FreeBSD | OS_Solaris | OS_DragonFlyBSD,
        Posix = OS_linux | OS_OSX | OS_OpenBSD | OS_FreeBSD | OS_Solaris | OS_DragonFlyBSD,
    };

    OS os;
    uint8_t osMajor;
    // D ABI
    uint8_t ptrsize;
#if IN_LLVM
    llvm::Type *realType;
#endif
    uint8_t realsize;           // size a real consumes in memory
    uint8_t realpad;            // 'padding' added to the CPU real size to bring it up to realsize
    uint8_t realalignsize;      // alignment for reals
    uint8_t classinfosize;      // size of 'ClassInfo'
    uint64_t maxStaticDataSize; // maximum size of static data

    // C ABI
    TargetC c;

    // C++ ABI
    TargetCPP cpp;

    // Objective-C ABI
    TargetObjC objc;

    DString architectureName;    // name of the platform architecture (e.g. X86_64)
    CPU cpu;                // CPU instruction set to target
    d_bool is64bit;           // generate 64 bit code for x86_64; true by default for 64 bit dmd
    d_bool isLP64;            // pointers are 64 bits

    // Environmental
    DString obj_ext;    /// extension for object files
    DString lib_ext;    /// extension for static library files
    DString dll_ext;    /// extension for dynamic library files
    d_bool run_noext;     /// allow -run sources without extensions
    d_bool omfobj;        /// for Win32: write OMF object files instead of COFF

    template <typename T>
    struct FPTypeProperties
    {
        real_t max;
        real_t min_normal;
        real_t nan;
        real_t infinity;
        real_t epsilon;

        int64_t dig;
        int64_t mant_dig;
        int64_t max_exp;
        int64_t min_exp;
        int64_t max_10_exp;
        int64_t min_10_exp;
    };

    FPTypeProperties<float> FloatProperties;
    FPTypeProperties<double> DoubleProperties;
    FPTypeProperties<real_t> RealProperties;

private:
    Type *tvalist;
    const Param *params;

#if IN_LLVM
    void initFPTypeProperties();
#endif

public:
    void _init(const Param& params);
    // Type sizes and support.
    unsigned alignsize(Type *type);
    unsigned fieldalign(Type *type);
    Type *va_listType(const Loc &loc, Scope *sc);  // get type of va_list
    int isVectorTypeSupported(int sz, Type *type);
    bool isVectorOpSupported(Type *type, EXP op, Type *t2 = NULL);
    // ABI and backend.
    LINK systemLinkage();
    TypeTuple *toArgTypes(Type *t);
    bool isReturnOnStack(TypeFunction *tf, bool needsThis);
    bool preferPassByRef(Type *t);
    Expression *getTargetInfo(const char* name, const Loc& loc);
    bool isCalleeDestroyingArgs(TypeFunction* tf);
    bool libraryObjectMonitors(FuncDeclaration *fd, Statement *fbody);
    bool supportsLinkerDirective() const;
    void addPredefinedGlobalIdentifiers() const;
};

extern Target target;<|MERGE_RESOLUTION|>--- conflicted
+++ resolved
@@ -98,20 +98,12 @@
         Microsoft,
         Sun
     };
-<<<<<<< HEAD
-    bool reverseOverloads;    // with dmc and cl, overloaded functions are grouped and in reverse order
-    bool exceptions;          // set if catching C++ exceptions is supported
-    bool twoDtorInVtable;     // target C++ ABI puts deleting and non-deleting destructor into vtable
-    bool splitVBasetable;     // set if C++ ABI uses separate tables for virtual functions and virtual bases
-    bool wrapDtorInExternD;   // set if C++ dtors require a D wrapper to be callable from runtime
-#if !IN_LLVM
-=======
     d_bool reverseOverloads;    // with dmc and cl, overloaded functions are grouped and in reverse order
     d_bool exceptions;          // set if catching C++ exceptions is supported
     d_bool twoDtorInVtable;     // target C++ ABI puts deleting and non-deleting destructor into vtable
     d_bool splitVBasetable;     // set if C++ ABI uses separate tables for virtual functions and virtual bases
     d_bool wrapDtorInExternD;   // set if C++ dtors require a D wrapper to be callable from runtime
->>>>>>> 2dd4b89c
+#if !IN_LLVM
     Runtime runtime;
 #endif
 
