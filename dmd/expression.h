--- conflicted
+++ resolved
@@ -45,7 +45,6 @@
 struct Symbol;          // back end symbol
 #endif
 
-<<<<<<< HEAD
 #if IN_LLVM
 namespace llvm {
     class Value;
@@ -57,11 +56,9 @@
 Expression *defaultInit(Type *mt, const Loc &loc, const bool isCfile = false);
 #endif
 
-=======
 // Entry point for CTFE.
 // A compile-time result is required. Give an error if not possible
 Expression *ctfeInterpret(Expression *e);
->>>>>>> e8657dd3
 void expandTuples(Expressions *exps, Identifiers *names = nullptr);
 StringExp *toUTF8(StringExp *se, Scope *sc);
 MATCH implicitConvTo(Expression *e, Type *t);
