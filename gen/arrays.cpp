--- conflicted
+++ resolved
@@ -165,7 +165,6 @@
 
     // rewrite scope
     gIR->scope() = IRScope(bodybb, endbb);
-<<<<<<< HEAD
 
     // assign array element value
     DValue *arrayelem = new DVarValue(arrayelemty, DtoGEP1(ptr, DtoLoad(itr), "arrayinit.arrayelem"));
@@ -177,19 +176,6 @@
     // loop
     llvm::BranchInst::Create(condbb, gIR->scopebb());
 
-=======
-
-    // assign array element value
-    DValue *arrayelem = new DVarValue(arrayelemty, DtoGEP1(ptr, DtoLoad(itr), "arrayinit.arrayelem"));
-    DtoAssign(loc, arrayelem, value, op);
-
-    // increment iterator
-    DtoStore(gIR->ir->CreateAdd(DtoLoad(itr), DtoConstSize_t(1), "arrayinit.new_itr"), itr);
-
-    // loop
-    llvm::BranchInst::Create(condbb, gIR->scopebb());
-
->>>>>>> cd732537
     // rewrite the scope
     gIR->scope() = IRScope(endbb, oldend);
 }
@@ -1362,11 +1348,7 @@
                 Logger::cout() << "uvalTy = " << *uval->getType() << '\n';
 
             assert(isaPointer(uval->getType()));
-<<<<<<< HEAD
-
-=======
-            
->>>>>>> cd732537
+
             /*LLArrayType* arrty = isaArray(uval->getType()->getContainedType(0));
             if(arrty->getNumElements()*fromtype->nextOf()->size() != tosize*totype->nextOf()->size())
             {
