//===-- functions.cpp -----------------------------------------------------===//
//
//                         LDC – the LLVM D compiler
//
// This file is distributed under the BSD-style LDC license. See the LICENSE
// file for details.
//
//===----------------------------------------------------------------------===//

#include "gen/functions.h"

#include "aggregate.h"
#include "declaration.h"
#include "id.h"
#include "init.h"
#include "ldcbindings.h"
#include "module.h"
#include "mtype.h"
#include "statement.h"
#include "template.h"
#include "driver/cl_options.h"
#include "driver/cl_options_sanitizers.h"
#include "gen/abi.h"
#include "gen/arrays.h"
#include "gen/classes.h"
#include "gen/dcompute/target.h"
#include "gen/dvalue.h"
#include "gen/funcgenstate.h"
#include "gen/function-inlining.h"
#include "gen/inlineir.h"
#include "gen/irstate.h"
#include "gen/linkage.h"
#include "gen/llvm.h"
#include "gen/llvmhelpers.h"
#include "gen/logger.h"
#include "gen/mangling.h"
#include "gen/nested.h"
#include "gen/optimizer.h"
#include "gen/pgo.h"
#include "gen/pragma.h"
#include "gen/runtime.h"
#include "gen/runtimecompile.h"
#include "gen/scope_exit.h"
#include "gen/tollvm.h"
#include "gen/uda.h"
#include "ir/irfunction.h"
#include "ir/irmodule.h"
#include "llvm/IR/Intrinsics.h"
#include "llvm/IR/CFG.h"
#include "llvm/Target/TargetMachine.h"
#include "llvm/Target/TargetOptions.h"
#include <iostream>

llvm::FunctionType *DtoFunctionType(Type *type, IrFuncTy &irFty, Type *thistype,
                                    Type *nesttype, bool isMain, bool isCtor,
                                    bool isIntrinsic, bool hasSel) {
  IF_LOG Logger::println("DtoFunctionType(%s)", type->toChars());
  LOG_SCOPE

  // sanity check
  assert(type->ty == Tfunction);
  TypeFunction *f = static_cast<TypeFunction *>(type);
  assert(f->next && "Encountered function type with invalid return type; "
                    "trying to codegen function ignored by the frontend?");

  // Return cached type if available
  if (irFty.funcType) {
    return irFty.funcType;
  }

  TargetABI *abi = (isIntrinsic ? TargetABI::getIntrinsic() : gABI);

  // Do not modify irFty yet; this function may be called recursively if any
  // of the argument types refer to this type.
  IrFuncTy newIrFty;

  // The index of the next argument on the LLVM level.
  unsigned nextLLArgIdx = 0;

  if (isMain) {
    // _Dmain always returns i32, no matter what the type in the D main() is.
    newIrFty.ret = new IrFuncTyArg(Type::tint32, false);
  } else {
    Type *rt = f->next;
    const bool byref = f->isref && rt->toBasetype()->ty != Tvoid;
    AttrBuilder attrs;

    if (abi->returnInArg(f)) {
      // sret return
      newIrFty.arg_sret = new IrFuncTyArg(
          rt, true,
          AttrBuilder().add(LLAttribute::StructRet).add(LLAttribute::NoAlias));
      if (unsigned alignment = DtoAlignment(rt))
        newIrFty.arg_sret->attrs.addAlignment(alignment);
      rt = Type::tvoid;
      ++nextLLArgIdx;
    } else {
      // sext/zext return
      attrs.add(DtoShouldExtend(byref ? rt->pointerTo() : rt));
    }
    newIrFty.ret = new IrFuncTyArg(rt, byref, attrs);
  }
  ++nextLLArgIdx;

  if (thistype) {
    // Add the this pointer for member functions
    AttrBuilder attrs;
    attrs.add(LLAttribute::NonNull);
    if (isCtor) {
      attrs.add(LLAttribute::Returned);
    }
    newIrFty.arg_this =
        new IrFuncTyArg(thistype, thistype->toBasetype()->ty == Tstruct, attrs);
    ++nextLLArgIdx;
  } else if (nesttype) {
    // Add the context pointer for nested functions
    AttrBuilder attrs;
    attrs.add(LLAttribute::NonNull);
    newIrFty.arg_nest = new IrFuncTyArg(nesttype, false, attrs);
    ++nextLLArgIdx;
  }

  if (hasSel) {
    // TODO: make arg_objcselector to match dmd type
    newIrFty.arg_objcSelector = new IrFuncTyArg(Type::tvoidptr, false);
    ++nextLLArgIdx;
  }

  // Non-typesafe variadics (both C and D styles) are also variadics on the LLVM
  // level.
  const bool isLLVMVariadic = (f->varargs == 1);
  if (isLLVMVariadic && f->linkage == LINKd) {
    // Add extra `_arguments` parameter for D-style variadic functions.
    newIrFty.arg_arguments =
        new IrFuncTyArg(Type::dtypeinfo->type->arrayOf(), false);
    ++nextLLArgIdx;
  }

  // if this _Dmain() doesn't have an argument, we force it to have one
  const size_t numExplicitDArgs = Parameter::dim(f->parameters);

  if (isMain && numExplicitDArgs == 0) {
    Type *mainargs = Type::tchar->arrayOf()->arrayOf();
    newIrFty.args.push_back(new IrFuncTyArg(mainargs, false));
    ++nextLLArgIdx;
  }

  for (size_t i = 0; i < numExplicitDArgs; ++i) {
    Parameter *arg = Parameter::getNth(f->parameters, i);

    // Whether the parameter is passed by LLVM value or as a pointer to the
    // alloca/….
    bool passPointer = arg->storageClass & (STCref | STCout);

    Type *loweredDType = arg->type;
    AttrBuilder attrs;
    if (arg->storageClass & STClazy) {
      // Lazy arguments are lowered to delegates.
      Logger::println("lazy param");
      auto ltf = TypeFunction::create(nullptr, arg->type, 0, LINKd);
      auto ltd = createTypeDelegate(ltf);
      loweredDType = ltd;
    } else if (passPointer) {
      // ref/out
      attrs.addDereferenceable(loweredDType->size());
    } else {
      if (abi->passByVal(loweredDType)) {
        // LLVM ByVal parameters are pointers to a copy in the function
        // parameters stack. The caller needs to provide a pointer to the
        // original argument.
        attrs.addByVal(DtoAlignment(loweredDType));
        passPointer = true;
      } else {
        // Add sext/zext as needed.
        attrs.add(DtoShouldExtend(loweredDType));
      }
    }

    newIrFty.args.push_back(new IrFuncTyArg(loweredDType, passPointer, attrs));
    newIrFty.args.back()->parametersIdx = i;
    ++nextLLArgIdx;
  }

  // let the ABI rewrite the types as necessary
  abi->rewriteFunctionType(f, newIrFty);

  // Now we can modify irFty safely.
  irFty = llvm_move(newIrFty);

  // Finally build the actual LLVM function type.
  llvm::SmallVector<llvm::Type *, 16> argtypes;
  argtypes.reserve(nextLLArgIdx);

  if (irFty.arg_sret) {
    argtypes.push_back(irFty.arg_sret->ltype);
  }
  if (irFty.arg_this) {
    argtypes.push_back(irFty.arg_this->ltype);
  }
  if (irFty.arg_nest) {
    argtypes.push_back(irFty.arg_nest->ltype);
  }
  if (irFty.arg_objcSelector) {
    argtypes.push_back(irFty.arg_objcSelector->ltype);
  }
  if (irFty.arg_arguments) {
    argtypes.push_back(irFty.arg_arguments->ltype);
  }

  if (irFty.arg_sret && irFty.arg_this && abi->passThisBeforeSret(f)) {
    std::swap(argtypes[0], argtypes[1]);
  }

  const size_t firstExplicitArg = argtypes.size();
  const size_t numExplicitLLArgs = irFty.args.size();
  for (size_t i = 0; i < numExplicitLLArgs; i++) {
    argtypes.push_back(irFty.args[i]->ltype);
  }

  // reverse params?
  if (irFty.reverseParams && numExplicitLLArgs > 1) {
    std::reverse(argtypes.begin() + firstExplicitArg, argtypes.end());
  }

  irFty.funcType =
      LLFunctionType::get(irFty.ret->ltype, argtypes, isLLVMVariadic);

  IF_LOG Logger::cout() << "Final function type: " << *irFty.funcType << "\n";

  return irFty.funcType;
}

////////////////////////////////////////////////////////////////////////////////

static llvm::FunctionType *DtoVaFunctionType(FuncDeclaration *fdecl) {
  IrFuncTy &irFty = getIrFunc(fdecl, true)->irFty;
  if (irFty.funcType) {
    return irFty.funcType;
  }

  irFty.ret = new IrFuncTyArg(Type::tvoid, false);

  irFty.args.push_back(new IrFuncTyArg(Type::tvoid->pointerTo(), false));

  if (fdecl->llvmInternal == LLVMva_start) {
    irFty.funcType = GET_INTRINSIC_DECL(vastart)->getFunctionType();
  } else if (fdecl->llvmInternal == LLVMva_copy) {
    irFty.funcType = GET_INTRINSIC_DECL(vacopy)->getFunctionType();
    irFty.args.push_back(new IrFuncTyArg(Type::tvoid->pointerTo(), false));
  } else if (fdecl->llvmInternal == LLVMva_end) {
    irFty.funcType = GET_INTRINSIC_DECL(vaend)->getFunctionType();
  }
  assert(irFty.funcType);

  return irFty.funcType;
}

////////////////////////////////////////////////////////////////////////////////

llvm::FunctionType *DtoFunctionType(FuncDeclaration *fdecl) {
  // handle for C vararg intrinsics
  if (DtoIsVaIntrinsic(fdecl)) {
    return DtoVaFunctionType(fdecl);
  }

  Type *dthis = nullptr, *dnest = nullptr;
  bool hasSel = false;

  if (fdecl->ident == Id::ensure || fdecl->ident == Id::require) {
    FuncDeclaration *p = fdecl->parent->isFuncDeclaration();
    assert(p);
    AggregateDeclaration *ad = p->isMember2();
    (void)ad;
    assert(ad);
    dnest = Type::tvoid->pointerTo();
  } else if (fdecl->needThis()) {
    if (AggregateDeclaration *ad = fdecl->isMember2()) {
      IF_LOG Logger::println("isMember = this is: %s", ad->type->toChars());
      dthis = ad->type;
      LLType *thisty = DtoType(dthis);
      // Logger::cout() << "this llvm type: " << *thisty << '\n';
      if (ad->isStructDeclaration()) {
        thisty = getPtrToType(thisty);
      }
    } else {
      IF_LOG Logger::println("chars: %s type: %s kind: %s", fdecl->toChars(),
                             fdecl->type->toChars(), fdecl->kind());
      llvm_unreachable("needThis, but invalid parent declaration.");
    }
  } else if (fdecl->isNested()) {
    dnest = Type::tvoid->pointerTo();
  }

  if (fdecl->linkage == LINKobjc && dthis) {
    if (fdecl->selector) {
      hasSel = true;
    } else if (fdecl->parent->isClassDeclaration()) {
      fdecl->error("Objective-C `@selector` is missing");
    }
  }

  LLFunctionType *functype = DtoFunctionType(
      fdecl->type, getIrFunc(fdecl, true)->irFty, dthis, dnest, fdecl->isMain(),
      fdecl->isCtorDeclaration(), DtoIsIntrinsic(fdecl), hasSel);

  return functype;
}

////////////////////////////////////////////////////////////////////////////////

static llvm::Function *DtoDeclareVaFunction(FuncDeclaration *fdecl) {
  DtoVaFunctionType(fdecl);
  llvm::Function *func = nullptr;

  if (fdecl->llvmInternal == LLVMva_start) {
    func = GET_INTRINSIC_DECL(vastart);
  } else if (fdecl->llvmInternal == LLVMva_copy) {
    func = GET_INTRINSIC_DECL(vacopy);
  } else if (fdecl->llvmInternal == LLVMva_end) {
    func = GET_INTRINSIC_DECL(vaend);
  }
  assert(func);

  getIrFunc(fdecl)->setLLVMFunc(func);
  return func;
}

////////////////////////////////////////////////////////////////////////////////

void DtoResolveFunction(FuncDeclaration *fdecl) {
  if ((!global.params.useUnitTests || !fdecl->type) &&
      fdecl->isUnitTestDeclaration()) {
    IF_LOG Logger::println("Ignoring unittest %s", fdecl->toPrettyChars());
    return; // ignore declaration completely
  }

  if (fdecl->ir->isResolved()) {
    return;
  }
  fdecl->ir->setResolved();

  Type *type = fdecl->type;
  // If errors occurred compiling it, such as bugzilla 6118
  if (type && type->ty == Tfunction) {
    Type *next = static_cast<TypeFunction *>(type)->next;
    if (!next || next->ty == Terror) {
      return;
    }
  }

  // printf("resolve function: %s\n", fdecl->toPrettyChars());

  if (fdecl->parent) {
    if (TemplateInstance *tinst = fdecl->parent->isTemplateInstance()) {
      if (TemplateDeclaration *tempdecl =
              tinst->tempdecl->isTemplateDeclaration()) {
        if (tempdecl->llvmInternal == LLVMva_arg) {
          Logger::println("magic va_arg found");
          fdecl->llvmInternal = LLVMva_arg;
          fdecl->ir->setDefined();
          return; // this gets mapped to an instruction so a declaration makes
                  // no sence
        }
        if (tempdecl->llvmInternal == LLVMva_start) {
          Logger::println("magic va_start found");
          fdecl->llvmInternal = LLVMva_start;
        } else if (tempdecl->llvmInternal == LLVMintrinsic) {
          Logger::println("overloaded intrinsic found");
          assert(fdecl->llvmInternal == LLVMintrinsic);
          assert(fdecl->mangleOverride);
        } else if (tempdecl->llvmInternal == LLVMinline_asm) {
          Logger::println("magic inline asm found");
          TypeFunction *tf = static_cast<TypeFunction *>(fdecl->type);
          if (tf->varargs != 1 ||
              (fdecl->parameters && fdecl->parameters->dim != 0)) {
            tempdecl->error("invalid `__asm` declaration, must be a D style "
                            "variadic with no explicit parameters");
            fatal();
          }
          fdecl->llvmInternal = LLVMinline_asm;
          fdecl->ir->setDefined();
          return; // this gets mapped to a special inline asm call, no point in
                  // going on.
        } else if (tempdecl->llvmInternal == LLVMinline_ir) {
          Logger::println("magic inline ir found");
          fdecl->llvmInternal = LLVMinline_ir;
          fdecl->linkage = LINKc;
          Type *type = fdecl->type;
          assert(type->ty == Tfunction);
          static_cast<TypeFunction *>(type)->linkage = LINKc;

          DtoFunctionType(fdecl);
          fdecl->ir->setDefined();
          return; // this gets mapped to a special inline IR call, no point in
                  // going on.
        }
      }
    }
  }

  DtoFunctionType(fdecl);

  IF_LOG Logger::println("DtoResolveFunction(%s): %s", fdecl->toPrettyChars(),
                         fdecl->loc.toChars());
  LOG_SCOPE;

  // queue declaration unless the function is abstract without body
  if (!fdecl->isAbstract() || fdecl->fbody) {
    DtoDeclareFunction(fdecl);
  }
}

////////////////////////////////////////////////////////////////////////////////

namespace {

void applyParamAttrsToLLFunc(TypeFunction *f, IrFuncTy &irFty,
                             llvm::Function *func) {
  AttrSet newAttrs = AttrSet::extractFunctionAndReturnAttributes(func);
  newAttrs.merge(irFty.getParamAttrs(gABI->passThisBeforeSret(f)));
  func->setAttributes(newAttrs);
}

/// Applies TargetMachine options as function attributes in the IR (options for
/// which attributes exist).
/// This is e.g. needed for LTO: it tells the linker/LTO-codegen what settings
/// to use.
/// It is also needed because "unsafe-fp-math" is not properly reset in LLVM
/// between function definitions, i.e. if a function does not define a value for
/// "unsafe-fp-math" it will be compiled using the value of the previous
/// function. Therefore, each function must explicitly define the value (clang
/// does the same). See https://llvm.org/bugs/show_bug.cgi?id=23172
void applyTargetMachineAttributes(llvm::Function &func,
                                  const llvm::TargetMachine &target) {
  const llvm::TargetOptions &TO = target.Options;

  // TODO: implement commandline switches to change the default values.
  // TODO: (correctly) apply these for NVPTX (but not for SPIRV).
  if (!gIR->dcomputetarget) {
    // Target CPU capabilities
    func.addFnAttr("target-cpu", target.getTargetCPU());
    auto featStr = target.getTargetFeatureString();
    if (!featStr.empty())
      func.addFnAttr("target-features", featStr);
  }
  // Floating point settings
  func.addFnAttr("unsafe-fp-math", TO.UnsafeFPMath ? "true" : "false");
  const bool lessPreciseFPMADOption =
#if LDC_LLVM_VER >= 500
      // This option was removed from llvm::TargetOptions in LLVM 5.0.
      // Clang sets this to true when `-cl-mad-enable` is passed (OpenCL only).
      // TODO: implement interface for this option.
      false;
#else
      TO.LessPreciseFPMADOption;
#endif
  func.addFnAttr("less-precise-fpmad",
                 lessPreciseFPMADOption ? "true" : "false");
  func.addFnAttr("no-infs-fp-math", TO.NoInfsFPMath ? "true" : "false");
  func.addFnAttr("no-nans-fp-math", TO.NoNaNsFPMath ? "true" : "false");

  // Frame pointer elimination
  func.addFnAttr("no-frame-pointer-elim",
                 opts::disableFPElim() ? "true" : "false");
}

} // anonymous namespace

////////////////////////////////////////////////////////////////////////////////

void DtoDeclareFunction(FuncDeclaration *fdecl) {
  DtoResolveFunction(fdecl);

  if (fdecl->ir->isDeclared()) {
    return;
  }
  fdecl->ir->setDeclared();

  IF_LOG Logger::println("DtoDeclareFunction(%s): %s", fdecl->toPrettyChars(),
                         fdecl->loc.toChars());
  LOG_SCOPE;

  if (fdecl->isUnitTestDeclaration() && !global.params.useUnitTests) {
    Logger::println("unit tests not enabled");
    return;
  }

  // printf("declare function: %s\n", fdecl->toPrettyChars());

  // intrinsic sanity check
  if (DtoIsIntrinsic(fdecl) && fdecl->fbody) {
    error(fdecl->loc, "intrinsics cannot have function bodies");
    fatal();
  }

  // Check if fdecl should be defined too for cross-module inlining.
  // If true, semantic is fully done for fdecl which is needed for some code
  // below (e.g. code that uses fdecl->vthis).
  const bool defineAtEnd = defineAsExternallyAvailable(*fdecl);
  if (defineAtEnd) {
    IF_LOG Logger::println(
        "Function is an externally_available inline candidate.");
  }

  // get TypeFunction*
  Type *t = fdecl->type->toBasetype();
  TypeFunction *f = static_cast<TypeFunction *>(t);

  // create IrFunction
  IrFunction *irFunc = getIrFunc(fdecl, true);

  LLFunction *vafunc = nullptr;
  if (DtoIsVaIntrinsic(fdecl)) {
    vafunc = DtoDeclareVaFunction(fdecl);
  }

  // Calling convention.
  //
  // DMD treats _Dmain as having C calling convention and this has been
  // hardcoded into druntime, even if the frontend type has D linkage (Bugzilla
  // issue 9028).
  const bool forceC = vafunc || DtoIsIntrinsic(fdecl) || fdecl->isMain();
  const auto link = forceC ? LINKc : f->linkage;

  // mangled name
  const auto irMangle = getIRMangledName(fdecl, link);

  // construct function
  LLFunctionType *functype = DtoFunctionType(fdecl);
  LLFunction *func = vafunc ? vafunc : gIR->module.getFunction(irMangle);
  if (!func) {
    // All function declarations are "external" - any other linkage type
    // is set when actually defining the function.
    func = LLFunction::Create(functype, llvm::GlobalValue::ExternalLinkage,
                              irMangle, &gIR->module);
  } else if (func->getFunctionType() != functype) {
    error(fdecl->loc,
          "Function type does not match previously declared "
          "function with the same mangled name: `%s`",
          mangleExact(fdecl));
    fatal();
  }

  func->setCallingConv(gABI->callingConv(link, f, fdecl));

  if (global.params.isWindows && fdecl->isExport()) {
    func->setDLLStorageClass(fdecl->isImportedSymbol()
                                 ? LLGlobalValue::DLLImportStorageClass
                                 : LLGlobalValue::DLLExportStorageClass);
  }

  IF_LOG Logger::cout() << "func = " << *func << std::endl;

  // add func to IRFunc
  irFunc->setLLVMFunc(func);

  // parameter attributes
  if (!DtoIsIntrinsic(fdecl)) {
    applyParamAttrsToLLFunc(f, getIrFunc(fdecl)->irFty, func);
    if (global.params.disableRedZone) {
      func->addFnAttr(LLAttribute::NoRedZone);
    }
  }

  // First apply the TargetMachine attributes, such that they can be overridden
  // by UDAs.
  applyTargetMachineAttributes(*func, *gTargetMachine);
  applyFuncDeclUDAs(fdecl, irFunc);

  if(irFunc->runtimeCompile) {
    declareRuntimeCompiledFunction(gIR, irFunc);
  }

  if (irFunc->targetCpuOverriden ||
      irFunc->targetFeaturesOverriden) {
    gIR->targetCpuOrFeaturesOverriden.push_back(irFunc);
  }

  // main
  if (fdecl->isMain()) {
    // Detect multiple main functions, which is disallowed. DMD checks this
    // in the glue code, so we need to do it here as well.
    if (gIR->mainFunc) {
      error(fdecl->loc, "only one `main` function allowed");
    }
    gIR->mainFunc = func;
  }

  // Set inlining attribute
  if (fdecl->neverInline) {
    irFunc->setNeverInline();
  } else {
    if (fdecl->inlining == PINLINEalways) {
      irFunc->setAlwaysInline();
    } else if (fdecl->inlining == PINLINEnever) {
      irFunc->setNeverInline();
    }
  }

  if (fdecl->llvmInternal == LLVMglobal_crt_ctor ||
      fdecl->llvmInternal == LLVMglobal_crt_dtor) {
    AppendFunctionToLLVMGlobalCtorsDtors(
        func, fdecl->priority, fdecl->llvmInternal == LLVMglobal_crt_ctor);
  }

  IrFuncTy &irFty = irFunc->irFty;

  // name parameters
  llvm::Function::arg_iterator iarg = func->arg_begin();

  const bool passThisBeforeSret =
      irFty.arg_sret && irFty.arg_this && gABI->passThisBeforeSret(f);

  if (irFty.arg_sret && !passThisBeforeSret) {
    iarg->setName(".sret_arg");
    irFunc->sretArg = &(*iarg);
    ++iarg;
  }

  if (irFty.arg_this) {
    iarg->setName(".this_arg");
    irFunc->thisArg = &(*iarg);

    VarDeclaration *v = fdecl->vthis;
    if (v) {
      // We already build the this argument here if we will need it
      // later for codegen'ing the function, just as normal
      // parameters below, because it can be referred to in nested
      // context types. Will be given storage in DtoDefineFunction.
      assert(!isIrParameterCreated(v));
      IrParameter *irParam = getIrParameter(v, true);
      irParam->value = &(*iarg);
      irParam->arg = irFty.arg_this;
      irParam->isVthis = true;
    }

    ++iarg;
  } else if (irFty.arg_nest) {
    iarg->setName(".nest_arg");
    irFunc->nestArg = &(*iarg);
    assert(irFunc->nestArg);
    ++iarg;
  }

  // TODO: do we need this?
  if (irFty.arg_objcSelector) {
    iarg->setName(".objcSelector_arg");
    irFunc->thisArg = &(*iarg);
    ++iarg;
  }

  if (passThisBeforeSret) {
    iarg->setName(".sret_arg");
    irFunc->sretArg = &(*iarg);
    ++iarg;
  }

  if (irFty.arg_arguments) {
    iarg->setName("._arguments");
    irFunc->_arguments = &(*iarg);
    ++iarg;
  }

  unsigned int k = 0;
  for (; iarg != func->arg_end(); ++iarg) {
    size_t llExplicitIdx = irFty.reverseParams ? irFty.args.size() - k - 1 : k;
    ++k;
    IrFuncTyArg *arg = irFty.args[llExplicitIdx];

    if (!fdecl->parameters || arg->parametersIdx >= fdecl->parameters->dim) {
      iarg->setName("unnamed");
      continue;
    }

    auto *const vd = (*fdecl->parameters)[arg->parametersIdx];
    iarg->setName(vd->ident->toChars() + llvm::Twine("_arg"));

    IrParameter *irParam = getIrParameter(vd, true);
    irParam->arg = arg;
    irParam->value = &(*iarg);
  }

  // Now that this function is declared, also define it if needed.
  if (defineAtEnd) {
    IF_LOG Logger::println(
        "Function is an externally_available inline candidate: define it now.");
    DtoDefineFunction(fdecl, true);
  }
}

////////////////////////////////////////////////////////////////////////////////

static LinkageWithCOMDAT lowerFuncLinkage(FuncDeclaration *fdecl) {
  // Intrinsics are always external.
  if (DtoIsIntrinsic(fdecl)) {
    return LinkageWithCOMDAT(LLGlobalValue::ExternalLinkage, false);
  }

  // Generated array op functions behave like templates in that they might be
  // emitted into many different modules.
  if (fdecl->isArrayOp && (willInline() || !isDruntimeArrayOp(fdecl))) {
    return LinkageWithCOMDAT(templateLinkage, supportsCOMDAT());
  }

  // A body-less declaration always needs to be marked as external in LLVM
  // (also e.g. naked template functions which would otherwise be weak_odr,
  // but where the definition is in module-level inline asm).
  if (!fdecl->fbody || fdecl->naked) {
    return LinkageWithCOMDAT(LLGlobalValue::ExternalLinkage, false);
  }

  return DtoLinkage(fdecl);
}

// LDC has the same problem with destructors of struct arguments in closures
// as DMD, so we copy the failure detection
void verifyScopedDestructionInClosure(FuncDeclaration *fd) {
  for (size_t i = 0; i < fd->closureVars.dim; i++) {
    VarDeclaration *v = fd->closureVars[i];

    // Hack for the case fail_compilation/fail10666.d, until
    // proper issue https://issues.dlang.org/show_bug.cgi?id=5730 fix will come.
    bool isScopeDtorParam = v->edtor && (v->storage_class & STCparameter);
    if (v->needsScopeDtor() || isScopeDtorParam) {
      // Because the value needs to survive the end of the scope!
      v->error("has scoped destruction, cannot build closure");
    }
    if (v->isargptr) {
      // See https://issues.dlang.org/show_bug.cgi?id=2479
      // This is actually a bug, but better to produce a nice
      // message at compile time rather than memory corruption at runtime
      v->error("cannot reference variadic arguments from closure");
    }
  }
}

namespace {

// Gives all explicit parameters storage and debug info.
// All explicit D parameters are lvalues, just like regular local variables.
void defineParameters(IrFuncTy &irFty, VarDeclarations &parameters) {
  // Not all arguments are necessarily passed on the LLVM level
  // (e.g. zero-member structs), so we need to keep track of the
  // index in the IrFuncTy args array separately.
  size_t llArgIdx = 0;

  for (size_t i = 0; i < parameters.dim; ++i) {
    auto *const vd = parameters[i];
    IrParameter *irparam = getIrParameter(vd);

    // vd->type (parameter) and irparam->arg->type (argument) don't always
    // match.
    // E.g., for a lazy parameter of type T, vd->type is T (with lazy storage
    // class) while irparam->arg->type is the delegate type.
    Type *const paramType = (irparam ? irparam->arg->type : vd->type);

    if (!irparam) {
      // This is a parameter that is not passed on the LLVM level.
      // Create the param here and set it to a "dummy" alloca that
      // we do not store to here.
      irparam = getIrParameter(vd, true);
      irparam->value = DtoAlloca(vd, vd->ident->toChars());
    } else {
      assert(irparam->value);

      if (irparam->arg->byref) {
        // The argument is an appropriate lvalue passed by reference.
        // Use the passed pointer as parameter storage.
        assert(irparam->value->getType() == DtoPtrToType(paramType));
      } else {
        // Let the ABI transform the parameter back to an lvalue.
        irparam->value =
            irFty.getParamLVal(paramType, llArgIdx, irparam->value);
      }

      irparam->value->setName(vd->ident->toChars());

      ++llArgIdx;
    }

    // The debuginfos for captured params are handled later by
    // DtoCreateNestedContext().
    if (global.params.symdebug && vd->nestedrefs.dim == 0) {
      // Reference (ref/out) parameters have no storage themselves as they are
      // constant pointers, so pass the reference rvalue to EmitLocalVariable().
      gIR->DBuilder.EmitLocalVariable(irparam->value, vd, paramType, false,
                                      false, /*isRefRVal=*/true);
    }
  }
}

} // anonymous namespace

void DtoDefineFunction(FuncDeclaration *fd, bool linkageAvailableExternally) {
  IF_LOG Logger::println("DtoDefineFunction(%s): %s", fd->toPrettyChars(),
                         fd->loc.toChars());
  LOG_SCOPE;
  if (linkageAvailableExternally) {
    IF_LOG Logger::println("linkageAvailableExternally = true");
  }

  if (fd->ir->isDefined()) {
    llvm::Function *func = getIrFunc(fd)->getLLVMFunc();
    assert(nullptr != func);
    if (!linkageAvailableExternally &&
        (func->getLinkage() == llvm::GlobalValue::AvailableExternallyLinkage)) {
      // Fix linkage
      const auto lwc = lowerFuncLinkage(fd);
      setLinkage(lwc, func);
    }
    return;
  }

  if ((fd->type && fd->type->ty == Terror) ||
      (fd->type && fd->type->ty == Tfunction &&
       static_cast<TypeFunction *>(fd->type)->next == nullptr) ||
      (fd->type && fd->type->ty == Tfunction &&
       static_cast<TypeFunction *>(fd->type)->next->ty == Terror)) {
    IF_LOG Logger::println(
        "Ignoring; has error type, no return type or returns error type");
    fd->ir->setDefined();
    return;
  }

  if (fd->semanticRun == PASSsemanticdone) {
    // This function failed semantic3() with errors but the errors were gagged.
    // In contrast to DMD we immediately bail out here, since other parts of
    // the codegen expect irFunc to be set for defined functions.
    error(fd->loc,
          "Internal Compiler Error: function not fully analyzed; "
          "previous unreported errors compiling `%s`?",
          fd->toPrettyChars());
    fatal();
  }

  DtoResolveFunction(fd);

  if (fd->isUnitTestDeclaration() && !global.params.useUnitTests) {
    IF_LOG Logger::println("No code generation for unit test declaration %s",
                           fd->toChars());
    fd->ir->setDefined();
    return;
  }

  // Skip array ops implemented in druntime
  if (fd->isArrayOp && !willInline() && isDruntimeArrayOp(fd)) {
    IF_LOG Logger::println(
        "No code generation for array op %s implemented in druntime",
        fd->toChars());
    fd->ir->setDefined();
    return;
  }

  if (gIR->dcomputetarget) {
    auto id = fd->ident;
    if (id == Id::xopEquals || id == Id::xopCmp || id == Id::xtoHash) {
      IF_LOG Logger::println(
          "No code generation for typeinfo member %s in @compute code",
          fd->toChars());
      fd->ir->setDefined();
      return;
    }
  }

  if (!linkageAvailableExternally && !alreadyOrWillBeDefined(*fd)) {
    IF_LOG Logger::println("Skipping '%s'.", fd->toPrettyChars());
    fd->ir->setDefined();
    return;
  }

  DtoDeclareFunction(fd);
  assert(fd->ir->isDeclared());

  // DtoResolveFunction might also set the defined flag for functions we
  // should not touch.
  if (fd->ir->isDefined()) {
    return;
  }
  fd->ir->setDefined();

  // We cannot emit nested functions with parents that have not gone through
  // semantic analysis. This can happen as DMD leaks some template instances
  // from constraints into the module member list. DMD gets away with being
  // sloppy as functions in template contraints obviously never need to access
  // data from the template function itself, but it would still mess up our
  // nested context creation code.
  FuncDeclaration *parent = fd;
  while ((parent = getParentFunc(parent))) {
    if (parent->semanticRun != PASSsemantic3done || parent->semantic3Errors) {
      IF_LOG Logger::println(
          "Ignoring nested function with unanalyzed parent.");
      return;
    }
  }

  if (fd->needsClosure())
    verifyScopedDestructionInClosure(fd);

  assert(fd->ident != Id::empty);

  if (fd->semanticRun != PASSsemantic3done) {
    error(fd->loc,
          "Internal Compiler Error: function not fully analyzed; "
          "previous unreported errors compiling `%s`?",
          fd->toPrettyChars());
    fatal();
  }

  if (fd->isUnitTestDeclaration()) {
    getIrModule(gIR->dmodule)->unitTests.push_back(fd);
  } else if (fd->isSharedStaticCtorDeclaration()) {
    getIrModule(gIR->dmodule)->sharedCtors.push_back(fd);
  } else if (StaticDtorDeclaration *dtorDecl =
                 fd->isSharedStaticDtorDeclaration()) {
    getIrModule(gIR->dmodule)->sharedDtors.push_front(fd);
    if (dtorDecl->vgate) {
      getIrModule(gIR->dmodule)->sharedGates.push_front(dtorDecl->vgate);
    }
  } else if (fd->isStaticCtorDeclaration()) {
    getIrModule(gIR->dmodule)->ctors.push_back(fd);
  } else if (StaticDtorDeclaration *dtorDecl = fd->isStaticDtorDeclaration()) {
    getIrModule(gIR->dmodule)->dtors.push_front(fd);
    if (dtorDecl->vgate) {
      getIrModule(gIR->dmodule)->gates.push_front(dtorDecl->vgate);
    }
  }

  IrFunction *const irFunc = getIrFunc(fd);

  SCOPE_EXIT {
    if (irFunc->runtimeCompile) {
      defineRuntimeCompiledFunction(gIR, irFunc);
    }
  };

  // if this function is naked, we take over right away! no standard processing!
  if (fd->naked) {
    DtoDefineNakedFunction(fd);
    return;
  }

<<<<<<< HEAD
=======
  if (!fd->fbody) {
    return;
  }

  IrFunction *const irFunc = getIrFunc(fd);
>>>>>>> 4381a909
  llvm::Function *const func = irFunc->getLLVMFunc();

  if (!func->empty()) {
    warning(fd->loc,
            "skipping definition of function `%s` due to previous definition "
            "for the same mangled name: %s",
            fd->toPrettyChars(), mangleExact(fd));
    return;
  }

  // debug info
  irFunc->diSubprogram = gIR->DBuilder.EmitSubProgram(fd);

  IF_LOG Logger::println("Doing function body for: %s", fd->toChars());
  gIR->funcGenStates.emplace_back(new FuncGenState(*irFunc, *gIR));
  auto &funcGen = gIR->funcGen();
  SCOPE_EXIT {
    assert(&gIR->funcGen() == &funcGen);
    gIR->funcGenStates.pop_back();
  };

  const auto f = static_cast<TypeFunction *>(fd->type->toBasetype());
  IrFuncTy &irFty = irFunc->irFty;

  const auto lwc = lowerFuncLinkage(fd);
  if (linkageAvailableExternally) {
    func->setLinkage(llvm::GlobalValue::AvailableExternallyLinkage);
    func->setDLLStorageClass(llvm::GlobalValue::DefaultStorageClass);
    // Assert that we are not overriding a linkage type that disallows inlining
    assert(lwc.first != llvm::GlobalValue::WeakAnyLinkage &&
           lwc.first != llvm::GlobalValue::ExternalWeakLinkage &&
           lwc.first != llvm::GlobalValue::LinkOnceAnyLinkage);
  } else {
    setLinkage(lwc, func);
  }

  assert(!func->hasDLLImportStorageClass());

  // function attributes
  if (gABI->needsUnwindTables()) {
    func->addFnAttr(LLAttribute::UWTable);
  }
  if (opts::isAnySanitizerEnabled() &&
      !opts::functionIsInSanitizerBlacklist(fd)) {
    // Set the required sanitizer attribute.
    if (opts::isSanitizerEnabled(opts::AddressSanitizer)) {
      func->addFnAttr(LLAttribute::SanitizeAddress);
    }

    if (opts::isSanitizerEnabled(opts::MemorySanitizer)) {
      func->addFnAttr(LLAttribute::SanitizeMemory);
    }

    if (opts::isSanitizerEnabled(opts::ThreadSanitizer)) {
      func->addFnAttr(LLAttribute::SanitizeThread);
    }
  }

  llvm::BasicBlock *beginbb =
      llvm::BasicBlock::Create(gIR->context(), "", func);

  gIR->scopes.push_back(IRScope(beginbb));

// Set the FastMath options for this function scope.
#if LDC_LLVM_VER >= 308
  gIR->scopes.back().builder.setFastMathFlags(irFunc->FMF);
#else
  gIR->scopes.back().builder.SetFastMathFlags(irFunc->FMF);
#endif

  // create alloca point
  // this gets erased when the function is complete, so alignment etc does not
  // matter at all
  llvm::Instruction *allocaPoint =
      new llvm::AllocaInst(LLType::getInt32Ty(gIR->context()),
#if LDC_LLVM_VER >= 500
                           0, // Address space
#endif
                           "alloca_point", beginbb);
  funcGen.allocapoint = allocaPoint;

  // debug info - after all allocas, but before any llvm.dbg.declare etc
  gIR->DBuilder.EmitFuncStart(fd);

  emitInstrumentationFnEnter(fd);

  // disable frame-pointer-elimination for functions with inline asm
  if (fd->hasReturnExp & 8) // has inline asm
  {
#if LDC_LLVM_VER >= 309
    func->addAttribute(
        LLAttributeSet::FunctionIndex,
        llvm::Attribute::get(gIR->context(), "no-frame-pointer-elim", "true"));
    func->addAttribute(
        LLAttributeSet::FunctionIndex,
        llvm::Attribute::get(gIR->context(), "no-frame-pointer-elim-non-leaf"));
#else
    // hack: emit a call to llvm_eh_unwind_init
    LLFunction *hack = GET_INTRINSIC_DECL(eh_unwind_init);
    gIR->ir->CreateCall(hack, {});
#endif
  }

  // give the 'this' parameter (an lvalue) storage and debug info
  if (irFty.arg_this) {
    LLValue *thisvar = irFunc->thisArg;
    assert(thisvar);

    LLValue *thismem = thisvar;
    if (!irFty.arg_this->byref) {
      if (fd->interfaceVirtual) {
        // Adjust the 'this' pointer instead of using a thunk
        LLType *targetThisType = thismem->getType();
        thismem = DtoBitCast(thismem, getVoidPtrType());
        auto off = DtoConstInt(-fd->interfaceVirtual->offset);
        thismem = DtoGEP1(thismem, off, true);
        thismem = DtoBitCast(thismem, targetThisType);
      }
      thismem = DtoAllocaDump(thismem, 0, "this");
      irFunc->thisArg = thismem;
    }

    assert(getIrParameter(fd->vthis)->value == thisvar);
    getIrParameter(fd->vthis)->value = thismem;

    gIR->DBuilder.EmitLocalVariable(thismem, fd->vthis, nullptr, true);
  }

  // give the 'nestArg' parameter (an lvalue) storage
  if (irFty.arg_nest) {
    irFunc->nestArg = DtoAllocaDump(irFunc->nestArg, 0, "nestedFrame");
  }

  // define all explicit parameters
  if (fd->parameters)
    defineParameters(irFty, *fd->parameters);

  // Initialize PGO state for this function
  funcGen.pgo.assignRegionCounters(fd, func);

  DtoCreateNestedContext(funcGen);

  // Declare the special __result variable. If it's captured, it has already
  // been allocated by DtoCreateNestedContext().
  if (fd->vresult) {
    DtoVarDeclaration(fd->vresult);
  }

  // D varargs: prepare _argptr and _arguments
  if (f->linkage == LINKd && f->varargs == 1) {
    // allocate _argptr (of type core.stdc.stdarg.va_list)
    Type *const argptrType = Type::tvalist->semantic(fd->loc, fd->_scope);
    LLValue *argptrMem = DtoAlloca(argptrType, "_argptr_mem");
    irFunc->_argptr = argptrMem;

    // initialize _argptr with a call to the va_start intrinsic
    DLValue argptrVal(argptrType, argptrMem);
    LLValue *llAp = gABI->prepareVaStart(&argptrVal);
    llvm::CallInst::Create(GET_INTRINSIC_DECL(vastart), llAp, "",
                           gIR->scopebb());

    // copy _arguments to a memory location
    irFunc->_arguments = DtoAllocaDump(irFunc->_arguments, 0, "_arguments_mem");

    // Push cleanup block that calls va_end to match the va_start call.
    {
      auto *vaendBB =
          llvm::BasicBlock::Create(gIR->context(), "vaend", gIR->topfunc());
      IRScope saveScope = gIR->scope();
      gIR->scope() = IRScope(vaendBB);
      gIR->ir->CreateCall(GET_INTRINSIC_DECL(vaend), llAp);
      funcGen.scopes.pushCleanup(vaendBB, gIR->scopebb());
      gIR->scope() = saveScope;
    }
  }

  funcGen.pgo.emitCounterIncrement(fd->fbody);
  funcGen.pgo.setCurrentStmt(fd->fbody);

  // output function body
  Statement_toIR(fd->fbody, gIR);

  // D varargs: emit the cleanup block that calls va_end.
  if (f->linkage == LINKd && f->varargs == 1) {
    if (!gIR->scopereturned()) {
      if (!funcGen.retBlock)
        funcGen.retBlock = gIR->insertBB("return");
      funcGen.scopes.runCleanups(0, funcGen.retBlock);
      gIR->scope() = IRScope(funcGen.retBlock);
    }
    funcGen.scopes.popCleanups(0);
  }

  llvm::BasicBlock *bb = gIR->scopebb();
  if (pred_begin(bb) == pred_end(bb) &&
      bb != &bb->getParent()->getEntryBlock()) {
    // This block is trivially unreachable, so just delete it.
    // (This is a common case because it happens when 'return'
    // is the last statement in a function)
    bb->eraseFromParent();
  } else if (!gIR->scopereturned()) {
    // llvm requires all basic blocks to end with a TerminatorInst but DMD does
    // not put a return statement in automatically, so we do it here.

    emitInstrumentationFnLeave(fd);

    // pass the previous block into this block
    gIR->DBuilder.EmitStopPoint(fd->endloc);
    if (func->getReturnType() == LLType::getVoidTy(gIR->context())) {
      gIR->ir->CreateRetVoid();
    } else if (!fd->isMain()) {
      CompoundAsmStatement *asmb = fd->fbody->endsWithAsm();
      if (asmb) {
        assert(asmb->abiret);
        gIR->ir->CreateRet(asmb->abiret);
      } else {
        gIR->ir->CreateRet(llvm::UndefValue::get(func->getReturnType()));
      }
    } else {
      gIR->ir->CreateRet(LLConstant::getNullValue(func->getReturnType()));
    }
  }
  gIR->DBuilder.EmitFuncEnd(fd);

  // erase alloca point
  if (allocaPoint->getParent()) {
    funcGen.allocapoint = nullptr;
    allocaPoint->eraseFromParent();
    allocaPoint = nullptr;
  }

  gIR->scopes.pop_back();

  if (gIR->dcomputetarget && hasKernelAttr(fd)) {
    auto fn = gIR->module.getFunction(fd->mangleString);
    gIR->dcomputetarget->addKernelMetadata(fd, fn);
  }
}

////////////////////////////////////////////////////////////////////////////////

DValue *DtoArgument(Parameter *fnarg, Expression *argexp) {
  IF_LOG Logger::println("DtoArgument");
  LOG_SCOPE;

  // ref/out arg
  if (fnarg && (fnarg->storageClass & (STCref | STCout))) {
    Loc loc;
    DValue *arg = toElem(argexp, true);
    return new DLValue(argexp->type,
                       arg->isLVal() ? DtoLVal(arg) : makeLValue(loc, arg));
  }

  DValue *arg = toElem(argexp);

  // lazy arg
  if (fnarg && (fnarg->storageClass & STClazy)) {
    assert(argexp->type->toBasetype()->ty == Tdelegate);
    assert(!arg->isLVal());
    return arg;
  }

  return arg;
}

////////////////////////////////////////////////////////////////////////////////

int binary(const char *p, const char **tab, int high) {
  int i = 0, j = high, k, l;
  do {
    k = (i + j) / 2;
    l = strcmp(p, tab[k]);
    if (!l) {
      return k;
    }
    if (l < 0) {
      j = k;
    } else {
      i = k + 1;
    }
  } while (i != j);
  return -1;
}

int isDruntimeArrayOp(FuncDeclaration *fd) {
  /* Some of the array op functions are written as library functions,
   * presumably to optimize them with special CPU vector instructions.
   * List those library functions here, in alpha order.
   */
  static const char *libArrayopFuncs[] = {
      "_arrayExpSliceAddass_a",           "_arrayExpSliceAddass_d",
      "_arrayExpSliceAddass_f", // T[]+=T
      "_arrayExpSliceAddass_g",           "_arrayExpSliceAddass_h",
      "_arrayExpSliceAddass_i",           "_arrayExpSliceAddass_k",
      "_arrayExpSliceAddass_s",           "_arrayExpSliceAddass_t",
      "_arrayExpSliceAddass_u",           "_arrayExpSliceAddass_w",

      "_arrayExpSliceDivass_d", // T[]/=T
      "_arrayExpSliceDivass_f", // T[]/=T

      "_arrayExpSliceMinSliceAssign_a",
      "_arrayExpSliceMinSliceAssign_d", // T[]=T-T[]
      "_arrayExpSliceMinSliceAssign_f", // T[]=T-T[]
      "_arrayExpSliceMinSliceAssign_g",   "_arrayExpSliceMinSliceAssign_h",
      "_arrayExpSliceMinSliceAssign_i",   "_arrayExpSliceMinSliceAssign_k",
      "_arrayExpSliceMinSliceAssign_s",   "_arrayExpSliceMinSliceAssign_t",
      "_arrayExpSliceMinSliceAssign_u",   "_arrayExpSliceMinSliceAssign_w",

      "_arrayExpSliceMinass_a",
      "_arrayExpSliceMinass_d", // T[]-=T
      "_arrayExpSliceMinass_f", // T[]-=T
      "_arrayExpSliceMinass_g",           "_arrayExpSliceMinass_h",
      "_arrayExpSliceMinass_i",           "_arrayExpSliceMinass_k",
      "_arrayExpSliceMinass_s",           "_arrayExpSliceMinass_t",
      "_arrayExpSliceMinass_u",           "_arrayExpSliceMinass_w",

      "_arrayExpSliceMulass_d", // T[]*=T
      "_arrayExpSliceMulass_f", // T[]*=T
      "_arrayExpSliceMulass_i",           "_arrayExpSliceMulass_k",
      "_arrayExpSliceMulass_s",           "_arrayExpSliceMulass_t",
      "_arrayExpSliceMulass_u",           "_arrayExpSliceMulass_w",

      "_arraySliceExpAddSliceAssign_a",
      "_arraySliceExpAddSliceAssign_d", // T[]=T[]+T
      "_arraySliceExpAddSliceAssign_f", // T[]=T[]+T
      "_arraySliceExpAddSliceAssign_g",   "_arraySliceExpAddSliceAssign_h",
      "_arraySliceExpAddSliceAssign_i",   "_arraySliceExpAddSliceAssign_k",
      "_arraySliceExpAddSliceAssign_s",   "_arraySliceExpAddSliceAssign_t",
      "_arraySliceExpAddSliceAssign_u",   "_arraySliceExpAddSliceAssign_w",

      "_arraySliceExpDivSliceAssign_d", // T[]=T[]/T
      "_arraySliceExpDivSliceAssign_f", // T[]=T[]/T

      "_arraySliceExpMinSliceAssign_a",
      "_arraySliceExpMinSliceAssign_d", // T[]=T[]-T
      "_arraySliceExpMinSliceAssign_f", // T[]=T[]-T
      "_arraySliceExpMinSliceAssign_g",   "_arraySliceExpMinSliceAssign_h",
      "_arraySliceExpMinSliceAssign_i",   "_arraySliceExpMinSliceAssign_k",
      "_arraySliceExpMinSliceAssign_s",   "_arraySliceExpMinSliceAssign_t",
      "_arraySliceExpMinSliceAssign_u",   "_arraySliceExpMinSliceAssign_w",

      "_arraySliceExpMulSliceAddass_d", // T[] += T[]*T
      "_arraySliceExpMulSliceAddass_f",   "_arraySliceExpMulSliceAddass_r",

      "_arraySliceExpMulSliceAssign_d", // T[]=T[]*T
      "_arraySliceExpMulSliceAssign_f", // T[]=T[]*T
      "_arraySliceExpMulSliceAssign_i",   "_arraySliceExpMulSliceAssign_k",
      "_arraySliceExpMulSliceAssign_s",   "_arraySliceExpMulSliceAssign_t",
      "_arraySliceExpMulSliceAssign_u",   "_arraySliceExpMulSliceAssign_w",

      "_arraySliceExpMulSliceMinass_d", // T[] -= T[]*T
      "_arraySliceExpMulSliceMinass_f",   "_arraySliceExpMulSliceMinass_r",

      "_arraySliceSliceAddSliceAssign_a",
      "_arraySliceSliceAddSliceAssign_d", // T[]=T[]+T[]
      "_arraySliceSliceAddSliceAssign_f", // T[]=T[]+T[]
      "_arraySliceSliceAddSliceAssign_g", "_arraySliceSliceAddSliceAssign_h",
      "_arraySliceSliceAddSliceAssign_i", "_arraySliceSliceAddSliceAssign_k",
      "_arraySliceSliceAddSliceAssign_r", // T[]=T[]+T[]
      "_arraySliceSliceAddSliceAssign_s", "_arraySliceSliceAddSliceAssign_t",
      "_arraySliceSliceAddSliceAssign_u", "_arraySliceSliceAddSliceAssign_w",

      "_arraySliceSliceAddass_a",
      "_arraySliceSliceAddass_d", // T[]+=T[]
      "_arraySliceSliceAddass_f", // T[]+=T[]
      "_arraySliceSliceAddass_g",         "_arraySliceSliceAddass_h",
      "_arraySliceSliceAddass_i",         "_arraySliceSliceAddass_k",
      "_arraySliceSliceAddass_s",         "_arraySliceSliceAddass_t",
      "_arraySliceSliceAddass_u",         "_arraySliceSliceAddass_w",

      "_arraySliceSliceMinSliceAssign_a",
      "_arraySliceSliceMinSliceAssign_d", // T[]=T[]-T[]
      "_arraySliceSliceMinSliceAssign_f", // T[]=T[]-T[]
      "_arraySliceSliceMinSliceAssign_g", "_arraySliceSliceMinSliceAssign_h",
      "_arraySliceSliceMinSliceAssign_i", "_arraySliceSliceMinSliceAssign_k",
      "_arraySliceSliceMinSliceAssign_r", // T[]=T[]-T[]
      "_arraySliceSliceMinSliceAssign_s", "_arraySliceSliceMinSliceAssign_t",
      "_arraySliceSliceMinSliceAssign_u", "_arraySliceSliceMinSliceAssign_w",

      "_arraySliceSliceMinass_a",
      "_arraySliceSliceMinass_d", // T[]-=T[]
      "_arraySliceSliceMinass_f", // T[]-=T[]
      "_arraySliceSliceMinass_g",         "_arraySliceSliceMinass_h",
      "_arraySliceSliceMinass_i",         "_arraySliceSliceMinass_k",
      "_arraySliceSliceMinass_s",         "_arraySliceSliceMinass_t",
      "_arraySliceSliceMinass_u",         "_arraySliceSliceMinass_w",

      "_arraySliceSliceMulSliceAssign_d", // T[]=T[]*T[]
      "_arraySliceSliceMulSliceAssign_f", // T[]=T[]*T[]
      "_arraySliceSliceMulSliceAssign_i", "_arraySliceSliceMulSliceAssign_k",
      "_arraySliceSliceMulSliceAssign_s", "_arraySliceSliceMulSliceAssign_t",
      "_arraySliceSliceMulSliceAssign_u", "_arraySliceSliceMulSliceAssign_w",

      "_arraySliceSliceMulass_d", // T[]*=T[]
      "_arraySliceSliceMulass_f", // T[]*=T[]
      "_arraySliceSliceMulass_i",         "_arraySliceSliceMulass_k",
      "_arraySliceSliceMulass_s",         "_arraySliceSliceMulass_t",
      "_arraySliceSliceMulass_u",         "_arraySliceSliceMulass_w",
  };
  const char *name = fd->ident->toChars();
  int i =
      binary(name, libArrayopFuncs, sizeof(libArrayopFuncs) / sizeof(char *));
  if (i != -1) {
    return 1;
  }

#ifdef DEBUG // Make sure our array is alphabetized
  for (size_t j = 0; j < sizeof(libArrayopFuncs) / sizeof(char *); j++) {
    if (strcmp(name, libArrayopFuncs[j]) == 0)
      assert(0);
  }
#endif
  return 0;
}<|MERGE_RESOLUTION|>--- conflicted
+++ resolved
@@ -939,14 +939,10 @@
     return;
   }
 
-<<<<<<< HEAD
-=======
   if (!fd->fbody) {
     return;
   }
 
-  IrFunction *const irFunc = getIrFunc(fd);
->>>>>>> 4381a909
   llvm::Function *const func = irFunc->getLLVMFunc();
 
   if (!func->empty()) {
