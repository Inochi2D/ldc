--- conflicted
+++ resolved
@@ -361,21 +361,9 @@
 
 # Also add the header files to the build so that they are available in IDE
 # project files generated via CMake.
-<<<<<<< HEAD
-file(GLOB_RECURSE FE_SRC_D dmd/*.d)
-file(GLOB_RECURSE FE_HDR   dmd/*.h)
-file(GLOB_RECURSE FE_RES   dmd/res/*.*)
-file(GLOB_RECURSE GEN_SRC gen/*.cpp)
-file(GLOB_RECURSE GEN_HDR gen/*.h)
-file(GLOB_RECURSE GEN_SRC_D gen/*.d)
-file(GLOB_RECURSE DRV_SRC_D driver/*.d)
-file(GLOB_RECURSE IR_SRC_D ir/*.d)
-file(GLOB IR_SRC ir/*.cpp)
-file(GLOB IR_HDR ir/*.h)
-=======
 file(GLOB_RECURSE FE_SRC_D   dmd/*.d)
 file(GLOB_RECURSE FE_HDR     dmd/*.h)
-file(GLOB_RECURSE FE_RES     res/*.*)
+file(GLOB_RECURSE FE_RES     dmd/res/*.*)
 file(GLOB_RECURSE GEN_SRC    gen/*.cpp)
 file(GLOB_RECURSE GEN_HDR    gen/*.h)
 file(GLOB_RECURSE GEN_SRC_D  gen/*.d)
@@ -383,7 +371,6 @@
 file(GLOB_RECURSE IR_HDR     ir/*.h)
 file(GLOB_RECURSE IR_SRC_D   ir/*.d)
 file(GLOB_RECURSE DRV_SRC_D  driver/*.d)
->>>>>>> 0d09a171
 set(DRV_SRC
     driver/args.cpp
     driver/cache.cpp
