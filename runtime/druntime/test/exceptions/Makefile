include ../common.mak

TESTS=stderr_msg unittest_assert invalid_memory_operation unknown_gc static_dtor \
      future_message refcounted rt_trap_exceptions_drt catch_in_finally \
      message_with_null

ifeq ($(OS)-$(BUILD),linux-debug)
    TESTS+=line_trace line_trace_21656 long_backtrace_trunc rt_trap_exceptions cpp_demangle
    LINE_TRACE_DFLAGS:=-L--export-dynamic
endif
ifeq ($(OS),linux)
    TESTS+=rt_trap_exceptions_drt_gdb
endif
ifeq ($(OS)-$(BUILD),freebsd-debug)
    TESTS+=line_trace line_trace_21656 long_backtrace_trunc cpp_demangle
    LINE_TRACE_DFLAGS:=-L--export-dynamic
endif
ifeq ($(OS)-$(BUILD),dragonflybsd-debug)
    TESTS+=line_trace line_trace_21656 long_backtrace_trunc cpp_demangle
    LINE_TRACE_DFLAGS:=-L--export-dynamic
endif
ifeq ($(OS)-$(BUILD),osx-debug)
<<<<<<< HEAD
    # LDC: exclude long_backtrace_trunc, as resolving file:line infos via external `atos` tool
    #      yields absolute paths of varying lengths
    TESTS+=line_trace line_trace_21656 $(if $(findstring ldmd2,$(DMD)),,long_backtrace_trunc) cpp_demangle
=======
    TESTS+=line_trace line_trace_21656 cpp_demangle
>>>>>>> e68e2afd
    LINE_TRACE_DFLAGS:=
endif
ifeq ($(OS)-$(BUILD),windows-debug)
    TESTS+=winstack
endif

ifeq ($(BUILD),debug)
    TESTS+=assert_fail
endif

DIFF:=diff
SED:=sed
GDB:=gdb

ifneq (,$(findstring ldmd2,$(DMD)))
    ifeq ($(OS),osx)
        # convert absolute paths from `atos` tool to expected relative ones
        OSX_SED_MAKE_RELATIVE:=s|^.*/src/|src/|g;
    endif
endif

.PHONY: all clean
all: $(addprefix $(ROOT)/,$(addsuffix .done,$(TESTS)))

$(ROOT)/line_trace.done: $(ROOT)/line_trace$(DOTEXE)
	@echo Testing line_trace
	$(QUIET)$(TIMELIMIT)$(ROOT)/line_trace $(RUN_ARGS) > $(ROOT)/line_trace.output
	# Use sed to canonicalize line_trace.output and compare against expected output in line_trace.exp
<<<<<<< HEAD
	$(QUIET)$(SED) "$(OSX_SED_MAKE_RELATIVE)s/\[0x[0-9a-f]*\]/\[ADDR\]/g; s/scope //g; s/Nl//g" $(ROOT)/line_trace.output | $(DIFF) line_trace.exp -
=======
	$(QUIET)$(SED) "s|^.*/src/|src/|g; s/\[0x[0-9a-f]*\]/\[ADDR\]/g; s/scope //g; s/Nl//g" $(ROOT)/line_trace.output | $(DIFF) line_trace.exp -
>>>>>>> e68e2afd
	@rm -f $(ROOT)/line_trace.output
	@touch $@

# https://issues.dlang.org/show_bug.cgi?id=21656
$(ROOT)/line_trace_21656.done: $(ROOT)/line_trace$(DOTEXE)
	@echo Testing line_trace_21656
	@mkdir -p $(ROOT)/line_trace_21656
	@touch $(ROOT)/line_trace_21656/line_trace
	$(QUIET)cd $(ROOT)/line_trace_21656 && PATH="..:$$PATH" $(TIMELIMIT)line_trace $(RUN_ARGS) > line_trace.output
<<<<<<< HEAD
	$(QUIET)$(SED) "$(OSX_SED_MAKE_RELATIVE)s/\[0x[0-9a-f]*\]/\[ADDR\]/g; s/scope //g; s/Nl//g" $(ROOT)/line_trace_21656/line_trace.output | $(DIFF) line_trace.exp -
=======
	$(QUIET)$(SED) "s|^.*/src/|src/|g; s/\[0x[0-9a-f]*\]/\[ADDR\]/g; s/scope //g; s/Nl//g" $(ROOT)/line_trace_21656/line_trace.output | $(DIFF) line_trace.exp -
>>>>>>> e68e2afd
	@rm -rf $(ROOT)/line_trace_21656
	@touch $@

$(ROOT)/long_backtrace_trunc.done: $(ROOT)/long_backtrace_trunc$(DOTEXE)
	@echo Testing long_backtrace_trunc
	$(QUIET)$(TIMELIMIT)$(ROOT)/long_backtrace_trunc $(RUN_ARGS) > $(ROOT)/long_backtrace_trunc.output
	# Use sed to canonicalize long_backtrace_trunc.output and compare against expected output in long_backtrace_trunc.exp
<<<<<<< HEAD
	$(QUIET)$(SED) "$(OSX_SED_MAKE_RELATIVE)s/\[0x[0-9a-f]*\]/\[ADDR\]/g; s/scope //g; s/Nl//g" $(ROOT)/long_backtrace_trunc.output | $(DIFF) long_backtrace_trunc.exp -
=======
	$(QUIET)$(SED) "s|^.*/src/|src/|g; s/\[0x[0-9a-f]*\]/\[ADDR\]/g; s/scope //g; s/Nl//g" $(ROOT)/long_backtrace_trunc.output | $(DIFF) long_backtrace_trunc.exp -
>>>>>>> e68e2afd
	@rm -f $(ROOT)/long_backtrace_trunc.output
	@touch $@

$(ROOT)/chain.done: $(ROOT)/chain$(DOTEXE)
	@echo Testing chain
	$(QUIET)$(TIMELIMIT)$(ROOT)/chain $(RUN_ARGS) > $(ROOT)/chain.output
	@rm -f $(ROOT)/chain.output
	@touch $@

$(ROOT)/winstack.done: $(ROOT)/winstack$(DOTEXE)
	@echo Testing winstack
	$(QUIET)$(TIMELIMIT)$(ROOT)/winstack $(RUN_ARGS)
	@touch $@

$(ROOT)/stderr_msg.done: STDERR_EXP="stderr_msg msg"
$(ROOT)/unittest_assert.done: STDERR_EXP="unittest_assert msg"
$(ROOT)/invalid_memory_operation.done: STDERR_EXP="InvalidMemoryOperationError"
$(ROOT)/unknown_gc.done: STDERR_EXP="'unknowngc'"
$(ROOT)/static_dtor.done: STDERR_EXP="dtor_called_more_than_once"
$(ROOT)/static_dtor.done: NEGATE=!
$(ROOT)/future_message.done: STDERR_EXP="exception I have a custom message. exception exception "
$(ROOT)/catch_in_finally.done: STDERR_EXP="success."
$(ROOT)/rt_trap_exceptions.done: STDERR_EXP="object.Exception@src/rt_trap_exceptions.d(12): this will abort"
$(ROOT)/rt_trap_exceptions.done: STDERR_EXP2="src/rt_trap_exceptions.d:8 main"
$(ROOT)/assert_fail.done: STDERR_EXP="success."
$(ROOT)/cpp_demangle.done: STDERR_EXP="thrower(int)"

$(ROOT)/message_with_null.done: STDERR_EXP=" world"

$(ROOT)/%.done: $(ROOT)/%$(DOTEXE)
	@echo Testing $*
	$(QUIET)$(TIMELIMIT)$(ROOT)/$* $(RUN_ARGS) 2>$(ROOT)/$*.stderr || true

	@if $(NEGATE) grep -qF $(STDERR_EXP) < $(ROOT)/$*.stderr ; then true ; else  \
		echo 'Searched for pattern $(STDERR_EXP), NEGATE = $(NEGATE)' ;\
		tail --bytes=5000 $(ROOT)/$*.stderr ;\
		exit 1 ;\
	fi
	@if [ ! -z $(STDERR_EXP2) ] ; then \
		if $(NEGATE) grep -qF $(STDERR_EXP2) < $(ROOT)/$*.stderr ; then true ; else \
			echo 'Searched for '$(STDERR_EXP2)' NEGATE = $(NEGATE)' ;\
			tail --bytes=5000 $(ROOT)/$*.stderr ;\
			exit 1 ;\
		fi \
	fi
	@touch $@

$(ROOT)/rt_trap_exceptions_drt.done: STDERR_EXP="uncaught exception\nobject.Exception@rt_trap_exceptions_drt.d(4): exception"
$(ROOT)/rt_trap_exceptions_drt.done: RUN_ARGS="--DRT-trapExceptions=0"
$(ROOT)/rt_trap_exceptions_drt.done: NEGATE=!


$(ROOT)/rt_trap_exceptions_drt_gdb.done: $(ROOT)/rt_trap_exceptions_drt$(DOTEXE)
	@echo Testing rt_trap_exceptions_drt_gdb
	$(QUIET)$(TIMELIMIT) $(GDB) -n -ex 'set confirm off' -ex run -ex 'bt full' -ex q --args $< --DRT-trapExceptions=0 \
		> $(ROOT)/rt_trap_exceptions_drt_gdb.output 2>&1 || true
	cat $(ROOT)/rt_trap_exceptions_drt_gdb.output
	grep "\(D main\|_Dmain\) (args=...) at .*rt_trap_exceptions_drt.d:9" > /dev/null < $(ROOT)/rt_trap_exceptions_drt_gdb.output
	grep 'myLocal' > /dev/null < $(ROOT)/rt_trap_exceptions_drt_gdb.output
	! grep "No stack." > /dev/null < $(ROOT)/rt_trap_exceptions_drt_gdb.output
	@touch $@

$(ROOT)/refcounted.done: $(ROOT)/refcounted$(DOTEXE)
	$(QUIET) $<
	@touch $@

ifneq (,$(findstring ldmd,$(DMD)))
# LDC: Make sure allocation intended to provoke exception is not elided.
$(ROOT)/invalid_memory_operation$(DOTEXE): DFLAGS+=-disable-gc2stack
endif
$(ROOT)/unittest_assert$(DOTEXE): DFLAGS+=-unittest -version=CoreUnittest
$(ROOT)/line_trace$(DOTEXE): DFLAGS+=$(LINE_TRACE_DFLAGS)
$(ROOT)/long_backtrace_trunc$(DOTEXE): DFLAGS+=$(LINE_TRACE_DFLAGS)
$(ROOT)/rt_trap_exceptions$(DOTEXE): DFLAGS+=$(LINE_TRACE_DFLAGS)
$(ROOT)/rt_trap_exceptions_drt$(DOTEXE): DFLAGS+=-g
$(ROOT)/refcounted$(DOTEXE): DFLAGS+=-dip1008
$(ROOT)/cpp_demangle$(DOTEXE): DFLAGS+=-L-lstdc++ $(LINE_TRACE_DFLAGS)

$(ROOT)/%$(DOTEXE): $(SRC)/%.d $(DMD) $(DRUNTIME)
	$(QUIET)$(DMD) $(DFLAGS) -of$@ $<

clean:
	rm -rf $(GENERATED)<|MERGE_RESOLUTION|>--- conflicted
+++ resolved
@@ -20,13 +20,7 @@
     LINE_TRACE_DFLAGS:=-L--export-dynamic
 endif
 ifeq ($(OS)-$(BUILD),osx-debug)
-<<<<<<< HEAD
-    # LDC: exclude long_backtrace_trunc, as resolving file:line infos via external `atos` tool
-    #      yields absolute paths of varying lengths
-    TESTS+=line_trace line_trace_21656 $(if $(findstring ldmd2,$(DMD)),,long_backtrace_trunc) cpp_demangle
-=======
     TESTS+=line_trace line_trace_21656 cpp_demangle
->>>>>>> e68e2afd
     LINE_TRACE_DFLAGS:=
 endif
 ifeq ($(OS)-$(BUILD),windows-debug)
@@ -41,13 +35,6 @@
 SED:=sed
 GDB:=gdb
 
-ifneq (,$(findstring ldmd2,$(DMD)))
-    ifeq ($(OS),osx)
-        # convert absolute paths from `atos` tool to expected relative ones
-        OSX_SED_MAKE_RELATIVE:=s|^.*/src/|src/|g;
-    endif
-endif
-
 .PHONY: all clean
 all: $(addprefix $(ROOT)/,$(addsuffix .done,$(TESTS)))
 
@@ -55,11 +42,7 @@
 	@echo Testing line_trace
 	$(QUIET)$(TIMELIMIT)$(ROOT)/line_trace $(RUN_ARGS) > $(ROOT)/line_trace.output
 	# Use sed to canonicalize line_trace.output and compare against expected output in line_trace.exp
-<<<<<<< HEAD
-	$(QUIET)$(SED) "$(OSX_SED_MAKE_RELATIVE)s/\[0x[0-9a-f]*\]/\[ADDR\]/g; s/scope //g; s/Nl//g" $(ROOT)/line_trace.output | $(DIFF) line_trace.exp -
-=======
 	$(QUIET)$(SED) "s|^.*/src/|src/|g; s/\[0x[0-9a-f]*\]/\[ADDR\]/g; s/scope //g; s/Nl//g" $(ROOT)/line_trace.output | $(DIFF) line_trace.exp -
->>>>>>> e68e2afd
 	@rm -f $(ROOT)/line_trace.output
 	@touch $@
 
@@ -69,11 +52,7 @@
 	@mkdir -p $(ROOT)/line_trace_21656
 	@touch $(ROOT)/line_trace_21656/line_trace
 	$(QUIET)cd $(ROOT)/line_trace_21656 && PATH="..:$$PATH" $(TIMELIMIT)line_trace $(RUN_ARGS) > line_trace.output
-<<<<<<< HEAD
-	$(QUIET)$(SED) "$(OSX_SED_MAKE_RELATIVE)s/\[0x[0-9a-f]*\]/\[ADDR\]/g; s/scope //g; s/Nl//g" $(ROOT)/line_trace_21656/line_trace.output | $(DIFF) line_trace.exp -
-=======
 	$(QUIET)$(SED) "s|^.*/src/|src/|g; s/\[0x[0-9a-f]*\]/\[ADDR\]/g; s/scope //g; s/Nl//g" $(ROOT)/line_trace_21656/line_trace.output | $(DIFF) line_trace.exp -
->>>>>>> e68e2afd
 	@rm -rf $(ROOT)/line_trace_21656
 	@touch $@
 
@@ -81,11 +60,7 @@
 	@echo Testing long_backtrace_trunc
 	$(QUIET)$(TIMELIMIT)$(ROOT)/long_backtrace_trunc $(RUN_ARGS) > $(ROOT)/long_backtrace_trunc.output
 	# Use sed to canonicalize long_backtrace_trunc.output and compare against expected output in long_backtrace_trunc.exp
-<<<<<<< HEAD
-	$(QUIET)$(SED) "$(OSX_SED_MAKE_RELATIVE)s/\[0x[0-9a-f]*\]/\[ADDR\]/g; s/scope //g; s/Nl//g" $(ROOT)/long_backtrace_trunc.output | $(DIFF) long_backtrace_trunc.exp -
-=======
 	$(QUIET)$(SED) "s|^.*/src/|src/|g; s/\[0x[0-9a-f]*\]/\[ADDR\]/g; s/scope //g; s/Nl//g" $(ROOT)/long_backtrace_trunc.output | $(DIFF) long_backtrace_trunc.exp -
->>>>>>> e68e2afd
 	@rm -f $(ROOT)/long_backtrace_trunc.output
 	@touch $@
 
