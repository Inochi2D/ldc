include ../common.mak

DFLAGS+=-cov

NORMAL_TESTS:=$(addprefix $(ROOT)/,$(addsuffix .done,basic))
MERGE_TESTS:=$(addprefix $(ROOT)/,$(addsuffix .done,merge merge_true))

DIFF:=diff --strip-trailing-cr
SED:=sed

ifeq ($(OS),$(filter $(OS),freebsd osx))
    SED_INPLACE:=-i ''
else
    SED_INPLACE:=-i''
endif

.PHONY: all clean
all: $(NORMAL_TESTS) $(MERGE_TESTS) $(ROOT)/no_code.done $(ROOT)/merge_override.done

$(NORMAL_TESTS): $(ROOT)/%.done: $(ROOT)/%$(DOTEXE)
	@echo Testing $*
	@rm -f $(ROOT)/src-$*.lst
	$(QUIET)$(ROOT)/$* $(ROOT) $(RUN_ARGS)
<<<<<<< HEAD
ifneq (,$(findstring win,$(OS)))
	sed -i 's:^src\\:src/:g' $(ROOT)/src-$*.lst
=======
ifeq (windows,$(OS))
	$(QUIET)$(SED) $(SED_INPLACE) 's:^src\\:src/:g' $(ROOT)/src-$*.lst
>>>>>>> c58f8a8a
endif
	$(QUIET)$(DIFF) src-$*.lst.exp $(ROOT)/src-$*.lst
	@touch $@

$(MERGE_TESTS): $(ROOT)/%.done: $(ROOT)/%$(DOTEXE)
	@echo Testing $*
	@rm -f $(ROOT)/src-$*.lst
	$(QUIET)$(ROOT)/$* $(ROOT) $(RUN_ARGS)
	$(QUIET)$(ROOT)/$* $(ROOT) $(RUN_ARGS)
<<<<<<< HEAD
ifneq (,$(findstring win,$(OS)))
	sed -i 's:^src\\:src/:g' $(ROOT)/src-$*.lst
=======
ifeq (windows,$(OS))
	$(QUIET)$(SED) $(SED_INPLACE) 's:^src\\:src/:g' $(ROOT)/src-$*.lst
>>>>>>> c58f8a8a
endif
	$(QUIET)$(DIFF) src-$*.lst.exp $(ROOT)/src-$*.lst
	@touch $@

$(ROOT)/merge_override.done: $(ROOT)/%.done: $(ROOT)/%$(DOTEXE)
	@echo Testing $*
	@rm -f $(ROOT)/src-$*.lst
	$(QUIET)$(SED) $(SED_INPLACE) 's/CHANGEVAR/CHANGE_VAR/g' src/$*.d
	$(QUIET)$(ROOT)/$* $(ROOT) $(RUN_ARGS)
ifneq (,$(findstring win,$(OS)))
	sed -i 's:^src\\:src/:g' $(ROOT)/src-$*.lst
endif
	$(QUIET)$(SED) $(SED_INPLACE) 's/CHANGE_VAR/CHANGEVAR/g' src/$*.d
ifeq (windows,$(OS))
	$(QUIET)$(SED) $(SED_INPLACE) 's:^src\\:src/:g' $(ROOT)/src-$*.lst
endif
	$(QUIET)$(DIFF) src-$*.lst_1.exp $(ROOT)/src-$*.lst
	$(QUIET)$(ROOT)/$* $(ROOT) $(RUN_ARGS)
ifneq (,$(findstring win,$(OS)))
	sed -i 's:^src\\:src/:g' $(ROOT)/src-$*.lst
endif
	$(QUIET)$(SED) $(SED_INPLACE) 's/CHANGEVAR/CHANGE_VAR/g' src/$*.d
ifeq (windows,$(OS))
	$(QUIET)$(SED) $(SED_INPLACE) 's:^src\\:src/:g' $(ROOT)/src-$*.lst
endif
	$(QUIET)$(DIFF) src-$*.lst_2.exp $(ROOT)/src-$*.lst
	@touch $@

$(ROOT)/no_code.done: $(ROOT)/%.done: $(ROOT)/%$(DOTEXE)
	@echo Testing $*
	@rm -f $(ROOT)/src-$*.lst
	$(QUIET)$(ROOT)/$* $(ROOT) $(RUN_ARGS)
	$(QUIET)$(ROOT)/$* $(ROOT) $(RUN_ARGS)
<<<<<<< HEAD
ifneq (,$(findstring win,$(OS)))
	sed -i 's:^src\\:src/:g' $(ROOT)/src-$*.lst
	sed -i 's:^src\\:src/:g' $(ROOT)/src-$*_imp.lst
=======
ifeq (windows,$(OS))
	$(QUIET)$(SED) $(SED_INPLACE) 's:^src\\:src/:g' $(ROOT)/src-$*.lst
	$(QUIET)$(SED) $(SED_INPLACE) 's:^src\\:src/:g' $(ROOT)/src-$*_imp.lst
>>>>>>> c58f8a8a
endif
	$(QUIET)$(DIFF) src-$*.lst.exp $(ROOT)/src-$*.lst
	$(QUIET)$(DIFF) src-$*_imp.lst.exp $(ROOT)/src-$*_imp.lst
	@touch $@

$(ROOT)/no_code$(DOTEXE): $(SRC)/no_code_imp.d
$(ROOT)/%$(DOTEXE): $(SRC)/%.d
	$(QUIET)$(DMD) $(DFLAGS) -of$@ $^

clean:
	rm -rf $(GENERATED) *.lst<|MERGE_RESOLUTION|>--- conflicted
+++ resolved
@@ -21,13 +21,8 @@
 	@echo Testing $*
 	@rm -f $(ROOT)/src-$*.lst
 	$(QUIET)$(ROOT)/$* $(ROOT) $(RUN_ARGS)
-<<<<<<< HEAD
-ifneq (,$(findstring win,$(OS)))
-	sed -i 's:^src\\:src/:g' $(ROOT)/src-$*.lst
-=======
 ifeq (windows,$(OS))
 	$(QUIET)$(SED) $(SED_INPLACE) 's:^src\\:src/:g' $(ROOT)/src-$*.lst
->>>>>>> c58f8a8a
 endif
 	$(QUIET)$(DIFF) src-$*.lst.exp $(ROOT)/src-$*.lst
 	@touch $@
@@ -37,13 +32,8 @@
 	@rm -f $(ROOT)/src-$*.lst
 	$(QUIET)$(ROOT)/$* $(ROOT) $(RUN_ARGS)
 	$(QUIET)$(ROOT)/$* $(ROOT) $(RUN_ARGS)
-<<<<<<< HEAD
-ifneq (,$(findstring win,$(OS)))
-	sed -i 's:^src\\:src/:g' $(ROOT)/src-$*.lst
-=======
 ifeq (windows,$(OS))
 	$(QUIET)$(SED) $(SED_INPLACE) 's:^src\\:src/:g' $(ROOT)/src-$*.lst
->>>>>>> c58f8a8a
 endif
 	$(QUIET)$(DIFF) src-$*.lst.exp $(ROOT)/src-$*.lst
 	@touch $@
@@ -77,15 +67,9 @@
 	@rm -f $(ROOT)/src-$*.lst
 	$(QUIET)$(ROOT)/$* $(ROOT) $(RUN_ARGS)
 	$(QUIET)$(ROOT)/$* $(ROOT) $(RUN_ARGS)
-<<<<<<< HEAD
-ifneq (,$(findstring win,$(OS)))
-	sed -i 's:^src\\:src/:g' $(ROOT)/src-$*.lst
-	sed -i 's:^src\\:src/:g' $(ROOT)/src-$*_imp.lst
-=======
 ifeq (windows,$(OS))
 	$(QUIET)$(SED) $(SED_INPLACE) 's:^src\\:src/:g' $(ROOT)/src-$*.lst
 	$(QUIET)$(SED) $(SED_INPLACE) 's:^src\\:src/:g' $(ROOT)/src-$*_imp.lst
->>>>>>> c58f8a8a
 endif
 	$(QUIET)$(DIFF) src-$*.lst.exp $(ROOT)/src-$*.lst
 	$(QUIET)$(DIFF) src-$*_imp.lst.exp $(ROOT)/src-$*_imp.lst
