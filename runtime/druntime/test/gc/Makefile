include ../common.mak

<<<<<<< HEAD
TESTS := attributes sentinel printf memstomp invariant logging \
		 precise precisegc \
		 recoverfree nocollect
# LDC: disable POSIX-specific tests on Windows
ifeq (,$(findstring win,$(OS)))
TESTS += sentinel1 sentinel2 \
		 forkgc forkgc2 \
		 sigmaskgc startbackgc concurrent precise_concurrent hospital
=======
TESTS:=attributes sentinel printf memstomp invariant logging \
       precise precisegc \
       recoverfree nocollect

ifneq ($(OS),windows)
    # some .d files are for Posix only
    TESTS+=sentinel1 sentinel2 forkgc forkgc2 sigmaskgc startbackgc
    # and some tests require the `fork` GC, only supported on Posix
    TEST+=concurrent precise_concurrent hospital
>>>>>>> c58f8a8a
endif

ifeq ($(OS),linux)
    TESTS+=issue22843
endif

SRC_GC=../../src/core/internal/gc/impl/conservative/gc.d
SRC=$(SRC_GC) ../../src/rt/lifetime.d
# ../../src/object.d causes duplicate symbols
UDFLAGS=$(DFLAGS) -unittest -version=CoreUnittest

.PHONY: all clean
all: $(addprefix $(ROOT)/,$(addsuffix .done,$(TESTS)))

$(ROOT)/%.done: $(ROOT)/%$(DOTEXE)
	@echo Testing $*
	$(QUIET)$(TIMELIMIT)$(ROOT)/$* $(RUN_ARGS)
	@touch $@

# https://issues.dlang.org/show_bug.cgi?id=22843
# needs to run under valgrind
# versions before 3.13.0 don't handle clone() correctly, skip them
$(ROOT)/issue22843.done: $(ROOT)/issue22843$(DOTEXE)
	@echo Testing issue22843
	$(QUIET)if ! command -v valgrind >/dev/null; then \
		echo valgrind not installed, skipping; \
	elif valgrind --version | grep -Eq 'valgrind-3.([0-9]|1[012])\b'; then \
		echo valgrind version too old, skipping; \
	else \
		$(TIMELIMIT)valgrind --quiet --tool=none $(ROOT)/issue22843 $(RUN_ARGS); \
	fi
	@touch $@

$(ROOT)/sentinel$(DOTEXE): $(SRC)
	$(DMD) -debug=SENTINEL $(UDFLAGS) -main -of$@ $(SRC)

$(ROOT)/sentinel1$(DOTEXE): $(SRC) sentinel1.d
	$(DMD) -debug=SENTINEL -debug=GC_RECURSIVE_LOCK $(DFLAGS) sentinel1.d -of$@ $(SRC)

$(ROOT)/sentinel2$(DOTEXE): $(SRC) sentinel2.d
	$(DMD) -debug=SENTINEL -debug=GC_RECURSIVE_LOCK $(DFLAGS) sentinel2.d -gx -of$@ $(SRC)

$(ROOT)/printf$(DOTEXE): $(SRC)
	$(DMD) -debug=PRINTF -debug=PRINTF_TO_FILE -debug=COLLECT_PRINTF $(UDFLAGS) -main -of$@ $(SRC_GC)

$(ROOT)/memstomp$(DOTEXE): $(SRC)
	$(DMD) -debug=MEMSTOMP $(UDFLAGS) -main -of$@ $(SRC)

$(ROOT)/invariant$(DOTEXE): $(SRC)
	$(DMD) -debug -debug=INVARIANT -debug=PTRCHECK -debug=PTRCHECK2 $(UDFLAGS) -main -of$@ $(SRC)

$(ROOT)/logging$(DOTEXE): $(SRC)
	$(DMD) -debug=LOGGING $(UDFLAGS) -main -of$@ $(SRC)

$(ROOT)/precise$(DOTEXE): $(SRC)
	$(DMD) -debug -debug=INVARIANT -debug=MEMSTOMP $(UDFLAGS) -main -of$@ $(SRC)
$(ROOT)/precise.done: RUN_ARGS+=--DRT-gcopt=gc:precise

$(ROOT)/precisegc$(DOTEXE): $(SRC) precisegc.d
	$(DMD) $(UDFLAGS) -gx -of$@ $(SRC) precisegc.d

$(ROOT)/concurrent$(DOTEXE): $(SRC)
	$(DMD) $(UDFLAGS) -main -of$@ $(SRC)
$(ROOT)/concurrent.done: RUN_ARGS+=--DRT-gcopt=fork:1

$(ROOT)/precise_concurrent$(DOTEXE): $(SRC)
	$(DMD) $(UDFLAGS) -main -of$@ $(SRC)
$(ROOT)/precise_concurrent.done: RUN_ARGS+="--DRT-gcopt=gc:precise fork:1"

$(ROOT)/attributes$(DOTEXE): attributes.d
	$(DMD) $(UDFLAGS) -of$@ attributes.d

$(ROOT)/forkgc$(DOTEXE): forkgc.d
	$(DMD) $(UDFLAGS) -of$@ forkgc.d

$(ROOT)/forkgc2$(DOTEXE): forkgc2.d
	$(DMD) $(UDFLAGS) -of$@ forkgc2.d

$(ROOT)/sigmaskgc$(DOTEXE): sigmaskgc.d
	$(DMD) $(UDFLAGS) -of$@ sigmaskgc.d

$(ROOT)/startbackgc$(DOTEXE): startbackgc.d
	$(DMD) $(UDFLAGS) -of$@ startbackgc.d

$(ROOT)/recoverfree$(DOTEXE): recoverfree.d
	$(DMD) $(DFLAGS) -of$@ recoverfree.d

$(ROOT)/nocollect$(DOTEXE): nocollect.d
	$(DMD) $(DFLAGS) -of$@ nocollect.d

$(ROOT)/hospital$(DOTEXE): hospital.d
	$(DMD) $(DFLAGS) -d -of$@ hospital.d
$(ROOT)/hospital.done: RUN_ARGS+=--DRT-gcopt=fork:1

$(ROOT)/issue22843$(DOTEXE): issue22843.d
	$(DMD) $(UDFLAGS) -of$@ issue22843.d
$(ROOT)/issue22843.done: RUN_ARGS+="--DRT-gcopt=fork:1 initReserve:0 minPoolSize:1"

clean:
	rm -rf $(ROOT)<|MERGE_RESOLUTION|>--- conflicted
+++ resolved
@@ -1,15 +1,5 @@
 include ../common.mak
 
-<<<<<<< HEAD
-TESTS := attributes sentinel printf memstomp invariant logging \
-		 precise precisegc \
-		 recoverfree nocollect
-# LDC: disable POSIX-specific tests on Windows
-ifeq (,$(findstring win,$(OS)))
-TESTS += sentinel1 sentinel2 \
-		 forkgc forkgc2 \
-		 sigmaskgc startbackgc concurrent precise_concurrent hospital
-=======
 TESTS:=attributes sentinel printf memstomp invariant logging \
        precise precisegc \
        recoverfree nocollect
@@ -19,7 +9,6 @@
     TESTS+=sentinel1 sentinel2 forkgc forkgc2 sigmaskgc startbackgc
     # and some tests require the `fork` GC, only supported on Posix
     TEST+=concurrent precise_concurrent hospital
->>>>>>> c58f8a8a
 endif
 
 ifeq ($(OS),linux)
