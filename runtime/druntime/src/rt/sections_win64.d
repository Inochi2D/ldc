/**
 * Written in the D programming language.
 * This module provides Win32-specific support for sections.
 *
 * Copyright: Copyright Digital Mars 2008 - 2012.
 * License: Distributed under the
 *      $(LINK2 http://www.boost.org/LICENSE_1_0.txt, Boost Software License 1.0).
 *    (See accompanying file LICENSE)
 * Authors:   Walter Bright, Sean Kelly, Martin Nowak
 * Source: $(DRUNTIMESRC rt/_sections_win64.d)
 */

module rt.sections_win64;

version (CRuntime_Microsoft):

// debug = PRINTF;
debug(PRINTF) import core.stdc.stdio;
import core.memory;
import core.stdc.stdlib : calloc, malloc, free;
import core.sys.windows.winbase : FreeLibrary, GetCurrentThreadId, GetModuleHandleExW,
    GetProcAddress, LoadLibraryA, LoadLibraryW,
    GET_MODULE_HANDLE_EX_FLAG_FROM_ADDRESS, GET_MODULE_HANDLE_EX_FLAG_UNCHANGED_REFCOUNT;
import core.sys.windows.winnt : WCHAR, IMAGE_DOS_HEADER, IMAGE_DOS_SIGNATURE, IMAGE_FILE_HEADER,
    IMAGE_NT_HEADERS, IMAGE_SECTION_HEADER, IMAGE_TLS_DIRECTORY, IMAGE_DIRECTORY_ENTRY_TLS;
import core.sys.windows.threadaux;
import core.thread;
import rt.deh, rt.minfo;
import core.internal.container.array;

version (DigitalMars) version (Win64) version = hasEHTables;

version (LDC) { /* implemented in rt.sections_elf_shared, we just need some helpers */ } else
{

struct SectionGroup
{
    static int opApply(scope int delegate(ref SectionGroup) dg)
    {
        foreach (sec; _sections)
        {
            if (auto res = dg(*sec))
                return res;
        }
        return 0;
    }

    static int opApplyReverse(scope int delegate(ref SectionGroup) dg)
    {
        foreach_reverse (sec; _sections)
        {
            if (auto res = dg(*sec))
                return res;
        }
        return 0;
    }

    @property immutable(ModuleInfo*)[] modules() const nothrow @nogc
    {
        return _moduleGroup.modules;
    }

    @property ref inout(ModuleGroup) moduleGroup() inout return nothrow @nogc
    {
        return _moduleGroup;
    }

    version (hasEHTables)
    @property immutable(FuncTable)[] ehTables() const nothrow @nogc
    {
        return _ehTables[];
    }

    @property inout(void[])[] gcRanges() inout nothrow @nogc
    {
        return _gcRanges[];
    }

private:
    ModuleGroup _moduleGroup;
    void[][] _gcRanges;
    void* _handle;
    void[] _tpSection; // range with offsets of pointers in TLS
    version (hasEHTables) immutable(FuncTable)[] _ehTables;
}

shared(bool) conservative;

/****
 * Gets called on program startup just before GC is initialized.
 */
void initSections() nothrow @nogc
{
<<<<<<< HEAD
    auto doshdr = cast(IMAGE_DOS_HEADER*) &__ImageBase;

    _sections._moduleGroup = ModuleGroup(getModuleInfos(doshdr));

    // the ".data" image section includes both object file sections ".data" and ".bss"
    void[] dataSection = findImageSection(doshdr, ".data");
=======
    initSections(&__ImageBase);
}

void initSections(void* handle) nothrow @nogc
{
    auto sectionGroup = cast(SectionGroup*)calloc(1, SectionGroup.sizeof);
    sectionGroup._moduleGroup = ModuleGroup(getModuleInfos(handle));
    sectionGroup._handle = handle;
    version (hasEHTables)
    {
        auto ehsec = findImageSection(handle, "._deh");
        if (ehsec.length)
        {
            // skip empty brace data, the first entry starts with a non-zero function pointer
            size_t pos = 0;
            while (pos + FuncTable.sizeof <= ehsec.length)
            {
                if ((*cast(FuncTable*)(ehsec.ptr + pos)).fptr)
                    break;
                pos += (void*).sizeof;
            }
            size_t cnt = (ehsec.length - pos) / FuncTable.sizeof;
            sectionGroup._ehTables = (cast(immutable(FuncTable*))(ehsec.ptr + pos))[0 .. cnt];
        }
    }

    // the ".data" image section includes both object file sections ".data" and ".bss"
    void[] dataSection = findImageSection(handle, ".data");
>>>>>>> 4cb9610b
    debug(PRINTF) printf("found .data section: [%p,+%llx]\n", dataSection.ptr,
                         cast(ulong)dataSection.length);

    import rt.sections;
    conservative = !scanDataSegPrecisely();

    version (LDC)
    {
        /* FIXME: Precise DATA/TLS GC scanning requires compiler support
         * (emitting mutable pointers into special sections bracketed
         * by _{D,T}P_{beg,end} symbols).
         */
        _sections._gcRanges = (cast(void[]*) malloc((void[]).sizeof))[0..1];
        _sections._gcRanges[0] = dataSection;
    }
    else if (conservative)
    {
        sectionGroup._gcRanges = (cast(void[]*) malloc((void[]).sizeof))[0..1];
        sectionGroup._gcRanges[0] = dataSection;
    }
    else
    {
        // consolidate GC ranges for pointers in the .data segment
        void[] dpSection = findImageSection(handle, ".dp");
        debug(PRINTF) printf("found .dp section: [%p,+%llx]\n", dpSection.ptr,
                             cast(ulong)dpSsection.length);
        auto dp = cast(uint[]) dpSection;
        auto ranges = cast(void[]*) malloc(dp.length * (void[]).sizeof);
        size_t r = 0;
        void* prev = null;
        foreach (off; dp)
        {
            if (off == 0) // skip zero entries added by incremental linking
                continue; // assumes there is no D-pointer at the very beginning of .data
            void* addr = dataSection.ptr + off;
            debug(PRINTF) printf("  scan %p\n", addr);
            // combine consecutive pointers into single range
            if (prev + (void*).sizeof == addr)
                ranges[r-1] = ranges[r-1].ptr[0 .. ranges[r-1].length + (void*).sizeof];
            else
                ranges[r++] = (cast(void**)addr)[0..1];
            prev = addr;
        }
        sectionGroup._gcRanges = ranges[0..r];
        sectionGroup._tpSection = findImageSection(handle, ".tp");
    }
    _sections.insertBack(sectionGroup);
}

/***
 * Gets called on program shutdown just after GC is terminated.
 */
void finiSections() nothrow @nogc
{
    foreach_reverse (ref sec; _sections)
        finiSections(sec);
    _sections.reset();
}

void finiSections(SectionGroup* sec) nothrow @nogc
{
    .free(cast(void*)sec.modules.ptr);
    .free(sec._gcRanges.ptr);
    .free(sec);
}

private void scanTLSPrecise(const(uint)* tp_beg, const(uint)* tp_end, void* base,
                            scope void delegate(void* pbeg, void* pend) nothrow dg) nothrow
{
    for (auto p = tp_beg; p < tp_end; )
    {
        uint beg = *p++;
        uint end = beg + cast(uint)((void*).sizeof);
        while (p < tp_end && *p == end)
        {
            end += (void*).sizeof;
            p++;
        }
        dg(base + beg, base + end);
    }
}

version (Shared)
{
    void** initTLSRanges() nothrow @nogc
    {
        return getTEB();
    }
    void finiTLSRanges(void** teb) nothrow @nogc
    {
    }
    void scanTLSRanges(void** teb, scope void delegate(void* pbeg, void* pend) nothrow dg) nothrow
    {
        foreach (ref sec; _sections)
        {
            auto doshdr = cast(IMAGE_DOS_HEADER*)sec._handle;
            auto nthdr = cast(IMAGE_NT_HEADERS*)(sec._handle + doshdr.e_lfanew);
            auto dir = &(nthdr.OptionalHeader.DataDirectory[IMAGE_DIRECTORY_ENTRY_TLS]);
            if (dir.Size >= IMAGE_TLS_DIRECTORY.sizeof)
            {
                auto tlsdir = cast(IMAGE_TLS_DIRECTORY*)(sec._handle + dir.VirtualAddress);
                auto tls_index = (cast(uint*)tlsdir.AddressOfIndex)[0];
                void** tlsarray = cast(void**)teb[11];

                void* beg = tlsarray[tls_index];
                auto size = tlsdir.EndAddressOfRawData - tlsdir.StartAddressOfRawData + tlsdir.SizeOfZeroFill;

                if (conservative)
                    dg( beg, beg + size);
                else
                    scanTLSPrecise(cast(uint*)&sec._tpSection[0], cast(uint*)&sec._tpSection[$], beg, dg);
            }
        }
    }
}
else // !Shared
{
/***
 * Called once per thread; returns array of thread local storage ranges
 */
void[] initTLSRanges() nothrow @nogc
{
    void* pbeg;
    void* pend;
    // with VS2017 15.3.1, the linker no longer puts TLS segments into a
    //  separate image section. That way _tls_start and _tls_end no
    //  longer generate offsets into .tls, but DATA.
    // Use the TEB entry to find the start of TLS instead and read the
    //  length from the TLS directory
    version (D_InlineAsm_X86)
    {
        asm @nogc nothrow
        {
            mov EAX, _tls_index;
            mov ECX, FS:[0x2C];     // _tls_array
            mov EAX, [ECX+4*EAX];
            mov pbeg, EAX;
            add EAX, [_tls_used+4]; // end
            sub EAX, [_tls_used+0]; // start
            mov pend, EAX;
        }
    }
    else version (D_InlineAsm_X86_64)
    {
        asm @nogc nothrow
        {
            xor RAX, RAX;
            mov EAX, _tls_index;
            mov RCX, 0x58;
            mov RCX, GS:[RCX];      // _tls_array (immediate value causes fixup)
            mov RAX, [RCX+8*RAX];
            mov pbeg, RAX;
            add RAX, [_tls_used+8]; // end
            sub RAX, [_tls_used+0]; // start
            mov pend, RAX;
        }
    }
    else
        static assert(false, "Architecture not supported.");

    return pbeg[0 .. pend - pbeg];
}

void finiTLSRanges(void[] rng) nothrow @nogc
{
}

void scanTLSRanges(void[] rng, scope void delegate(void* pbeg, void* pend) nothrow dg) nothrow
{
<<<<<<< HEAD
    version (LDC)
    {
        // FIXME
        dg(rng.ptr, rng.ptr + rng.length);
    }
    else if (conservative)
    {
=======
    if (conservative)
>>>>>>> 4cb9610b
        dg(rng.ptr, rng.ptr + rng.length);
    else
        scanTLSPrecise(&_TP_beg, &_TP_end, rng.ptr, dg);
}
} // !Shared

extern(C) bool rt_initSharedModule(void* handle)
{
    initSections(handle);
    auto sectionGroup = _sections.back();

    foreach (rng; sectionGroup._gcRanges)
        GC.addRange(rng.ptr, rng.length);

    sectionGroup.moduleGroup.sortCtors();
    sectionGroup.moduleGroup.runCtors();

    foreach (t; Thread)
    {
        impersonate_thread(t.id, () => sectionGroup.moduleGroup.runTlsCtors());
    }
    return true;
}

extern(C) bool rt_termSharedModule(void* handle)
{
    size_t i;
    for(i = 0; i < _sections.length; i++)
        if (_sections[i]._handle == handle)
            break;
    if (i >= _sections.length)
        return false;
    auto sectionGroup = _sections[i];

    foreach (t; Thread)
    {
        impersonate_thread(t.id, () => sectionGroup.moduleGroup.runTlsDtors());
    }
    sectionGroup.moduleGroup.runDtors();
    foreach (rng; sectionGroup._gcRanges)
        GC.removeRange(rng.ptr);

    finiSections(sectionGroup);
    _sections.remove(i);

    return true;
}

} // !LDC

private:

///////////////////////////////////////////////////////////////////////////////
// Compiler to runtime interface.
///////////////////////////////////////////////////////////////////////////////

<<<<<<< HEAD
version (LDC) {} else
=======
__gshared Array!(SectionGroup*) _sections;

extern(C)
>>>>>>> 4cb9610b
{
    __gshared SectionGroup _sections;

    extern(C)
    {
        extern __gshared void* _minfo_beg;
        extern __gshared void* _minfo_end;
    }
}

<<<<<<< HEAD
package immutable(ModuleInfo*)[] getModuleInfos(IMAGE_DOS_HEADER* doshdr) nothrow @nogc
=======
immutable(ModuleInfo*)[] getModuleInfos(void* handle) nothrow @nogc
>>>>>>> 4cb9610b
out (result)
{
    foreach (m; result)
        assert(m !is null);
}
do
{
<<<<<<< HEAD
    version (LDC)
    {
        // the ".minfo" section consists of pointers to all ModuleInfos defined in object files linked into the image
        void[] minfoSection = findImageSection(doshdr, ".minfo");
        auto m = (cast(immutable(ModuleInfo*)*)minfoSection.ptr)[0 .. minfoSection.length / size_t.sizeof];
    }
    else
    {
        auto m = (cast(immutable(ModuleInfo*)*)&_minfo_beg)[1 .. &_minfo_end - &_minfo_beg];
    }

=======
    // the ".minfo" section consists of pointers to all ModuleInfos defined in object files linked into the image
    void[] minfoSection = findImageSection(handle, ".minfo");
    auto m = (cast(immutable(ModuleInfo*)*)minfoSection.ptr)[0 .. minfoSection.length / size_t.sizeof];
>>>>>>> 4cb9610b
    /* Because of alignment inserted by the linker, various null pointers
     * are there. We need to filter them out.
     */

    // count non-null pointers
    size_t count;
    foreach (mi; m)
        if (mi !is null) ++count;

    if (count == m.length)
        return m;

    auto result = (cast(immutable(ModuleInfo)**) malloc(count * size_t.sizeof))[0 .. count];

    count = 0;
    foreach (mi; m)
        if (mi !is null) result[count++] = mi;

    return cast(immutable) result;
}

extern(C)
{
    /* Symbols created by the compiler/linker and inserted into the
     * object file that 'bracket' sections.
     */
    extern __gshared
    {
        void* __ImageBase;

        void* _deh_beg;
        void* _deh_end;

        uint _DP_beg;
        uint _DP_end;
        uint _TP_beg;
        uint _TP_end;

        void*[2] _tls_used; // start, end
        int _tls_index;
    }
}

///////////////////////////////////////////////////////////////////////////////
// dynamic loading
///////////////////////////////////////////////////////////////////////////////

/***********************************
 * These are a temporary means of providing a GC hook for DLL use.  They may be
 * replaced with some other similar functionality later.
 */
extern (C)
{
    void* gc_getProxy();
    void  gc_setProxy(void* p);
    void  gc_clrProxy();

    alias void  function(void*) gcSetFn;
    alias void  function()      gcClrFn;
}

version (LDC) version (Shared) version = LDC_Shared;

version (LDC_Shared) { /* in rt.sections_elf_shared */ } else
{

/*******************************************
 * Loads a DLL written in D with the name 'name'.
 * Returns:
 *      opaque handle to the DLL if successfully loaded
 *      null if failure
 */
extern (C) void* rt_loadLibrary(const char* name)
{
    return initLibrary(.LoadLibraryA(name));
}

extern (C) void* rt_loadLibraryW(const WCHAR* name)
{
    return initLibrary(.LoadLibraryW(name));
}

void* initLibrary(void* mod)
{
    // BUG: LoadLibrary() call calls rt_init(), which fails if proxy is not set!
    // (What? LoadLibrary() is a Windows API call, it shouldn't call rt_init().)
    if (mod is null)
        return mod;
    gcSetFn gcSet = cast(gcSetFn) GetProcAddress(mod, "gc_setProxy");
    if (gcSet !is null)
    {   // BUG: Set proxy, but too late
        gcSet(gc_getProxy());
    }
    return mod;
}

/*************************************
 * Unloads DLL that was previously loaded by rt_loadLibrary().
 * Input:
 *      ptr     the handle returned by rt_loadLibrary()
 * Returns:
 *      1   succeeded
 *      0   some failure happened
 */
extern (C) int rt_unloadLibrary(void* ptr)
{
    gcClrFn gcClr  = cast(gcClrFn) GetProcAddress(ptr, "gc_clrProxy");
    if (gcClr !is null)
        gcClr();
    return FreeLibrary(ptr) != 0;
}

} // !LDC_Shared

///////////////////////////////////////////////////////////////////////////////
// PE/COFF program header iteration
///////////////////////////////////////////////////////////////////////////////

<<<<<<< HEAD
enum IMAGE_DOS_SIGNATURE = 0x5A4D;      // MZ

package struct IMAGE_DOS_HEADER // DOS .EXE header
{
    ushort   e_magic;    // Magic number
    ushort[29] e_res2;   // Reserved ushorts
    int      e_lfanew;   // File address of new exe header
}

struct IMAGE_FILE_HEADER
{
    ushort Machine;
    ushort NumberOfSections;
    uint   TimeDateStamp;
    uint   PointerToSymbolTable;
    uint   NumberOfSymbols;
    ushort SizeOfOptionalHeader;
    ushort Characteristics;
}

struct IMAGE_NT_HEADERS
{
    uint Signature;
    IMAGE_FILE_HEADER FileHeader;
    // optional header follows
}

struct IMAGE_SECTION_HEADER
{
    char[8] Name = 0;
    union {
        uint   PhysicalAddress;
        uint   VirtualSize;
    }
    uint   VirtualAddress;
    uint   SizeOfRawData;
    uint   PointerToRawData;
    uint   PointerToRelocations;
    uint   PointerToLinenumbers;
    ushort NumberOfRelocations;
    ushort NumberOfLinenumbers;
    uint   Characteristics;
}

=======
>>>>>>> 4cb9610b
bool compareSectionName(ref IMAGE_SECTION_HEADER section, string name) nothrow @nogc
{
    if (name[] != section.Name[0 .. name.length])
        return false;
    return name.length == 8 || section.Name[name.length] == 0;
}

<<<<<<< HEAD
package void[] findImageSection(IMAGE_DOS_HEADER* doshdr, string name) nothrow @nogc
{
    if (name.length > 8) // section name from string table not supported
        return null;
    if (doshdr.e_magic != IMAGE_DOS_SIGNATURE)
        return null;

    auto nthdr = cast(IMAGE_NT_HEADERS*) (cast(void*)doshdr + doshdr.e_lfanew);
    auto sections = cast(IMAGE_SECTION_HEADER*) (cast(void*)nthdr + IMAGE_NT_HEADERS.sizeof + nthdr.FileHeader.SizeOfOptionalHeader);
    for (ushort i = 0; i < nthdr.FileHeader.NumberOfSections; i++)
        if (compareSectionName(sections[i], name))
            return (cast(void*)doshdr + sections[i].VirtualAddress)[0 .. sections[i].VirtualSize];
=======
void[] findImageSection(void* handle, string name) nothrow @nogc
{
    if (name.length > 8) // section name from string table not supported
        return null;
    IMAGE_DOS_HEADER* doshdr = cast(IMAGE_DOS_HEADER*)handle;
    if (doshdr.e_magic != IMAGE_DOS_SIGNATURE)
        return null;

    auto nthdr = cast(IMAGE_NT_HEADERS*)(handle + doshdr.e_lfanew);
    auto sections = cast(IMAGE_SECTION_HEADER*)(cast(void*)nthdr + IMAGE_NT_HEADERS.OptionalHeader.offsetof + nthdr.FileHeader.SizeOfOptionalHeader);
    for (ushort i = 0; i < nthdr.FileHeader.NumberOfSections; i++)
        if (compareSectionName(sections[i], name))
            return (handle + sections[i].VirtualAddress)[0 .. sections[i].Misc.VirtualSize];
>>>>>>> 4cb9610b

    return null;
}

version (Shared) package void* handleForAddr(void* addr) nothrow @nogc
{
    void* hModule;
    if (!GetModuleHandleExW(GET_MODULE_HANDLE_EX_FLAG_FROM_ADDRESS | GET_MODULE_HANDLE_EX_FLAG_UNCHANGED_REFCOUNT,
                            cast(const(wchar)*) addr, &hModule))
        return null;
    return hModule;
}

// DLL entry point for druntime_shared.dll
version (Shared)
{
    import core.sys.windows.dll;
    mixin SimpleDllMain;
}<|MERGE_RESOLUTION|>--- conflicted
+++ resolved
@@ -91,14 +91,6 @@
  */
 void initSections() nothrow @nogc
 {
-<<<<<<< HEAD
-    auto doshdr = cast(IMAGE_DOS_HEADER*) &__ImageBase;
-
-    _sections._moduleGroup = ModuleGroup(getModuleInfos(doshdr));
-
-    // the ".data" image section includes both object file sections ".data" and ".bss"
-    void[] dataSection = findImageSection(doshdr, ".data");
-=======
     initSections(&__ImageBase);
 }
 
@@ -127,23 +119,13 @@
 
     // the ".data" image section includes both object file sections ".data" and ".bss"
     void[] dataSection = findImageSection(handle, ".data");
->>>>>>> 4cb9610b
     debug(PRINTF) printf("found .data section: [%p,+%llx]\n", dataSection.ptr,
                          cast(ulong)dataSection.length);
 
     import rt.sections;
     conservative = !scanDataSegPrecisely();
 
-    version (LDC)
-    {
-        /* FIXME: Precise DATA/TLS GC scanning requires compiler support
-         * (emitting mutable pointers into special sections bracketed
-         * by _{D,T}P_{beg,end} symbols).
-         */
-        _sections._gcRanges = (cast(void[]*) malloc((void[]).sizeof))[0..1];
-        _sections._gcRanges[0] = dataSection;
-    }
-    else if (conservative)
+    if (conservative)
     {
         sectionGroup._gcRanges = (cast(void[]*) malloc((void[]).sizeof))[0..1];
         sectionGroup._gcRanges[0] = dataSection;
@@ -297,17 +279,7 @@
 
 void scanTLSRanges(void[] rng, scope void delegate(void* pbeg, void* pend) nothrow dg) nothrow
 {
-<<<<<<< HEAD
-    version (LDC)
-    {
-        // FIXME
-        dg(rng.ptr, rng.ptr + rng.length);
-    }
-    else if (conservative)
-    {
-=======
     if (conservative)
->>>>>>> 4cb9610b
         dg(rng.ptr, rng.ptr + rng.length);
     else
         scanTLSPrecise(&_TP_beg, &_TP_end, rng.ptr, dg);
@@ -364,15 +336,9 @@
 // Compiler to runtime interface.
 ///////////////////////////////////////////////////////////////////////////////
 
-<<<<<<< HEAD
 version (LDC) {} else
-=======
-__gshared Array!(SectionGroup*) _sections;
-
-extern(C)
->>>>>>> 4cb9610b
-{
-    __gshared SectionGroup _sections;
+{
+    __gshared Array!(SectionGroup*) _sections;
 
     extern(C)
     {
@@ -381,11 +347,7 @@
     }
 }
 
-<<<<<<< HEAD
-package immutable(ModuleInfo*)[] getModuleInfos(IMAGE_DOS_HEADER* doshdr) nothrow @nogc
-=======
-immutable(ModuleInfo*)[] getModuleInfos(void* handle) nothrow @nogc
->>>>>>> 4cb9610b
+package immutable(ModuleInfo*)[] getModuleInfos(void* handle) nothrow @nogc
 out (result)
 {
     foreach (m; result)
@@ -393,23 +355,9 @@
 }
 do
 {
-<<<<<<< HEAD
-    version (LDC)
-    {
-        // the ".minfo" section consists of pointers to all ModuleInfos defined in object files linked into the image
-        void[] minfoSection = findImageSection(doshdr, ".minfo");
-        auto m = (cast(immutable(ModuleInfo*)*)minfoSection.ptr)[0 .. minfoSection.length / size_t.sizeof];
-    }
-    else
-    {
-        auto m = (cast(immutable(ModuleInfo*)*)&_minfo_beg)[1 .. &_minfo_end - &_minfo_beg];
-    }
-
-=======
     // the ".minfo" section consists of pointers to all ModuleInfos defined in object files linked into the image
     void[] minfoSection = findImageSection(handle, ".minfo");
     auto m = (cast(immutable(ModuleInfo*)*)minfoSection.ptr)[0 .. minfoSection.length / size_t.sizeof];
->>>>>>> 4cb9610b
     /* Because of alignment inserted by the linker, various null pointers
      * are there. We need to filter them out.
      */
@@ -528,53 +476,6 @@
 // PE/COFF program header iteration
 ///////////////////////////////////////////////////////////////////////////////
 
-<<<<<<< HEAD
-enum IMAGE_DOS_SIGNATURE = 0x5A4D;      // MZ
-
-package struct IMAGE_DOS_HEADER // DOS .EXE header
-{
-    ushort   e_magic;    // Magic number
-    ushort[29] e_res2;   // Reserved ushorts
-    int      e_lfanew;   // File address of new exe header
-}
-
-struct IMAGE_FILE_HEADER
-{
-    ushort Machine;
-    ushort NumberOfSections;
-    uint   TimeDateStamp;
-    uint   PointerToSymbolTable;
-    uint   NumberOfSymbols;
-    ushort SizeOfOptionalHeader;
-    ushort Characteristics;
-}
-
-struct IMAGE_NT_HEADERS
-{
-    uint Signature;
-    IMAGE_FILE_HEADER FileHeader;
-    // optional header follows
-}
-
-struct IMAGE_SECTION_HEADER
-{
-    char[8] Name = 0;
-    union {
-        uint   PhysicalAddress;
-        uint   VirtualSize;
-    }
-    uint   VirtualAddress;
-    uint   SizeOfRawData;
-    uint   PointerToRawData;
-    uint   PointerToRelocations;
-    uint   PointerToLinenumbers;
-    ushort NumberOfRelocations;
-    ushort NumberOfLinenumbers;
-    uint   Characteristics;
-}
-
-=======
->>>>>>> 4cb9610b
 bool compareSectionName(ref IMAGE_SECTION_HEADER section, string name) nothrow @nogc
 {
     if (name[] != section.Name[0 .. name.length])
@@ -582,21 +483,7 @@
     return name.length == 8 || section.Name[name.length] == 0;
 }
 
-<<<<<<< HEAD
-package void[] findImageSection(IMAGE_DOS_HEADER* doshdr, string name) nothrow @nogc
-{
-    if (name.length > 8) // section name from string table not supported
-        return null;
-    if (doshdr.e_magic != IMAGE_DOS_SIGNATURE)
-        return null;
-
-    auto nthdr = cast(IMAGE_NT_HEADERS*) (cast(void*)doshdr + doshdr.e_lfanew);
-    auto sections = cast(IMAGE_SECTION_HEADER*) (cast(void*)nthdr + IMAGE_NT_HEADERS.sizeof + nthdr.FileHeader.SizeOfOptionalHeader);
-    for (ushort i = 0; i < nthdr.FileHeader.NumberOfSections; i++)
-        if (compareSectionName(sections[i], name))
-            return (cast(void*)doshdr + sections[i].VirtualAddress)[0 .. sections[i].VirtualSize];
-=======
-void[] findImageSection(void* handle, string name) nothrow @nogc
+package void[] findImageSection(void* handle, string name) nothrow @nogc
 {
     if (name.length > 8) // section name from string table not supported
         return null;
@@ -609,7 +496,6 @@
     for (ushort i = 0; i < nthdr.FileHeader.NumberOfSections; i++)
         if (compareSectionName(sections[i], name))
             return (handle + sections[i].VirtualAddress)[0 .. sections[i].Misc.VirtualSize];
->>>>>>> 4cb9610b
 
     return null;
 }
