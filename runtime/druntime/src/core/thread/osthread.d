--- conflicted
+++ resolved
@@ -492,22 +492,9 @@
         slock.lock_nothrow();
         scope(exit) slock.unlock_nothrow();
         {
-<<<<<<< HEAD
-            ++nAboutToStart;
-            pAboutToStart = cast(ThreadBase*)realloc(pAboutToStart, Thread.sizeof * nAboutToStart);
-            pAboutToStart[nAboutToStart - 1] = this;
+            incrementAboutToStart(this);
 
             version (Posix)
-=======
-            incrementAboutToStart(this);
-
-            version (Windows)
-            {
-                if ( ResumeThread( m_hndl ) == -1 )
-                    onThreadError( "Error resuming thread" );
-            }
-            else version (Posix)
->>>>>>> 4cb9610b
             {
                 // NOTE: This is also set to true by thread_entryPoint, but set it
                 //       here as well so the calling thread will see the isRunning
@@ -1687,7 +1674,6 @@
 }
 
 
-<<<<<<< HEAD
 version (LDC)
 {
     version (X86)      version = LDC_stackTopAsm;
@@ -1702,7 +1688,7 @@
          * If it isn't, the function is still naked, so the caller's stack pointer
          * is used nevertheless.
          */
-        package extern(D) void* getStackTop() nothrow @nogc @naked
+        private extern(D) void* getStackTop() nothrow @nogc @naked
         {
             version (X86)
                 return __asm!(void*)("movl %esp, $0", "=r");
@@ -1725,7 +1711,7 @@
          * the slightly different meaning the function must neither be inlined
          * nor naked.
          */
-        package extern(D) void* getStackTop() nothrow @nogc
+        private extern(D) void* getStackTop() nothrow @nogc
         {
             import ldc.intrinsics;
             pragma(LDC_never_inline);
@@ -1734,10 +1720,7 @@
     }
 }
 else
-package extern(D) void* getStackTop() nothrow @nogc
-=======
 private extern(D) void* getStackTop() nothrow @nogc
->>>>>>> 4cb9610b
 {
     version (D_InlineAsm_X86)
         asm pure nothrow @nogc { naked; mov EAX, ESP; ret; }
@@ -1750,10 +1733,9 @@
 }
 
 
-<<<<<<< HEAD
 version (LDC_Windows)
 {
-    package extern(D) void* getStackBottom() nothrow @nogc @naked
+    private extern(D) void* getStackBottom() nothrow @nogc @naked
     {
         version (X86)
             return __asm!(void*)("mov %fs:(4), $0", "=r");
@@ -1764,10 +1746,7 @@
     }
 }
 else
-package extern(D) void* getStackBottom() nothrow @nogc
-=======
 private extern(D) void* getStackBottom() nothrow @nogc
->>>>>>> 4cb9610b
 {
     version (Windows)
     {
