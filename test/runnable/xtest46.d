import std.stdio;
import std.c.stdio;

/******************************************/

struct S
{
    int opStar() { return 7; }
}

void test1()
{
    S s;

    printf("%d\n", *s);
    assert(*s == 7);
}

/******************************************/

void test2()
{
  double[1][2] bar;
  bar[0][0] = 1.0;
  bar[1][0] = 2.0;
  foo2(bar);
}

void foo2(T...)(T args)
{
    foreach (arg; args[0 .. $])
    {
	//writeln(arg);
	bar2!(typeof(arg))(&arg);
    }
}


void bar2(D)(const(void)* arg)
{
    D obj = *cast(D*) arg;
}

/***************************************************/

void test3()
{
    version (unittest)
    {
	printf("unittest!\n");
    }
    else
    {
	printf("no unittest!\n");
    }
}


/***************************************************/

void test4()
{
  invariant int maxi = 8;
  int[][maxi] neighbors = [ cast(int[])[ ], [ 0 ], [ 0, 1], [ 0, 2], [1, 2], [1, 2, 3, 4],
[ 2, 3, 5], [ 4, 5, 6 ] ];
  int[maxi] grid;

  // neighbors[0].length = 0;

  void place(int k, uint mask)
  { if(k<maxi) {
      for(uint m = 1, d = 1; d <= maxi; d++, m<<=1)
        if(!(mask & m)) {
          bool ok = true;
          int dif;
          foreach(nb; neighbors[k]) 
            if((dif=grid[nb]-d)==1 || dif==-1) {
              ok = false; break;
            }
          if(ok) {
            grid[k] = d;
            place(k+1, mask | m);
          }
        }
    } else {
      printf("  %d\n%d %d %d\n%d %d %d\n  %d\n\n",
             grid[0], grid[1], grid[2], grid[3], grid[4], grid[5], grid[6], grid[7]);
    }
  }
  place(0, 0);
}


/***************************************************/

struct S5
{
  enum S5 some_constant = {2};

  int member;
}

void test5()
{
}

/***************************************************/

struct S6
{
    int a, b, c;
}

struct T6
{
    S6 s;
    int b = 7;

    S6* opDot()
    {
	return &s;
    }
}

void test6()
{
    T6 t;
    t.a = 4;
    t.b = 5;
    t.c = 6;
    assert(t.a == 4);
    assert(t.b == 5);
    assert(t.c == 6);
    assert(t.s.b == 0);
    assert(t.sizeof == 4*4);
    assert(t.init.sizeof == 4*4);
}

/***************************************************/

struct S7
{
    int a, b, c;
}

class C7
{
    S7 s;
    int b = 7;

    S7* opDot()
    {
	return &s;
    }
}

void test7()
{
    C7 t = new C7();
    t.a = 4;
    t.b = 5;
    t.c = 6;
    assert(t.a == 4);
    assert(t.b == 5);
    assert(t.c == 6);
    assert(t.s.b == 0);
    assert(t.sizeof == (void*).sizeof);
    assert(t.init is null);
}

/***************************************************/

void foo8(int n1 = __LINE__ + 0, int n2 = __LINE__, string s = __FILE__)
{
    assert(n1 < n2);
    printf("n1 = %d, n2 = %d, s = %.*s\n", n1, n2, s.length, s.ptr);
}

void test8()
{
    foo8();
}

/***************************************************/

void foo9(int n1 = __LINE__ + 0, int n2 = __LINE__, string s = __FILE__)()
{
    assert(n1 < n2);
    printf("n1 = %d, n2 = %d, s = %.*s\n", n1, n2, s.length, s.ptr);
}

void test9()
{
    foo9();
}

/***************************************************/

int foo10(char c) pure nothrow
{
    return 1;
}

void test10()
{
    int function(char c) fp;
    int function(char c) pure nothrow fq;

    fp = &foo10;
    fq = &foo10;
}

/***************************************************/

class Base11 {}
class Derived11 : Base11 {}
class MoreDerived11 : Derived11 {}

int fun11(Base11) { return 1; }
int fun11(Derived11) { return 2; }

void test11()
{
    MoreDerived11 m;

    auto i = fun11(m);
    assert(i == 2);
}

/***************************************************/

interface ABC {};
interface AB: ABC {};
interface BC: ABC {};
interface AC: ABC {};
interface A: AB, AC {};
interface B: AB, BC {};
interface C: AC, BC {};

int f12(AB ab) { return 1; }
int f12(ABC abc) { return 2; }

void test12()
{
	A a;
	auto i = f12(a);
	assert(i == 1);
}

/***************************************************/

template Foo13(alias x)
{
    enum bar = x + 1;
}

static assert(Foo13!(2+1).bar == 4);

template Bar13(alias x)
{
    enum bar = x;
}

static assert(Bar13!("abc").bar == "abc");

void test13()
{
}

/***************************************************/

template Foo14(alias a)
{
    alias Bar14!(a) Foo14;
}

int Bar14(alias a)()
{
    return a.sizeof;
}

void test14()
{
    auto i = Foo14!("hello")();
    printf("i = %d\n", i);
    assert(i == "hello".sizeof);
    i = Foo14!(1)();
    printf("i = %d\n", i);
    assert(i == 4);
}

/***************************************************/

auto foo15()(int x)
{
    return 3 + x;
}

void test15()
{

    auto bar()(int x)
    {
	return 5 + x;
    }

    printf("%d\n", foo15(4));
    printf("%d\n", bar(4));
}

/***************************************************/

int foo16(int x) { return 1; }
int foo16(ref int x) { return 2; }

void test16()
{
    int y;
    auto i = foo16(y);
    printf("i == %d\n", i);
    assert(i == 2);
    i = foo16(3);
    assert(i == 1);
}

/***************************************************/

class A17 { }
class B17 : A17 { }
class C17 : B17 { }

int foo17(A17, ref int x) { return 1; }
int foo17(B17, ref int x) { return 2; }

void test17()
{
    C17 c;
    int y;
    auto i = foo17(c, y);
    printf("i == %d\n", i);
    assert(i == 2);
}

/***************************************************/

class C18
{
    void foo(int x) { foo("abc"); }
    void foo(string s) { }  // this is hidden, but that's ok 'cuz no overlap
    void bar()
    {
	foo("abc");
    }
}

class D18 : C18
{
    override void foo(int x) { }
}

void test18()
{
    D18 d = new D18();
    d.bar();
}

/***************************************************/

int foo19(alias int a)() { return a; }

void test19()
{
    int y = 7;
    auto i = foo19!(y)();
    printf("i == %d\n", i);
    assert(i == 7);

    i = foo19!(4)();
    printf("i == %d\n", i);
    assert(i == 4);
}

/***************************************************/

template Foo20(int x) if (x & 1)
{
    const int Foo20 = 6;
}

template Foo20(int x) if ((x & 1) == 0)
{
    const int Foo20 = 7;
}

void test20()
{
    int i = Foo20!(3);
    printf("%d\n", i);
    assert(i == 6);
    i = Foo20!(4);
    printf("%d\n", i);
    assert(i == 7);
}

/***************************************************/

template isArray21(T : U[], U)
{
  static const isArray21 = 1;
}

template isArray21(T)
{
  static const isArray21 = 0;
}

int foo21(T)(T x) if (isArray21!(T))
{
    return 1;
}

int foo21(T)(T x) if (!isArray21!(T))
{
    return 2;
}

void test21()
{
    auto i = foo21(5);
    assert(i == 2);
    int[] a;
    i = foo21(a);
    assert(i == 1);
}

/***************************************************/

void test22()
{
    invariant uint x, y;
    foreach (i; x .. y) {}
}

/***************************************************/

const bool foo23 = is(typeof(function void() { }));
const bar23      = is(typeof(function void() { }));

void test23()
{
    assert(foo23 == true);
    assert(bar23 == true);
}

/***************************************************/

ref int foo24(int i)
{
    static int x;
    x = i;
    return x;
}

void test24()
{
    int x = foo24(3);
    assert(x == 3);
}

/***************************************************/

ref int foo25(int i)
{
    static int x;
    x = i;
    return x;
}

int bar25(ref int x)
{
    return x + 1;
}

void test25()
{
    int x = bar25(foo25(3));
    assert(x == 4);
}

/***************************************************/

static int x26;

ref int foo26(int i)
{
    x26 = i;
    return x26;
}

void test26()
{
    int* p = &foo26(3);
    assert(*p == 3);
}

/***************************************************/

static int x27 = 3;

ref int foo27(int i)
{
    return x27;
}

void test27()
{
    foo27(3) = 4;
    assert(x27 == 4);
}

/***************************************************/

ref int foo28(ref int x) { return x; }

void test28()
{
    int a;
    foo28(a);
}

/***************************************************/

void wyda(int[] a) { printf("aaa\n"); }
void wyda(int[int] a) { printf("bbb\n"); }

struct S29
{
    int[] a;

    void wyda()
    {
	a.wyda;
	a.wyda();
    }
}

void test29()
{
    int[] a;
    a.wyda;
    int[5] b;
    b.wyda;
    int[int] c;
    c.wyda;

    S29 s;
    s.wyda();
}

/***************************************************/

void foo30(D)(D arg) if (isIntegral!D)
{
}

struct S30(T) { }
struct U30(int T) { }

alias int myint30;

void test30()
{

    S30!myint30 u;
    S30!int s;
    S30!(int) t = s;

//    U30!3 v = s;
}

/***************************************************/

class A31
{
    void foo(int* p) { }
}

class B31 : A31
{
    void foo(scope int* p) { }
}

void test31()
{
}

/***************************************************/

void bar32() { }

nothrow void foo32(int* p)
{
    //try { bar32(); } catch (Object o) { }
    try { bar32(); } catch (Throwable o) { }
    try { bar32(); } catch (Exception o) { }
}

void test32()
{   int i;

    foo32(&i);
}

/***************************************************/

struct Integer
{
    this(int i)
    {
        this.i = i;
    }

    this(long ii)
    {
      i = 3;
    }

    const int i;
}

void test33()
{
}

/***************************************************/

void test34()
{
  alias uint Uint;
  foreach(Uint u;1..10) {}
  for(Uint u=1;u<10;u++) {}
}

/***************************************************/

ref int foo35(bool condition, ref int lhs, ref int rhs)
{
        if ( condition ) return lhs;
        return rhs;
}

ref int bar35()(bool condition, ref int lhs, ref int rhs)
{
        if ( condition ) return lhs;
        return rhs;
}

void test35()
{
        int a = 10, b = 11;

        foo35(a<b, a, b) = 42;
        printf("a = %d and b = %d\n", a, b); // a = 42 and b = 11
	assert(a == 42 && b == 11);

        bar35(a<b, a, b) = 52;
        printf("a = %d and b = %d\n", a, b);
	assert(a == 42 && b == 52);
}

/***************************************************/

int foo36(T...)(T ts)
if (T.length > 1)
{
    return T.length;
}

int foo36(T...)(T ts)
if (T.length <= 1)
{
    return T.length * 7;
}

void test36()
{
    auto i = foo36!(int,int)(1, 2);
    assert(i == 2);
    i = foo36(1, 2, 3);
    assert(i == 3);
    i = foo36(1);
    assert(i == 7);
    i = foo36();
    assert(i == 0);
}


/***************************************************/

struct A37(alias T)
{
}

void foo37(X)(X x) if (is(X Y == A37!(U), alias U))
{
}

void bar37() {}

void test37()
{
    A37!(bar37) a2;
    foo37(a2);
    foo37!(A37!bar37)(a2);
}

/***************************************************/

struct A38
{
    this(this)
    {
        printf("B's copy\n");
    }
    bool empty() {return false;}
    void popFront() {}
    int front() { return 1; }
//    ref A38 opSlice() { return this; }
}

void test38()
{
    A38 a;
    int i;
    foreach (e; a) { if (++i == 100) break; }
}

/***************************************************/

alias int function() Fun39;
alias ref int function() Gun39;
static assert(!is(Fun39 == Gun39));

void test39()
{
}

/***************************************************/

int x40;

struct Proxy
{
    ref int at(int i)() { return x40; }
}

void test40()
{
    Proxy p;
    auto x = p.at!(1);
}

/***************************************************/

template Foo41(TList...)
{
    alias TList Foo41;
}

alias Foo41!(immutable(ubyte)[], ubyte[]) X41;

void test41()
{
}


/***************************************************/

bool endsWith(A1, A2)(A1 longer, A2 shorter)
{
    static if (is(typeof(longer[0 .. 0] == shorter)))
    {
    }
    else
    {
    }
    return false;
}

void test42()
{
    char[] a;
    byte[] b;
    endsWith(a, b);
}

/***************************************************/

void f43(S...)(S s) if (S.length > 3)
{
}

void test43()
{
    f43(1, 2, 3, 4);
}


/***************************************************/

struct S44(int x = 1){}

void fun()(S44!(1) b) { }

void test44()
{
    S44!() s;
    fun(s);
}

/***************************************************/

class A45
{
  int x;
  int f()
  {
    printf("A\n");
    return 1;
  }
}

class B45 : A45
{
  override const int f()
  {
    printf("B\n");
    return 2;
  }
}

void test45()
{
    A45 y = new B45;
    int i = y.f;
    assert(i == 2);
}

/***************************************************/

struct Test46
{
 int foo;
}

void test46()
{
    enum Test46 test = {};
    enum q = test.foo;
}

/***************************************************/

pure int double_sqr(int x) {
    int y = x;
    void do_sqr() { y *= y; }
    do_sqr();
    return y;
}

void test47()
{
   assert(double_sqr(10) == 100);
}

/***************************************************/

void sort(alias less)(string[] r)
{
            bool pred()
            {
                return less("a", "a");
            }
	    .sort!(less)(r);
}

void foo48()
{
    int[string] freqs;
    string[] words;

sort!((a, b) { return freqs[a] > freqs[b]; })(words);
sort!((string a, string b) { return freqs[a] > freqs[b]; })(words);
//sort!(bool (a, b) { return freqs[a] > freqs[b]; })(words);
//sort!(function (a, b) { return freqs[a] > freqs[b]; })(words);
//sort!(function bool(a, b) { return freqs[a] > freqs[b]; })(words);
sort!(delegate bool(string a, string b) { return freqs[a] > freqs[b]; })(words);

}

void test48()
{
}

/***************************************************/

struct S49
{
    static void* p;

    this( string name )
    {
	printf( "(ctor) &%.*s.x = %p\n", name.length, name.ptr, &x );
	p = cast(void*)&x;
    }

    invariant() {}

    int x;
}

void test49()
{
    auto s = new S49("s2");

    printf( "&s2.x = %p\n", &s.x );
    assert(cast(void*)&s.x == S49.p);
}

/***************************************************/

auto max50(Ts...)(Ts args)
  if (Ts.length >= 2
        && is(typeof(Ts[0].init > Ts[1].init ? Ts[1].init : Ts[0].init)))
{
    static if (Ts.length == 2)
        return args[1] > args[0] ? args[1] : args[0];
    else
        return max50(max50(args[0], args[1]), args[2 .. $]);
}

void test50()
{
   assert(max50(4, 5) == 5);
   assert(max50(2.2, 4.5) == 4.5);
   assert(max50("Little", "Big") == "Little");

   assert(max50(4, 5.5) == 5.5);
   assert(max50(5.5, 4) == 5.5);
}

/***************************************************/

void test51()
{
    static immutable int[2] array = [ 42 ];
    enum e = array[1];
    static immutable int[1] array2 = [ 0: 42 ];
    enum e2 = array2[0];
    assert(e == 0);
    assert(e2 == 42);
}

/***************************************************/

enum ubyte[4] a52 = [5,6,7,8];

void test52()
{
  int x=3;
  assert(a52[x]==8);
}

/***************************************************/

void test53()
{
    size_t func2(immutable(void)[] t)
    {
        return 0;
    }
}

/***************************************************/

void foo54(void delegate(void[]) dg) { }

void test54()
{
    void func(void[] t) pure { }
    foo54(&func);

//    void func2(const(void)[] t) { }
//    foo54(&func2);
}

/***************************************************/

class Foo55
{
	synchronized void noop1() { }
	void noop2() shared { }
}

void test55()
{
	auto foo = new shared(Foo55);
	foo.noop1();
	foo.noop2();
}

/***************************************************/

enum float one56 = 1 * 1;
template X56(float E) { int X56 = 2; }
alias X56!(one56 * one56) Y56;

void test56()
{
    assert(Y56 == 2);
}

/***************************************************/

void test57()
{
    alias shared(int) T;
    assert (is(T == shared));
}

/***************************************************/

struct A58
{
  int a,b;
}

void test58()
{
  A58[2] rg=[{1,2},{5,6}];
  assert(rg[0].a == 1);
  assert(rg[0].b == 2);
  assert(rg[1].a == 5);
  assert(rg[1].b == 6);
}

/***************************************************/

class A59 {
    const foo(int i)  { return i; }
}

/***************************************************/

void test60()
{
    enum real ONE = 1.0;
    real x;
    for (x=0.0; x<10.0; x+=ONE)
	printf("%Lg\n", x);
    printf("%Lg\n", x);
    assert(x == 10);
}

/***************************************************/

pure immutable(T)[] fooPT(T)(immutable(T)[] x, immutable(T)[] y){

  immutable(T)[] fooState;

  immutable(T)[] bar(immutable(T)[] x){
    fooState = "hello ";
    return x ~ y;
  }

  return fooState ~ bar(x);

}


void test61()
{
  writeln(fooPT("p", "c"));
}

/***************************************************/

int[3] foo62(int[3] a)
{
    a[1]++;
    return a;
}

void test62()
{
    int[3] b;
    b[0] = 1;
    b[1] = 2;
    b[2] = 3;
    auto c = foo62(b);
    assert(b[0] == 1);
    assert(b[1] == 2);
    assert(b[2] == 3);

    assert(c[0] == 1);
    assert(c[1] == 3);
    assert(c[2] == 3);
}

/***************************************************/

void test63()
{
    int[3] b;
    b[0] = 1;
    b[1] = 2;
    b[2] = 3;
    auto c = b;
    b[1]++;
    assert(b[0] == 1);
    assert(b[1] == 3);
    assert(b[2] == 3);

    assert(c[0] == 1);
    assert(c[1] == 2);
    assert(c[2] == 3);
}

/***************************************************/

void test64()
{
    int[3] b;
    b[0] = 1;
    b[1] = 2;
    b[2] = 3;
    int[3] c;
    c = b;
    b[1]++;
    assert(b[0] == 1);
    assert(b[1] == 3);
    assert(b[2] == 3);

    assert(c[0] == 1);
    assert(c[1] == 2);
    assert(c[2] == 3);
}

/***************************************************/

int[2] foo65(int[2] a)
{
    a[1]++;
    return a;
}

void test65()
{
    int[2] b;
    b[0] = 1;
    b[1] = 2;
    int[2] c = foo65(b);
    assert(b[0] == 1);
    assert(b[1] == 2);

    assert(c[0] == 1);
    assert(c[1] == 3);
}

/***************************************************/

int[1] foo66(int[1] a)
{
    a[0]++;
    return a;
}

void test66()
{
    int[1] b;
    b[0] = 1;
    int[1] c = foo66(b);
    assert(b[0] == 1);
    assert(c[0] == 2);
}

/***************************************************/

int[2] foo67(out int[2] a)
{
    a[0] = 5;
    a[1] = 6;
    return a;
}

void test67()
{
    int[2] b;
    b[0] = 1;
    b[1] = 2;
    int[2] c = foo67(b);
    assert(b[0] == 5);
    assert(b[1] == 6);

    assert(c[0] == 5);
    assert(c[1] == 6);
}

/***************************************************/

void test68()
{
    digestToString(cast(ubyte[16])x"c3fcd3d76192e4007dfb496cca67e13b");
}

void digestToString(const ubyte[16] digest)
{
    assert(digest[0] == 0xc3);
    assert(digest[15] == 0x3b);
}

/***************************************************/

void test69()
{
    digestToString69(cast(ubyte[16])x"c3fcd3d76192e4007dfb496cca67e13b");
}

void digestToString69(ref const ubyte[16] digest)
{
    assert(digest[0] == 0xc3);
    assert(digest[15] == 0x3b);
}

/***************************************************/

void test70()
{
    digestToString70("1234567890123456");
}

void digestToString70(ref const char[16] digest)
{
    assert(digest[0] == '1');
    assert(digest[15] == '6');
}

/***************************************************/

void foo71(out shared int o) {}

/***************************************************/

struct foo72
{
  int bar() shared { return 1; }
}

void test72()
{
  shared foo72 f;
  auto x = f.bar;
}

/***************************************************/

class Foo73
{
  static if (is(typeof(this) T : shared T))
	static assert(0);
  static if (is(typeof(this) U == shared U))
	static assert(0);
  static if (is(typeof(this) U == const U))
	static assert(0);
  static if (is(typeof(this) U == immutable U))
	static assert(0);
  static if (is(typeof(this) U == const shared U))
	static assert(0);

  static assert(!is(int == const));
  static assert(!is(int == immutable));
  static assert(!is(int == shared));

  static assert(is(int == int));
  static assert(is(const(int) == const));
  static assert(is(immutable(int) == immutable));
  static assert(is(shared(int) == shared));
  static assert(is(const(shared(int)) == shared));
  static assert(is(const(shared(int)) == const));

  static assert(!is(const(shared(int)) == immutable));
  static assert(!is(const(int) == immutable));
  static assert(!is(const(int) == shared));
  static assert(!is(shared(int) == const));
  static assert(!is(shared(int) == immutable));
  static assert(!is(immutable(int) == const));
  static assert(!is(immutable(int) == shared));
}

template Bar(T : T)
{
    alias T Bar;
}

template Barc(T : const(T))
{
    alias T Barc;
}

template Bari(T : immutable(T))
{
    alias T Bari;
}

template Bars(T : shared(T))
{
    alias T Bars;
}

template Barsc(T : shared(const(T)))
{
    alias T Barsc;
}


void test73()
{
    auto f = new Foo73;

    alias int T;

    // 5*5 == 25 combinations, plus 2 for swapping const and shared

    static assert(is(Bar!(T) == T));
    static assert(is(Bar!(const(T)) == const(T)));
    static assert(is(Bar!(immutable(T)) == immutable(T)));
    static assert(is(Bar!(shared(T)) == shared(T)));
    static assert(is(Bar!(shared(const(T))) == shared(const(T))));

    static assert(is(Barc!(const(T)) == T));
    static assert(is(Bari!(immutable(T)) == T));
    static assert(is(Bars!(shared(T)) == T));
    static assert(is(Barsc!(shared(const(T))) == T));

    static assert(is(Barc!(T) == T));
    static assert(is(Barc!(immutable(T)) == T));
    static assert(is(Barc!(const(shared(T))) == shared(T)));
    static assert(is(Barsc!(immutable(T)) == T));

    static assert(is(Bars!(const(shared(T))) == const(T)));
    static assert(is(Barsc!(shared(T)) == T));

    Bars!(shared(const(T))) b;
    pragma(msg, typeof(b));

    static assert(is(Bars!(shared(const(T))) == const(T)));
    static assert(is(Barc!(shared(const(T))) == shared(T)));

    static assert(!is(Bari!(T)));
    static assert(!is(Bari!(const(T))));
    static assert(!is(Bari!(shared(T))));
    static assert(!is(Bari!(const(shared(T)))));
    static assert(!is(Barc!(shared(T))));
    static assert(!is(Bars!(T)));
    static assert(!is(Bars!(const(T))));
    static assert(!is(Bars!(immutable(T))));
    static assert(!is(Barsc!(T)));
    static assert(!is(Barsc!(const(T))));
}

/***************************************************/

pure nothrow {
  alias void function(int) A74;
}

alias void function(int) pure nothrow B74;
alias pure nothrow void function(int) C74;

void test74()
{
    A74 a = null;
    B74 b = null;
    C74 c = null;
    a = b;
    a = c;
}

/***************************************************/

class A75
{
    pure static void raise(string s)
    {
        throw new Exception(s);
    }
}

void test75()
{   int x = 0;
    try
    {
	A75.raise("a");
    } catch (Exception e)
    {
	x = 1;
    }
    assert(x == 1);
}

/***************************************************/

void test76()
{
    int x, y;
    bool which;
    (which ? x : y) += 5;
    assert(y == 5);
}

/***************************************************/

void test77()
{
    auto a = ["hello", "world"];
    pragma(msg, typeof(a));
    auto b = a;
    assert(a is b);
    assert(a == b);
    b = a.dup;
    assert(a == b);
    assert(a !is b);
}

/***************************************************/

void test78()
{
    auto array = [0, 2, 4, 6, 8, 10];
    array = array[0 .. $ - 2];         // Right-shrink by two elements
    assert(array == [0, 2, 4, 6]);
    array = array[1 .. $];             // Left-shrink by one element
    assert(array == [2, 4, 6]);
    array = array[1 .. $ - 1];         // Shrink from both sides
    assert(array == [4]);
}

/***************************************************/

void test79()
{
    auto a = [87, 40, 10];
    a ~= 42;
    assert(a == [87, 40, 10, 42]);
    a ~= [5, 17];
    assert(a == [87, 40, 10, 42, 5, 17]);
}

/***************************************************/

void test6317()
{
    int b = 12345;
    struct nested { int a; int fun() { return b; } }
    static assert(!__traits(compiles, { nested x = { 3, null }; }));
    nested g = { 7 };
    auto h = nested(7);
    assert(g.fun() == 12345);
    assert(h.fun() == 12345);
}

/***************************************************/

void test80()
{
    auto array = new int[10];
    array.length += 1000;
    assert(array.length == 1010);
    array.length /= 10;
    assert(array.length == 101);
    array.length -= 1;
    assert(array.length == 100);
    array.length |= 1;
    assert(array.length == 101);
    array.length ^= 3;
    assert(array.length == 102);
    array.length &= 2;
    assert(array.length == 2);
    array.length *= 2;
    assert(array.length == 4);
    array.length <<= 1;
    assert(array.length == 8);
    array.length >>= 1;
    assert(array.length == 4);
    array.length >>>= 1;
    assert(array.length == 2);
    array.length %= 2;
    assert(array.length == 0);

    int[]* foo()
    {
	static int x;
	x++;
	assert(x == 1);
	auto p = &array;
	return p;
    }

    (*foo()).length += 2;
    assert(array.length == 2);
}

/***************************************************/

void test81()
{
    int[3] a = [1, 2, 3];
    int[3] b = a;       
    a[1] = 42;
    assert(b[1] == 2); // b is an independent copy of a
    int[3] fun(int[3] x, int[3] y) {
       // x and y are copies of the arguments
       x[0] = y[0] = 100;
       return x;
    }
    auto c = fun(a, b);         // c has type int[3]
    assert(c == [100, 42, 3]);
    assert(b == [1, 2, 3]);     // b is unaffected by fun
}

/***************************************************/

void test82()
{
    auto a1 = [ "Jane":10.0, "Jack":20, "Bob":15 ];
    auto a2 = a1;                    // a1 and a2 refer to the same data
    a1["Bob"] = 100;                 // Changing a1
    assert(a2["Bob"] == 100);        //is same as changing a2
    a2["Sam"] = 3.5;                 //and vice
    assert(a2["Sam"] == 3.5);        //    versa
}

/***************************************************/

void bump(ref int x) { ++x; }

void test83()
{
   int x = 1;
   bump(x);
   assert(x == 2);
}

/***************************************************/

auto foo84 = [1, 2.4];

void test84()
{
    pragma(msg, typeof([1, 2.4]));
    static assert(is(typeof([1, 2.4]) == double[]));

    pragma(msg, typeof(foo84));
    static assert(is(typeof(foo84) == double[]));
}

/***************************************************/

void test85()
{
    dstring c = "V\u00E4rld";
    c = c ~ '!';
    assert(c == "V\u00E4rld!");
    c = '@' ~ c;
    assert(c == "@V\u00E4rld!");

    wstring w = "V\u00E4rld";
    w = w ~ '!';
    assert(w == "V\u00E4rld!");
    w = '@' ~ w;
    assert(w == "@V\u00E4rld!");

    string s = "V\u00E4rld";
    s = s ~ '!';
    assert(s == "V\u00E4rld!");
    s = '@' ~ s;
    assert(s == "@V\u00E4rld!");
}

/***************************************************/

void test86()
{
    int[][] a = [ [1], [2,3], [4] ];
    int[][] w = [ [1, 2], [3], [4, 5], [] ];
    int[][] x = [ [], [1, 2], [3], [4, 5], [] ];
}

/***************************************************/

// Bugzilla 3379

T1[] find(T1, T2)(T1[] longer, T2[] shorter)
   if (is(typeof(longer[0 .. 1] == shorter) : bool))
{
   while (longer.length >= shorter.length) {
      if (longer[0 .. shorter.length] == shorter) break;
      longer = longer[1 .. $];
   }
   return longer;
}

auto max(T...)(T a) 
      if (T.length == 2 
         && is(typeof(a[1] > a[0] ? a[1] : a[0]))
       || T.length > 2 
         && is(typeof(max(max(a[0], a[1]), a[2 .. $])))) {
   static if (T.length == 2) {
      return a[1] > a[0] ? a[1] : a[0];
   } else {
      return max(max(a[0], a[1]), a[2 .. $]);
   }
}

// Cases which would ICE or segfault
struct Bulldog(T){
    static void cat(Frog)(Frog f) if (true)
    {    }
}

void mouse(){
    Bulldog!(int).cat(0);
}

void test87()
{
    double[] d1 = [ 6.0, 1.5, 2.4, 3 ];
    double[] d2 = [ 1.5, 2.4 ];
    assert(find(d1, d2) == d1[1 .. $]);
    assert(find(d1, d2) == d1[1 .. $]); // Check for memory corruption
    assert(max(4, 5) == 5);
    assert(max(3, 4, 5) == 5);
}

/***************************************************/

struct S88
{
    void opDispatch(string s, T)(T i)
    {
	printf("S.opDispatch('%.*s', %d)\n", s.length, s.ptr, i);
    }
}

class C88
{
    void opDispatch(string s)(int i)
    {
	printf("C.opDispatch('%.*s', %d)\n", s.length, s.ptr, i);
    }
}

struct D88
{
    template opDispatch(string s)
    {
	enum int opDispatch = 8;
    }
}

void test88()
{
    S88 s;
    s.opDispatch!("hello")(7);
    s.foo(7);

    auto c = new C88();
    c.foo(8);

    D88 d;
    printf("d.foo = %d\n", d.foo);
    assert(d.foo == 8);
}

/***************************************************/

void test89() {
    static struct X {
        int x;
        int bar() { return x; }
    }
    X s;
    printf("%d\n", s.sizeof);
    assert(s.sizeof == 4);
}

/***************************************************/

struct S90
{
    void opDispatch( string name, T... )( T values )
    {
	assert(values[0] == 3.14);
    }
}

void test90( )
{   S90 s;
    s.opDispatch!("foo")( 3.14 );
    s.foo( 3.14 );
}

/***************************************************/

void foo91(uint line = __LINE__) { printf("%d\n", line); }

void test91()
{
    foo91();
    printf("%d\n", __LINE__);
}

/***************************************************/

auto ref foo92(ref int x) { return x; }
int bar92(ref int x) { return x; }

void test92()
{
    int x = 3;
    int i = bar92(foo92(x));
    assert(i == 3);
}

/***************************************************/

struct Foo93
{
    public int foo() const
    {
        return 2;
    }
}

void test93()
{
    const Foo93 bar = Foo93();
    enum bla = bar.foo();
    assert(bla == 2);
}

/***************************************************/

struct Foo94
{
    int x, y;
    real z;
}

pure nothrow Foo94 makeFoo(const int x, const int y)
{
    return Foo94(x, y, 3.0);
}

void test94()
{
    auto f = makeFoo(1, 2);
    assert(f.x==1);
    assert(f.y==2);
    assert(f.z==3);
}

/***************************************************/

struct T95
{
    @disable this(this)
    {
    }
}

struct S95
{
    T95 t;
}

@disable void foo95() { }

struct T95A
{
    @disable this(this);
}

struct S95A
{
    T95A t;
}

@disable void foo95A() { }

void test95()
{
    S95 s;
    S95 t;
    static assert(!__traits(compiles, t = s));
    static assert(!__traits(compiles, foo95()));

    S95A u;
    S95A v;
    static assert(!__traits(compiles, v = u));
    static assert(!__traits(compiles, foo95A()));
}

/***************************************************/

struct S96(alias init)
{
    int[] content = init;
}

void test96()
{
    S96!([12, 3]) s1;
    S96!([1, 23]) s2;
    writeln(s1.content);
    writeln(s2.content);
    assert(!is(typeof(s1) == typeof(s2)));
}

/***************************************************/

struct A97
{
    const bool opEquals(ref const A97) { return true; }
    ref A97 opUnary(string op)() if (op == "++")
    {
        return this;
    }
}

void test97()
{
    A97 a, b;
    foreach (e; a .. b) {
    }
}

/***************************************************/

void test98()
{
    auto a = new int[2];
    // the name "length" should not pop up in an index expression
    static assert(!is(typeof(a[length - 1])));
}

/***************************************************/

string s99;

void bar99(string i)
{
}

void function(string) foo99(string i)
{
    return &bar99;
}

void test99()
{
    foo99 (s99 ~= "a") (s99 ~= "b");
    assert(s99 == "ab");
}

/***************************************************/

void test100()
{
   string s;

   /* Testing order of evaluation */
   void delegate(string, string) fun(string) {
      s ~= "b";
      return delegate void(string, string) { s ~= "e"; };
   }
   fun(s ~= "a")(s ~= "c", s ~= "d");
   assert(s == "abcde", s);
}

/***************************************************/

void test101()
{
   int[] d1 = [ 6, 1, 2 ];
   byte[] d2 = [ 6, 1, 2 ];
   assert(d1 == d2);
   d2 ~= [ 6, 1, 2 ];
   assert(d1 != d2);
}

/***************************************************/

static assert([1,2,3] == [1.0,2,3]);

/***************************************************/

int transmogrify(uint) { return 1; }
int transmogrify(long) { return 2; }

void test103()
{
    assert(transmogrify(42) == 1);
}

/***************************************************/

int foo104(int x)
{
    int* p = &(x += 1);
    return *p;
}

int bar104(int *x)
{
    int* p = &(*x += 1);
    return *p;
}

void test104()
{
    auto i = foo104(1);
    assert(i == 2);
    i = bar104(&i);
    assert(i == 3);
}

/***************************************************/

ref int bump105(ref int x) { return ++x; }

void test105()
{
   int x = 1;
   bump105(bump105(x)); // two increments
   assert(x == 3);
}

/***************************************************/

pure int genFactorials(int n) {
    static pure int factorial(int n) {
      if (n==2) return 1;
      return factorial(2);
    }
    return factorial(n);
}

/***************************************************/

void test107()
{
    int[6] a;
    writeln(a);
    writeln(a.init);
    assert(a.init == [0,0,0,0,0,0]);
}

/***************************************************/

void bug4072(T)(T x)
   if (is(typeof(bug4072(x))))
{}

static assert(!is(typeof(bug4072(7))));

/***************************************************/

class A109 {}

void test109()
{
    immutable(A109) b;
    A109 c;
    auto z = true ? b : c;
    //writeln(typeof(z).stringof);
    static assert(is(typeof(z) == const(A109)));
}

/***************************************************/

template Boo(T) {}
struct Foo110(T, alias V = Boo!T)
{ pragma(msg, V.stringof);
  const s = V.stringof;
}
alias Foo110!double B110;
alias Foo110!int A110;

static assert(B110.s == "Boo!(double)");
static assert(A110.s == "Boo!(int)");

/***************************************************/

// 3716
void test111()
{
    auto k1 = true ? [1,2] : []; // OK
    auto k2 = true ? [[1,2]] : [[]];
    auto k3 = true ? [] : [[1,2]];
    auto k4 = true ? [[[]]] : [[[1,2]]];
    auto k5 = true ? [[[1,2]]] : [[[]]];
    auto k6 = true ? [] : [[[]]];
    static assert(!is(typeof(true ? [[[]]] : [[1,2]]))); // Must fail
}

/***************************************************/
// 4303

template foo112() if (__traits(compiles,undefined))
{
    enum foo112 = false;
}

template foo112() if (true)
{
    enum foo112 = true;
}

pragma(msg,__traits(compiles,foo112!()));
static assert(__traits(compiles,foo112!()));

const bool bar112 = foo112!();


/***************************************************/

struct File113
{
    this(int name) { }

    ~this() { }

    void opAssign(File113 rhs) { }

    struct ByLine
    {
        File113 file;

        this(int) { }

    }

    ByLine byLine()
    {
        return ByLine(1);
    }
}

auto filter113(File113.ByLine rs)
{
    struct Filter
    {
	this(File113.ByLine r) { }
    }

    return Filter(rs);
}

void test113()
{
    auto f = File113(1);
    auto rx = f.byLine();
    auto file = filter113(rx);
}

/***************************************************/

template foo114(fun...)
{
    auto foo114(int[] args)
    {
	return 1;
    }
}

pragma(msg, typeof(foo114!"a + b"([1,2,3])));

/***************************************************/
// Bugzilla 3935

struct Foo115 {
    void opBinary(string op)(Foo other) {
        pragma(msg, "op: " ~ op);
	assert(0);
    }
}

void test115()
{
    Foo115 f;
    f = f;
}

/***************************************************/
// Bugzilla 2477

void foo116(T,)(T t) { T x; }

void test116()
{
    int[] data = [1,2,3,];  // OK

    data = [ 1,2,3, ];  // fails
    auto i = data[1,];
    foo116!(int)(3);
    foo116!(int,)(3);
    foo116!(int,)(3,);
}

/***************************************************/
// Bugzilla 4291

void test117() pure
{
    mixin declareVariable;
    var = 42;
    mixin declareFunction;
    readVar();
}
template declareVariable() { int var; }
template declareFunction()
{
    int readVar() { return var; }
}

/***************************************************/
// Bugzilla 4177

pure real log118(real x) {
    if (__ctfe)
        return 0.0;
    else
        return 1.0;
}

enum x118 = log118(4.0);

void test118() {}

/***************************************************/

void bug4465()
{
    const a = 2 ^^ 2;
    int b = a;
}

/***************************************************/

pure void foo(int *p)
{
    *p = 3;
}

pure void test120()
{
    int i;
    foo(&i);
    assert(i == 3);
}

/***************************************************/
// 4866

immutable int[3] statik = [ 1, 2, 3 ];
enum immutable(int)[] dynamic = statik;

static assert(is(typeof(dynamic) == immutable(int)[]));
static if (! is(typeof(dynamic) == immutable(int)[]))
{
    static assert(0);   // (7)
}
pragma(msg, "!! ", typeof(dynamic));

/***************************************************/
// 2943

struct Foo2943
{
    int a;
    int b;
    alias b this;
}

void test122()
{
    Foo2943 foo, foo2;
    foo.a = 1;
    foo.b = 2;
    foo2.a = 3;
    foo2.b = 4;

    foo2 = foo;
    assert(foo2.a == foo.a);
}

/***************************************************/
// 4641

struct S123 {
    int i;
    alias i this;
}

void test123() {
    S123[int] ss;
    ss[0] = S123.init; // This line causes Range Violation.
}

/***************************************************/
// 2451

struct Foo124 {
    int z = 3;
    void opAssign(Foo124 x) { z= 2;}
}

struct Bar124 {
    int z = 3;
    this(this){ z = 17; }
}

void test124() {
    Foo124[string] stuff;
    stuff["foo"] = Foo124.init;
    assert(stuff["foo"].z == 2);

    Bar124[string] stuff2;
    Bar124 q;
    stuff2["dog"] = q;
    assert(stuff2["dog"].z == 17);   
}

/***************************************************/

void doNothing() {}

void bug5071(short d, ref short c) {
   assert(c==0x76);

    void closure() {
        auto c2 = c;
        auto d2 = d;
        doNothing();
    }
    auto useless = &closure;    
}

void test125()
{
   short c = 0x76;
   bug5071(7, c);
}

/***************************************************/

struct Foo126
{
   static Foo126 opCall(in Foo126 _f) pure
   {
       return _f;
   }
}

/***************************************************/

struct Tuple127(S...)
{
    S expand;
    alias expand this;
}

alias Tuple127!(int, int) Foo127;

void test127()
{
    Foo127[] m_array;
    Foo127 f;
    m_array ~= f;
}

/***************************************************/

struct Bug4434 {}
alias const Bug4434* IceConst4434;
alias shared Bug4434* IceShared4434;
alias shared Bug4434[] IceSharedArray4434;
alias immutable Bug4434* IceImmutable4434;
alias shared const Bug4434* IceSharedConst4434;

alias int MyInt4434;
alias const MyInt4434[3] IceConstInt4434;

alias immutable string[] Bug4830;

/***************************************************/
// 4254

void bub(const inout int other) {}

void test128()
{
    bub(1);
}


/***************************************************/

pure nothrow @safe auto bug4915a() {  return 0; }
pure nothrow @safe int  bug4915b() { return bug4915a(); }

void bug4915c()
{
    pure nothrow @safe int d() { return 0; }
    int e() pure nothrow @safe { return d(); }    
}

/***************************************************/
// 5164

static if (is(int Q == int, Z...))  { }

/***************************************************/
// 5195

alias typeof(foo5195) food5195;
const int * foo5195 = null;
alias typeof(foo5195) good5195;
static assert( is (food5195 == good5195));

/***************************************************/
// 5191

struct Foo129
{
    void add(T)(T value) nothrow
    {
        this.value += value;
    }

    this(int value)
    {
        this.value = value;
    }

    int value;
}

void test129()
{
    auto foo = Foo129(5);
    assert(foo.value == 5);

    foo.add(2);
    writeln(foo.value);
    assert(foo.value == 7);

    foo.add(3);
    writeln(foo.value);
    assert(foo.value == 10);

    foo.add(3);
    writeln(foo.value);
    assert(foo.value == 13);

    void delegate (int) nothrow dg = &foo.add!(int);    
    dg(7);
    assert(foo.value == 20);
}

/***************************************************/

const shared class C5107
{
}

static assert(is(C5107 ==  const)); // okay
static assert(is(C5107 == shared)); // fails!

/***************************************************/

immutable struct S3598
{
    static void funkcja() { }
}

/***************************************************/
// 4211

@safe struct X130
{
    void func() {  }
}

@safe class Y130
{
    void func() {  }
}

@safe void test130()
{
    X130 x;
    x.func();
    auto y = new Y130;
    y.func();
}

/***************************************************/

template Return(alias fun)
{
    static if (is(typeof(fun) R == return)) alias R Return;
}

interface I4217
{
    int  square(int  n);
    real square(real n);
}
alias Return!( __traits(getOverloads, I4217, "square")[0] ) R4217;
alias Return!( __traits(getOverloads, I4217, "square")[1] ) S4217;

static assert(! is(R4217 == S4217));

/***************************************************/
// 5094

void test131()
{
    S131 s;
    int[] conv = s;
}

struct S131
{
    @property int[] get() { return [1,2,3]; }
    alias get this;
}

/***************************************************/
// 5020

void test132()
{
    S132 s;
    if (!s) {}
}

struct S132
{
    bool cond;
    alias cond this;
}

/***************************************************/
// 5343

struct Tuple5343(Specs...)
{    
    Specs[0] field;
}    

struct S5343(E)
{
    immutable E x;
}
enum A5343{a,b,c}
alias Tuple5343!(A5343) TA5343;
alias S5343!(A5343) SA5343;

/***************************************************/
// 5365

interface IFactory
{
    void foo();
}

class A133
{
    protected static class Factory : IFactory
    {
        void foo()
        {
        }
    }

    this()
    {
        _factory = createFactory();
    }

    protected IFactory createFactory()
    {
        return new Factory;
    }

    private IFactory _factory;
    @property final IFactory factory()
    {
        return _factory;
    }

    alias factory this;
}

void test133()
{

    IFactory f = new A133;
    f.foo(); // segfault
}

/***************************************************/
// 5365

class B134
{
}

class A134
{

    B134 _b;

    this()
    {
        _b = new B134;
    }

    B134 b()
    {
        return _b;        
    }   

    alias b this;
}

void test134()
{

    auto a = new A134;
    B134 b = a; // b is null
    assert(a._b is b); // fails 
}

/***************************************************/
// 5025

struct S135 {
  void delegate() d;
}

void test135()
{
  shared S135[] s;
  if (0)
	s[0] = S135();
}

/***************************************************/
// 5545

bool enforce136(bool value, lazy const(char)[] msg = null) {
    if(!value) {
        return false;
    }

    return value;
}

struct Perm {
    byte[3] perm;
    ubyte i;

    this(byte[] input) {
        foreach(elem; input) {
            enforce136(i < 3);
            perm[i++] = elem;
            std.stdio.stderr.writeln(i);  // Never gets incremented.  Stays at 0.
        }
    }
}

void test136() {
    byte[] stuff = [0, 1, 2];
    auto perm2 = Perm(stuff);
    writeln(perm2.perm);  // Prints [2, 0, 0]
    assert(perm2.perm[] == [0, 1, 2]);
}

/***************************************************/
// 4097

void foo4097() { }
alias typeof(&foo4097) T4097;
static assert(is(T4097 X : X*) && is(X == function));

static assert(!is(X));

/***************************************************/
// 5798

void assign9(ref int lhs) pure {
    lhs = 9;
}

void assign8(ref int rhs) pure {
    rhs = 8;
}

int test137(){
    int a=1,b=2;
    assign8(b),assign9(a);
    assert(a == 9);
    assert(b == 8);   // <-- fail

    assign9(b),assign8(a);
    assert(a == 8);
    assert(b == 9);   // <-- fail

    return 0;
}

/***************************************************/

struct Size138
{
    union
    {
        struct
        {
            int width;
            int height;
        }
       
        long size;
    }
}

enum Size138 foo138 = {2 ,5};
    
Size138 bar138 = foo138;

void test138()
{
    assert(bar138.width == 2);
    assert(bar138.height == 5);
}

/***************************************************/

// 5939, 5940

template map(fun...)
{
    auto map(double[] r)
    {
        struct Result
        {
            this(double[] input)
            {
            }
        }

        return Result(r);
    }
}


void test139()
{
    double[] x;
    alias typeof(map!"a"(x)) T;
    T a = void;
    auto b = map!"a"(x);
    auto c = [map!"a"(x)];
    T[3] d;
}


/***************************************************/
// 5966

string[] foo5966(string[] a)
{
    a[0] = a[0][0..$];
    return a;
}

enum var5966 = foo5966([""]);

/***************************************************/
// 5975

int foo5975(wstring replace)
{
  wstring value = "";
  value ~= replace;
  return 1;
}

enum X5975 = foo5975("X"w);

/***************************************************/
// 5965

template mapx(fun...) if (fun.length >= 1)
{
    int mapx(Range)(Range r)
    {
        return 1;
    }
}

void test140()
{
   int foo(int i) { return i; }

   int[] arr;
   auto x = mapx!( function(int a){return foo(a);} )(arr);
}

/***************************************************/

void bug5976()
{
    int[] barr;
    int * k;
    foreach (ref b; barr)
    {
        scope(failure)
            k = &b;
        k = &b;
    }
} 

/***************************************************/
// 5771

struct S141
{
    this(A)(auto ref A a){}
}

void test141()
{
    S141 s = S141(10);
}

/***************************************************/
// 3688

struct S142
{
    int v;
    this(int n) { v = n; }
    const bool opCast(T:bool)() { return true; }
}

void test142()
{
    if (int a = 1)
        assert(a == 1);
    else assert(0);

    if (const int a = 2)
        assert(a == 2);
    else assert(0);

    if (immutable int a = 3)
        assert(a == 3);
    else assert(0);

    if (auto s = S142(10))
        assert(s.v == 10);
    else assert(0);

    if (auto s = const(S142)(20))
        assert(s.v == 20);
    else assert(0);

    if (auto s = immutable(S142)(30))
        assert(s.v == 30);
    else assert(0);
}

/***************************************************/
// 6072

static assert({
    if (int x = 5) {}
    return true;
}());

/***************************************************/
// 5959

int n;

void test143()
{
    ref int f(){ return n; }            // NG
    f() = 1;
    assert(n == 1);

    nothrow ref int f1(){ return n; }    // OK
    f1() = 2;
    assert(n == 2);

    auto ref int f2(){ return n; }       // OK
    f2() = 3;
    assert(n == 3);
}

/***************************************************/
// 6119

void startsWith(alias pred) ()   if (is(typeof(pred('c', 'd')) : bool))
{
}

void startsWith(alias pred) ()   if (is(typeof(pred('c', "abc")) : bool))
{
}

void test144()
{
    startsWith!((a, b) { return a == b; })();
} 

/***************************************************/

void test145()
{
    import std.c.stdio;
    printf("hello world 145\n");
}

void test146()
{
    test1();
    static import std.c.stdio;
    std.c.stdio.printf("hello world 146\n");
}

/***************************************************/
// 5856

struct X147
{
    void f()       { writeln("X.f mutable"); }
    void f() const { writeln("X.f const"); }

    void g()()       { writeln("X.g mutable"); }
    void g()() const { writeln("X.g const"); }

    void opOpAssign(string op)(int n)       { writeln("X+= mutable"); }
    void opOpAssign(string op)(int n) const { writeln("X+= const"); }
}

void test147()
{
    X147 xm;
    xm.f();     // prints "X.f mutable"
    xm.g();     // prints "X.g mutable"
    xm += 10;   // should print "X+= mutable" (1)

    const(X147) xc;
    xc.f();     // prints "X.f const"
    xc.g();     // prints "X.g const"
    xc += 10;   // should print "X+= const" (2)
}


/***************************************************/
// 5897

struct A148{ int n; }
struct B148{
    int n, m;
    this(A148 a){ n = a.n, m = a.n*2; }
}

struct C148{
    int n, m;
    static C148 opCall(A148 a)
    {
        C148 b;
        b.n = a.n, b.m = a.n*2;
        return b;
    }
}

void test148()
{
    auto a = A148(10);
    auto b = cast(B148)a;
    assert(b.n == 10 && b.m == 20);
    auto c = cast(C148)a;
    assert(c.n == 10 && c.m == 20);
}

/***************************************************/
// 4969

class MyException : Exception
{
    this()
    {
        super("An exception!");
    }
}

void throwAway()
{
    throw new MyException;
}

void cantthrow() nothrow
{
    try
        throwAway();
    catch(MyException me)
        assert(0);
    catch(Exception e)
        assert(0);
}

/***************************************************/
// 5659 
 
void test149() 
{ 
    import std.traits; 
 
    char a; 
    immutable(char) b; 
 
    static assert(is(typeof(true ? a : b) == const(char))); 
    static assert(is(typeof([a, b][0]) == const(char))); 
 
    static assert(is(CommonType!(typeof(a), typeof(b)) == const(char))); 
} 
 

/***************************************************/
// 1373

void func1373a(){}

static assert(typeof(func1373a).stringof == "void()");
static assert(typeof(func1373a).mangleof == "FZv");
static assert(!__traits(compiles, typeof(func1373a).alignof));
static assert(!__traits(compiles, typeof(func1373a).init));
static assert(!__traits(compiles, typeof(func1373a).offsetof));

void func1373b(int n){}

static assert(typeof(func1373b).stringof == "void(int n)");
static assert(typeof(func1373b).mangleof == "FiZv");
static assert(!__traits(compiles, typeof(func1373b).alignof));
static assert(!__traits(compiles, typeof(func1373b).init));
static assert(!__traits(compiles, typeof(func1373b).offsetof));

/***************************************************/

void bar150(T)(T n) {  }

@safe void test150()
{
    bar150(1);
}

/***************************************************/

void bar151(T)(T n) {  }

nothrow void test151()
{
    bar151(1);
}

/***************************************************/

@property int coo() { return 1; }
@property auto doo(int i) { return i; }

@property int eoo() { return 1; }
@property auto ref hoo(int i) { return i; }

// 3359

int goo(int i) pure { return i; }
auto ioo(int i) pure { return i; }
auto ref boo(int i) pure nothrow { return i; }

class A152 {
    auto hoo(int i) pure  { return i; }
    const boo(int i) const { return i; }
    auto coo(int i) const { return i; }
    auto doo(int i) immutable { return i; }
    auto eoo(int i) shared { return i; }
} 

// 4706

struct Foo152(T) {
    @property auto ref front() {
        return T.init;
    }

    @property void front(T num) {}
}

void test152() {
    Foo152!int foo;
    auto a = foo.front;
    foo.front = 2;
}


/***************************************************/
// 3799

void test153()
{
    void bar()
    {
    }

    static assert(!__traits(isStaticFunction, bar));
}

/***************************************************/
// 3632


void test154() {
    float f;
    assert(f is float.init);
    double d;
    assert(d is double.init);
    real r;
    assert(r is real.init);

    assert(float.nan is float.nan);
    assert(double.nan is double.nan);
    assert(real.nan is real.nan);
}

/***************************************************/
// 3147


void test155()
{
    byte b = 1;
    short s;
    int i;
    long l;

    s = b + b;
    b = s % b;
    s = s >> b;
    b = 1;
    b = i % b;
    b = b >> i;
}

/***************************************************/
// 2521

immutable int val = 23;
const int val2 = 23;

ref immutable(int) func2521_() {
    return val;
}
ref immutable(int) func2521_2() {
    return *&val;
}
ref immutable(int) func2521_3() {
    return func2521_;
}
ref const(int) func2521_4() {
    return val2;
}
ref const(int) func2521_5() {
    return val;
}
auto ref func2521_6() {
    return val;
}
ref func2521_7() {
    return val;
}

/***************************************************/
// 5962

struct S156
{
          auto g()(){ return 1; }
    const auto g()(){ return 2; }
}

void test156()
{
    auto ms = S156();
    assert(ms.g() == 1);
    auto cs = const(S156)();
    assert(cs.g() == 2);
}

/***************************************************/
// 4258

struct Vec4258 {
    Vec4258 opOpAssign(string Op)(auto ref Vec4258 other) if (Op == "+") {
        return this;
    }
    Vec4258 opBinary(string Op:"+")(Vec4258 other) {
        Vec4258 result;
        return result += other;
    }
}
void test4258() {
    Vec4258 v;
    v += Vec4258() + Vec4258(); // line 12
}

// regression fix test

struct Foo4258 {
    // binary ++/--
    int opPostInc()() if (false) { return 0; }

    // binary 1st
    int opAdd(R)(R rhs) if (false) { return 0; }
    int opAdd_r(R)(R rhs) if (false) { return 0; }

    // compare
    int opCmp(R)(R rhs) if (false) { return 0; }

    // binary-op assign
    int opAddAssign(R)(R rhs) if (false) { return 0; }
}
struct Bar4258 {
    // binary commutive 1
    int opAdd_r(R)(R rhs) if (false) { return 0; }

    // binary-op assign
    int opOpAssign(string op, R)(R rhs) if (false) { return 0; }
}
struct Baz4258 {
    // binary commutive 2
    int opAdd(R)(R rhs) if (false) { return 0; }
}
static assert(!is(typeof(Foo4258.init++)));
static assert(!is(typeof(Foo4258.init + 1)));
static assert(!is(typeof(1 + Foo4258.init)));
static assert(!is(typeof(Foo4258.init < Foo4258.init)));
static assert(!is(typeof(Foo4258.init += 1)));
static assert(!is(typeof(Bar4258.init + 1)));
static assert(!is(typeof(Bar4258.init += 1)));
static assert(!is(typeof(1 + Baz4258.init)));

/***************************************************/
// 1471

void test1471()
{
	int n;
	string bar = "BOOM"[n..$-1];
	assert(bar == "BOO");
}

/***************************************************/

void test4963()
{
    struct Value {
        byte a;
    };
    Value single()
    {
        return Value();
    }

    Value[] list;
    auto x = single() ~ list;
}

/***************************************************/

/***************************************************/ 

pure int test4031() 
{ 
    static const int x = 8; 
    return x; 
} 
 
/***************************************************/
// 6228


void test6228()
{
    const(int)* ptr;
    const(int)  temp;
    auto x = (*ptr) ^^ temp;
}

/***************************************************/

struct S6230 {
    int p;
    int q() const pure {
        return p;
    }
    void r() pure {
        p = 231;
    }
}
class C6230 {
    int p;
    int q() const pure {
        return p;
    }
    void r() pure {
        p = 552;
    }
}
int q6230(ref const S6230 s) pure {    // <-- Currently OK
    return s.p;
}
int q6230(ref const C6230 c) pure {    // <-- Currently OK
    return c.p;
}
void r6230(ref S6230 s) pure {
    s.p = 244;
}
void r6230(ref C6230 c) pure {
    c.p = 156;
}
bool test6230pure() pure {
    auto s = S6230(4);
    assert(s.p == 4);
    assert(q6230(s) == 4);
    assert(s.q == 4);

    auto c = new C6230;
    c.p = 6;
    assert(q6230(c) == 6);
    assert(c.q == 6);

    r6230(s);
    assert(s.p == 244);
    s.r();
    assert(s.p == 231);

    r6230(c);
    assert(c.p == 156);
    c.r();
    assert(c.p == 552);

    return true;
}
void test6230() {
    assert(test6230pure());
}

/***************************************************/

void test6264()
{
    struct S { auto opSlice() { return this; } }
    int[] a;
    S s;
    static assert(!is(typeof(a[] = s[])));
    int*[] b;
    static assert(!is(typeof(b[] = [new immutable(int)])));
    char[] c = new char[](5);
    c[] = "hello";
}

/***************************************************/
// 5046 
 
void test5046() 
{ 
    auto va = S5046!("", int)(); 
    auto vb = makeS5046!("", int)(); 
} 
 
struct S5046(alias p, T) 
{ 
    T s; 
    T fun() { return s; }   // (10) 
} 
 
S5046!(p, T) makeS5046(alias p, T)() 
{ 
    return typeof(return)(); 
} 
 
/***************************************************/ 
// 6335

struct S6335
{
    const int value;
    this()(int n){ value = n; }
}
void test6335()
{
    S6335 s = S6335(10);
}

/***************************************************/ 

struct S6295(int N) {
    int[N] x;
    const nothrow pure @safe f() { return x.length; }
}

void test6295() {
    auto bar(T: S6295!(N), int N)(T x) {
        return x.f();
    }
    S6295!4 x;
    assert(bar(x) == 4);
}

/***************************************************/

struct S6284 {
    int a;
}
class C6284 {
    int a;
}
pure int bug6284a() {
    S6284 s = {4};
    auto b = s.a;   // ok
    with (s) {
        b += a;     // should be ok.
    }
    return b;
}
pure int bug6284b() {
    auto s = new S6284;
    s.a = 4;
    auto b = s.a;
    with (*s) {
        b += a;
    }
    return b;
}
pure int bug6284c() {
    auto s = new C6284;
    s.a = 4;
    auto b = s.a;
    with (s) {
        b += a;
    }
    return b;
}
void test6284() {
    assert(bug6284a() == 8);
    assert(bug6284b() == 8);
    assert(bug6284c() == 8);
}

/***************************************************/

class C6293 {
    C6293 token;
}
void f6293(in C6293[] a) pure {
    auto x0 = a[0].token;
    assert(x0 is a[0].token.token.token);
    assert(x0 is (&x0).token);
    auto p1 = &x0 + 1;
    assert(x0 is (p1 - 1).token);
    int c = 0;
    assert(x0 is a[c].token);
}
void test6293() {
    auto x = new C6293;
    x.token = x;
    f6293([x]);
}

/***************************************************/
// 2774

int foo2774(int n){ return 0; }
static assert(foo2774.mangleof == "_D7xtest467foo2774FiZi");

class C2774
{
    int foo2774(){ return 0; }
}
static assert(C2774.foo2774.mangleof == "_D7xtest465C27747foo2774MFZi");

template TFoo2774(T){}
static assert(TFoo2774!int.mangleof == "7xtest4615__T8TFoo2774TiZ");

void test2774()
{
    int foo2774(int n){ return 0; }
    static assert(foo2774.mangleof == "_D7xtest468test2774FZv7foo2774MFiZi");
}

/***************************************************/

int main()
{
    test1();
    test2();
    test3();
    test4();
    test5();
    test6();
    test7();
    test8();
    test9();
    test10();
    test11();
    test12();
    test13();
    test14();
    test15();
    test16();
    test17();
    test18();
    test19();
    test20();
    test21();
    test22();
    test23();
    test24();
    test25();
    test26();
    test27();
    test28();
    test29();
    test30();
    test31();
    test32();
    test33();
    test34();
    test35();
    test36();
    test37();
    test38();
    test39();
    test40();
    test41();
    test42();
    test43();
    test44();
    test45();
    test46();
    test47();
    test48();
    test49();
    test50();
    test51();
    test52();
    test53();
    test54();
    test55();
    test56();
    test57();
    test58();

    test60();
    test61();
    test62();
    test63();
    test64();
    test65();
    test66();
    test67();
    test68();
    test69();
    test70();

    test72();
    test73();
    test74();
    test75();
    test76();
    test77();
    test78();
    test79();
    test80();
    test81();
    test82();
    test83();
    test84();
    test85();
    test86();
    test87();
    test88();
    test89();
    test90();
    test91();
    test92();
    test93();
    test94();
    test95();
    test96();
    test97();
    test98();
    test99();
    test100();
    test101();

    test103();
    test104();
    test105();

    test107();

    test109();

    test111();

    test113();

    test115();
    test116();
    test117();
    test118();

    test120();

    test122();
    test123();
    test124();
    test125();

    test127();
    test128();
    test129();
    test130();
    test131();
    test132();
    test133();
    test134();
    test135();
    test136();
    test137();
    test138();
    test139();
    test140();
    test141();
    test6317();
    test142();
    test143();
    test144();
    test145();
    test146();
    test147();
    test148();
    test149();
    test150();
    test151();
    test152();
    test153();
    test154();
    test155();
    test156();
    test4258();
    test4963();
    test4031();
    test6230();
    test6264();
    test6284();
    test6295();
    test6293();
    test5046();
    test1471();
    test6335();
<<<<<<< HEAD
    test6228();
=======
    test2774();
>>>>>>> e6d6ee6d

    printf("Success\n");
    return 0;
}<|MERGE_RESOLUTION|>--- conflicted
+++ resolved
@@ -3598,11 +3598,8 @@
     test5046();
     test1471();
     test6335();
-<<<<<<< HEAD
     test6228();
-=======
     test2774();
->>>>>>> e6d6ee6d
 
     printf("Success\n");
     return 0;
