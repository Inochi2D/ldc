--- conflicted
+++ resolved
@@ -4041,7 +4041,6 @@
 }
 
 /***************************************************/
-<<<<<<< HEAD
 // 6330
 
 struct S6330
@@ -4057,7 +4056,9 @@
     S6330 s;
     S6330 s2;
     static assert(!is(typeof({ s2 = s; })));
-=======
+}
+
+/***************************************************/
 // 5311
 
 class C5311
@@ -4098,7 +4099,6 @@
     static assert(!__traits(compiles, { x.globalData++; }));		// SHOULD BE ERROR
 
     static assert(!__traits(compiles, { int a = x.globalData; }));
->>>>>>> 39100894
 }
 
 /***************************************************/
