import std.stdio;
import std.c.stdio;

/******************************************/

struct S
{
    int opStar() { return 7; }
}

void test1()
{
    S s;

    printf("%d\n", *s);
    assert(*s == 7);
}

/******************************************/

void test2()
{
  double[1][2] bar;
  bar[0][0] = 1.0;
  bar[1][0] = 2.0;
  foo2(bar);
}

void foo2(T...)(T args)
{
    foreach (arg; args[0 .. $])
    {
        //writeln(arg);
        bar2!(typeof(arg))(&arg);
    }
}


void bar2(D)(const(void)* arg)
{
    D obj = *cast(D*) arg;
}

/***************************************************/

void test3()
{
    version (unittest)
    {
        printf("unittest!\n");
    }
    else
    {
        printf("no unittest!\n");
    }

    version (assert)
    {
        printf("assert!\n");
    }
    else
    {
        printf("no assert!\n");
    }
}


/***************************************************/

void test4()
{
  immutable int maxi = 8;
  int[][maxi] neighbors = [ cast(int[])[ ], [ 0 ], [ 0, 1], [ 0, 2], [1, 2], [1, 2, 3, 4],
[ 2, 3, 5], [ 4, 5, 6 ] ];
  int[maxi] grid;

  // neighbors[0].length = 0;

  void place(int k, uint mask)
  { if(k<maxi) {
      for(uint m = 1, d = 1; d <= maxi; d++, m<<=1)
        if(!(mask & m)) {
          bool ok = true;
          int dif;
          foreach(nb; neighbors[k])
            if((dif=grid[nb]-d)==1 || dif==-1) {
              ok = false; break;
            }
          if(ok) {
            grid[k] = d;
            place(k+1, mask | m);
          }
        }
    } else {
      printf("  %d\n%d %d %d\n%d %d %d\n  %d\n\n",
             grid[0], grid[1], grid[2], grid[3], grid[4], grid[5], grid[6], grid[7]);
    }
  }
  place(0, 0);
}


/***************************************************/

struct S5
{
  enum S5 some_constant = {2};

  int member;
}

void test5()
{
}

/***************************************************/

struct S6
{
    int a, b, c;
}

struct T6
{
    S6 s;
    int b = 7;

    S6* opDot()
    {
        return &s;
    }
}

void test6()
{
    T6 t;
    t.a = 4;
    t.b = 5;
    t.c = 6;
    assert(t.a == 4);
    assert(t.b == 5);
    assert(t.c == 6);
    assert(t.s.b == 0);
    assert(t.sizeof == 4*4);
    assert(t.init.sizeof == 4*4);
}

/***************************************************/

struct S7
{
    int a, b, c;
}

class C7
{
    S7 s;
    int b = 7;

    S7* opDot()
    {
        return &s;
    }
}

void test7()
{
    C7 t = new C7();
    t.a = 4;
    t.b = 5;
    t.c = 6;
    assert(t.a == 4);
    assert(t.b == 5);
    assert(t.c == 6);
    assert(t.s.b == 0);
    assert(t.sizeof == (void*).sizeof);
    assert(t.init is null);
}

/***************************************************/

void foo8(int n1 = __LINE__ + 0, int n2 = __LINE__, string s = __FILE__)
{
    assert(n1 < n2);
    printf("n1 = %d, n2 = %d, s = %.*s\n", n1, n2, s.length, s.ptr);
}

void test8()
{
    foo8();
}

/***************************************************/

void foo9(int n1 = __LINE__ + 0, int n2 = __LINE__, string s = __FILE__)()
{
    assert(n1 < n2);
    printf("n1 = %d, n2 = %d, s = %.*s\n", n1, n2, s.length, s.ptr);
}

void test9()
{
    foo9();
}

/***************************************************/

int foo10(char c) pure nothrow
{
    return 1;
}

void test10()
{
    int function(char c) fp;
    int function(char c) pure nothrow fq;

    fp = &foo10;
    fq = &foo10;
}

/***************************************************/

class Base11 {}
class Derived11 : Base11 {}
class MoreDerived11 : Derived11 {}

int fun11(Base11) { return 1; }
int fun11(Derived11) { return 2; }

void test11()
{
    MoreDerived11 m;

    auto i = fun11(m);
    assert(i == 2);
}

/***************************************************/

interface ABC {};
interface AB: ABC {};
interface BC: ABC {};
interface AC: ABC {};
interface A: AB, AC {};
interface B: AB, BC {};
interface C: AC, BC {};

int f12(AB ab) { return 1; }
int f12(ABC abc) { return 2; }

void test12()
{
    A a;
    auto i = f12(a);
    assert(i == 1);
}

/***************************************************/

template Foo13(alias x)
{
    enum bar = x + 1;
}

static assert(Foo13!(2+1).bar == 4);

template Bar13(alias x)
{
    enum bar = x;
}

static assert(Bar13!("abc").bar == "abc");

void test13()
{
}

/***************************************************/

template Foo14(alias a)
{
    alias Bar14!(a) Foo14;
}

int Bar14(alias a)()
{
    return a.sizeof;
}

void test14()
{
    auto i = Foo14!("hello")();
    printf("i = %d\n", i);
    assert(i == "hello".sizeof);
    i = Foo14!(1)();
    printf("i = %d\n", i);
    assert(i == 4);
}

/***************************************************/

auto foo15()(int x)
{
    return 3 + x;
}

void test15()
{

    auto bar()(int x)
    {
        return 5 + x;
    }

    printf("%d\n", foo15(4));
    printf("%d\n", bar(4));
}

/***************************************************/

int foo16(int x) { return 1; }
int foo16(ref int x) { return 2; }

void test16()
{
    int y;
    auto i = foo16(y);
    printf("i == %d\n", i);
    assert(i == 2);
    i = foo16(3);
    assert(i == 1);
}

/***************************************************/

class A17 { }
class B17 : A17 { }
class C17 : B17 { }

int foo17(A17, ref int x) { return 1; }
int foo17(B17, ref int x) { return 2; }

void test17()
{
    C17 c;
    int y;
    auto i = foo17(c, y);
    printf("i == %d\n", i);
    assert(i == 2);
}

/***************************************************/

class C18
{
    void foo(int x) { foo("abc"); }
    void foo(string s) { }  // this is hidden, but that's ok 'cuz no overlap
    void bar()
    {
        foo("abc");
    }
}

class D18 : C18
{
    override void foo(int x) { }
}

void test18()
{
    D18 d = new D18();
    d.bar();
}

/***************************************************/

int foo19(alias int a)() { return a; }

void test19()
{
    int y = 7;
    auto i = foo19!(y)();
    printf("i == %d\n", i);
    assert(i == 7);

    i = foo19!(4)();
    printf("i == %d\n", i);
    assert(i == 4);
}

/***************************************************/

template Foo20(int x) if (x & 1)
{
    const int Foo20 = 6;
}

template Foo20(int x) if ((x & 1) == 0)
{
    const int Foo20 = 7;
}

void test20()
{
    int i = Foo20!(3);
    printf("%d\n", i);
    assert(i == 6);
    i = Foo20!(4);
    printf("%d\n", i);
    assert(i == 7);
}

/***************************************************/

template isArray21(T : U[], U)
{
  static const isArray21 = 1;
}

template isArray21(T)
{
  static const isArray21 = 0;
}

int foo21(T)(T x) if (isArray21!(T))
{
    return 1;
}

int foo21(T)(T x) if (!isArray21!(T))
{
    return 2;
}

void test21()
{
    auto i = foo21(5);
    assert(i == 2);
    int[] a;
    i = foo21(a);
    assert(i == 1);
}

/***************************************************/

void test22()
{
    immutable uint x, y;
    foreach (i; x .. y) {}
}

/***************************************************/

const bool foo23 = is(typeof(function void() { }));
const bar23      = is(typeof(function void() { }));

void test23()
{
    assert(foo23 == true);
    assert(bar23 == true);
}

/***************************************************/

ref int foo24(int i)
{
    static int x;
    x = i;
    return x;
}

void test24()
{
    int x = foo24(3);
    assert(x == 3);
}

/***************************************************/

ref int foo25(int i)
{
    static int x;
    x = i;
    return x;
}

int bar25(ref int x)
{
    return x + 1;
}

void test25()
{
    int x = bar25(foo25(3));
    assert(x == 4);
}

/***************************************************/

static int x26;

ref int foo26(int i)
{
    x26 = i;
    return x26;
}

void test26()
{
    int* p = &foo26(3);
    assert(*p == 3);
}

/***************************************************/

static int x27 = 3;

ref int foo27(int i)
{
    return x27;
}

void test27()
{
    foo27(3) = 4;
    assert(x27 == 4);
}

/***************************************************/

ref int foo28(ref int x) { return x; }

void test28()
{
    int a;
    foo28(a);
}

/***************************************************/

void wyda(int[] a) { printf("aaa\n"); }
void wyda(int[int] a) { printf("bbb\n"); }

struct S29
{
    int[] a;

    void wyda()
    {
        a.wyda;
        a.wyda();
    }
}

void test29()
{
    int[] a;
    a.wyda;
    int[5] b;
    b.wyda;
    int[int] c;
    c.wyda;

    S29 s;
    s.wyda();
}

/***************************************************/

void foo30(D)(D arg) if (isIntegral!D)
{
}

struct S30(T) { }
struct U30(int T) { }

alias int myint30;

void test30()
{

    S30!myint30 u;
    S30!int s;
    S30!(int) t = s;

//    U30!3 v = s;
}

/***************************************************/

class A31
{
    void foo(int* p) { }
}

class B31 : A31
{
    override void foo(scope int* p) { }
}

void test31()
{
}

/***************************************************/

void bar32() { }

nothrow void foo32(int* p)
{
    //try { bar32(); } catch (Object o) { }
    try { bar32(); } catch (Throwable o) { }
    try { bar32(); } catch (Exception o) { }
}

void test32()
{   int i;

    foo32(&i);
}

/***************************************************/

struct Integer
{
    this(int i)
    {
        this.i = i;
    }

    this(long ii)
    {
      i = 3;
    }

    const int i;
}

void test33()
{
}

/***************************************************/

void test34()
{
  alias uint Uint;
  foreach(Uint u;1..10) {}
  for(Uint u=1;u<10;u++) {}
}

/***************************************************/

ref int foo35(bool condition, ref int lhs, ref int rhs)
{
        if ( condition ) return lhs;
        return rhs;
}

ref int bar35()(bool condition, ref int lhs, ref int rhs)
{
        if ( condition ) return lhs;
        return rhs;
}

void test35()
{
        int a = 10, b = 11;

        foo35(a<b, a, b) = 42;
        printf("a = %d and b = %d\n", a, b); // a = 42 and b = 11
        assert(a == 42 && b == 11);

        bar35(a<b, a, b) = 52;
        printf("a = %d and b = %d\n", a, b);
        assert(a == 42 && b == 52);
}

/***************************************************/

int foo36(T...)(T ts)
if (T.length > 1)
{
    return T.length;
}

int foo36(T...)(T ts)
if (T.length <= 1)
{
    return T.length * 7;
}

void test36()
{
    auto i = foo36!(int,int)(1, 2);
    assert(i == 2);
    i = foo36(1, 2, 3);
    assert(i == 3);
    i = foo36(1);
    assert(i == 7);
    i = foo36();
    assert(i == 0);
}


/***************************************************/

void test6685()
{
    struct S { int x; };
    with({ return S(); }())
    {
        x++;
    }
}

/***************************************************/

struct A37(alias T)
{
}

void foo37(X)(X x) if (is(X Y == A37!(U), alias U))
{
}

void bar37() {}

void test37()
{
    A37!(bar37) a2;
    foo37(a2);
    foo37!(A37!bar37)(a2);
}

/***************************************************/

struct A38
{
    this(this)
    {
        printf("B's copy\n");
    }
    bool empty() {return false;}
    void popFront() {}
    int front() { return 1; }
//    ref A38 opSlice() { return this; }
}

void test38()
{
    A38 a;
    int i;
    foreach (e; a) { if (++i == 100) break; }
}

/***************************************************/

alias int function() Fun39;
alias ref int function() Gun39;
static assert(!is(Fun39 == Gun39));

void test39()
{
}

/***************************************************/

int x40;

struct Proxy
{
    ref int at(int i)() { return x40; }
}

void test40()
{
    Proxy p;
    auto x = p.at!(1);
}

/***************************************************/

template Foo41(TList...)
{
    alias TList Foo41;
}

alias Foo41!(immutable(ubyte)[], ubyte[]) X41;

void test41()
{
}


/***************************************************/

bool endsWith(A1, A2)(A1 longer, A2 shorter)
{
    static if (is(typeof(longer[0 .. 0] == shorter)))
    {
    }
    else
    {
    }
    return false;
}

void test42()
{
    char[] a;
    byte[] b;
    endsWith(a, b);
}

/***************************************************/

void f43(S...)(S s) if (S.length > 3)
{
}

void test43()
{
    f43(1, 2, 3, 4);
}


/***************************************************/

struct S44(int x = 1){}

void fun()(S44!(1) b) { }

void test44()
{
    S44!() s;
    fun(s);
}

/***************************************************/
// 2006

void test2006()
{
    string [][] aas = [];
    assert(aas.length == 0);
    aas ~= cast (string []) [];
    assert(aas.length == 1);
    aas = aas ~ cast (string []) [];
    assert(aas.length == 2);
}

/***************************************************/
// 8442

void test8442()
{
    enum int[] fooEnum = [];
    immutable fooImmutable = fooEnum;
}

/***************************************************/

class A45
{
  int x;
  int f()
  {
    printf("A\n");
    return 1;
  }
}

class B45 : A45
{
  override const int f()
  {
    printf("B\n");
    return 2;
  }
}

void test45()
{
    A45 y = new B45;
    int i = y.f;
    assert(i == 2);
}

/***************************************************/

void text10682()
{
    ulong x = 1;
    ulong y = 2 ^^ x;
}

/***************************************************/

struct Test46
{
 int foo;
}

void test46()
{
    enum Test46 test = {};
    enum q = test.foo;
}

/***************************************************/

pure int double_sqr(int x) {
    int y = x;
    void do_sqr() { y *= y; }
    do_sqr();
    return y;
}

void test47()
{
   assert(double_sqr(10) == 100);
}

/***************************************************/

void sort(alias less)(string[] r)
{
            bool pred()
            {
                return less("a", "a");
            }
            .sort!(less)(r);
}

void foo48()
{
    int[string] freqs;
    string[] words;

sort!((a, b) { return freqs[a] > freqs[b]; })(words);
sort!((string a, string b) { return freqs[a] > freqs[b]; })(words);
//sort!(bool (a, b) { return freqs[a] > freqs[b]; })(words);
//sort!(function (a, b) { return freqs[a] > freqs[b]; })(words);
//sort!(function bool(a, b) { return freqs[a] > freqs[b]; })(words);
sort!(delegate bool(string a, string b) { return freqs[a] > freqs[b]; })(words);

}

void test48()
{
}

/***************************************************/
// 6408

static assert(!is(typeof(string[0..1].init)));
static assert(is(typeof(string[].init) == string[]));
static assert(is(typeof(string[][].init) == string[][]));
static assert(is(typeof(string[][][].init) == string[][][]));

static assert(is(typeof(string[1].init) == string[1]));
static assert(is(typeof(string[1][1].init) == string[1][1]));
static assert(is(typeof(string[1][1][1].init) == string[1][1][1]));

static assert(is(typeof(string[string].init) == string[string]));
static assert(is(typeof(string[string][string].init) == string[string][string]));
static assert(is(typeof(string[string][string][string].init) == string[string][string][string]));

template TT6408(T...) { alias T TT6408; }
static assert(is(typeof(TT6408!(int, int)[].init) == TT6408!(int, int)));
static assert(is(typeof(TT6408!(int, int)[0..$].init) == TT6408!(int, int)));
static assert(is(typeof(TT6408!(int, int)[$-1].init) == int));

/***************************************************/
// 9409

template TT9409(T...) { alias T TT9409; }

template idxTypes9409(Prefix...)
{
    TT9409!((Prefix[$-1])) idxTypes9409;
}

alias idxTypes9409!(int) Types9409;

/***************************************************/

struct S49
{
    static void* p;

    this( string name )
    {
        printf( "(ctor) &%.*s.x = %p\n", name.length, name.ptr, &x );
        p = cast(void*)&x;
    }

    invariant() {}

    int x;
}

void test49()
{
    auto s = new S49("s2");

    printf( "&s2.x = %p\n", &s.x );
    assert(cast(void*)&s.x == S49.p);
}

/***************************************************/

auto max50(Ts...)(Ts args)
  if (Ts.length >= 2
        && is(typeof(Ts[0].init > Ts[1].init ? Ts[1].init : Ts[0].init)))
{
    static if (Ts.length == 2)
        return args[1] > args[0] ? args[1] : args[0];
    else
        return max50(max50(args[0], args[1]), args[2 .. $]);
}

void test50()
{
   assert(max50(4, 5) == 5);
   assert(max50(2.2, 4.5) == 4.5);
   assert(max50("Little", "Big") == "Little");

   assert(max50(4, 5.5) == 5.5);
   assert(max50(5.5, 4) == 5.5);
}

/***************************************************/

void test51()
{
    static immutable int[2] array = [ 42 ];
    enum e = array[1];
    static immutable int[1] array2 = [ 0: 42 ];
    enum e2 = array2[0];
    assert(e == 0);
    assert(e2 == 42);
}

/***************************************************/

enum ubyte[4] a52 = [5,6,7,8];

void test52()
{
  int x=3;
  assert(a52[x]==8);
}

/***************************************************/

void test53()
{
    size_t func2(immutable(void)[] t)
    {
        return 0;
    }
}

/***************************************************/

void foo54(void delegate(void[]) dg) { }

void test54()
{
    void func(void[] t) pure { }
    foo54(&func);

//    void func2(const(void)[] t) { }
//    foo54(&func2);
}

/***************************************************/

class Foo55
{
    synchronized void noop1() { }
    void noop2() shared { }
}

void test55()
{
    auto foo = new shared(Foo55);
    foo.noop1();
    foo.noop2();
}

/***************************************************/

enum float one56 = 1 * 1;
template X56(float E) { int X56 = 2; }
alias X56!(one56 * one56) Y56;

void test56()
{
    assert(Y56 == 2);
}

/***************************************************/

void test57()
{
    alias shared(int) T;
    assert (is(T == shared));
}

/***************************************************/

struct A58
{
  int a,b;
}

void test58()
{
  A58[2] rg=[{1,2},{5,6}];
  assert(rg[0].a == 1);
  assert(rg[0].b == 2);
  assert(rg[1].a == 5);
  assert(rg[1].b == 6);
}

/***************************************************/

class A59 {
    const foo(int i)  { return i; }
}

/***************************************************/

void test60()
{
    enum real ONE = 1.0;
    real x;
    for (x=0.0; x<10.0; x+=ONE)
        printf("%Lg\n", x);
    printf("%Lg\n", x);
    assert(x == 10);
}

/***************************************************/

pure immutable(T)[] fooPT(T)(immutable(T)[] x, immutable(T)[] y){

  immutable(T)[] fooState;

  immutable(T)[] bar(immutable(T)[] x){
    fooState = "hello ";
    return x ~ y;
  }

  return fooState ~ bar(x);

}


void test61()
{
  writeln(fooPT("p", "c"));
}

/***************************************************/

void test9577()
{
    static int function(int)[] foo = [x => x];
    foo[0](0);
}

/***************************************************/

int[3] foo62(int[3] a)
{
    a[1]++;
    return a;
}

void test62()
{
    int[3] b;
    b[0] = 1;
    b[1] = 2;
    b[2] = 3;
    auto c = foo62(b);
    assert(b[0] == 1);
    assert(b[1] == 2);
    assert(b[2] == 3);

    assert(c[0] == 1);
    assert(c[1] == 3);
    assert(c[2] == 3);
}

/***************************************************/

void test3927()
{
    int[] array;
    assert(array.length++ == 0);
    assert(array.length == 1);
    assert(array.length-- == 1);
    assert(array.length == 0);
}

/***************************************************/

void test63()
{
    int[3] b;
    b[0] = 1;
    b[1] = 2;
    b[2] = 3;
    auto c = b;
    b[1]++;
    assert(b[0] == 1);
    assert(b[1] == 3);
    assert(b[2] == 3);

    assert(c[0] == 1);
    assert(c[1] == 2);
    assert(c[2] == 3);
}

/***************************************************/

void test64()
{
    int[3] b;
    b[0] = 1;
    b[1] = 2;
    b[2] = 3;
    int[3] c;
    c = b;
    b[1]++;
    assert(b[0] == 1);
    assert(b[1] == 3);
    assert(b[2] == 3);

    assert(c[0] == 1);
    assert(c[1] == 2);
    assert(c[2] == 3);
}

/***************************************************/

int[2] foo65(int[2] a)
{
    a[1]++;
    return a;
}

void test65()
{
    int[2] b;
    b[0] = 1;
    b[1] = 2;
    int[2] c = foo65(b);
    assert(b[0] == 1);
    assert(b[1] == 2);

    assert(c[0] == 1);
    assert(c[1] == 3);
}

/***************************************************/

int[1] foo66(int[1] a)
{
    a[0]++;
    return a;
}

void test66()
{
    int[1] b;
    b[0] = 1;
    int[1] c = foo66(b);
    assert(b[0] == 1);
    assert(c[0] == 2);
}

/***************************************************/

int[2] foo67(out int[2] a)
{
    a[0] = 5;
    a[1] = 6;
    return a;
}

void test67()
{
    int[2] b;
    b[0] = 1;
    b[1] = 2;
    int[2] c = foo67(b);
    assert(b[0] == 5);
    assert(b[1] == 6);

    assert(c[0] == 5);
    assert(c[1] == 6);
}

/***************************************************/

void test68()
{
    digestToString(cast(ubyte[16])x"c3fcd3d76192e4007dfb496cca67e13b");
}

void digestToString(const ubyte[16] digest)
{
    assert(digest[0] == 0xc3);
    assert(digest[15] == 0x3b);
}

/***************************************************/

void test69()
{
    digestToString69(cast(ubyte[16])x"c3fcd3d76192e4007dfb496cca67e13b");
}

void digestToString69(ref const ubyte[16] digest)
{
    assert(digest[0] == 0xc3);
    assert(digest[15] == 0x3b);
}

/***************************************************/

void test70()
{
    digestToString70("1234567890123456");
}

void digestToString70(ref const char[16] digest)
{
    assert(digest[0] == '1');
    assert(digest[15] == '6');
}

/***************************************************/

void foo71(out shared int o) {}

/***************************************************/

struct foo72
{
  int bar() shared { return 1; }
}

void test72()
{
  shared foo72 f;
  auto x = f.bar;
}

/***************************************************/

class Foo73
{
  static if (is(typeof(this) T : shared T))
    static assert(0);
  static if (is(typeof(this) U == shared U))
    static assert(0);
  static if (is(typeof(this) U == const U))
    static assert(0);
  static if (is(typeof(this) U == immutable U))
    static assert(0);
  static if (is(typeof(this) U == const shared U))
    static assert(0);

  static assert(!is(int == const));
  static assert(!is(int == immutable));
  static assert(!is(int == shared));

  static assert(is(int == int));
  static assert(is(const(int) == const));
  static assert(is(immutable(int) == immutable));
  static assert(is(shared(int) == shared));
  static assert(is(const(shared(int)) == shared));
  static assert(is(const(shared(int)) == const));

  static assert(!is(const(shared(int)) == immutable));
  static assert(!is(const(int) == immutable));
  static assert(!is(const(int) == shared));
  static assert(!is(shared(int) == const));
  static assert(!is(shared(int) == immutable));
  static assert(!is(immutable(int) == const));
  static assert(!is(immutable(int) == shared));
}

template Bar(T : T)
{
    alias T Bar;
}

template Barc(T : const(T))
{
    alias T Barc;
}

template Bari(T : immutable(T))
{
    alias T Bari;
}

template Bars(T : shared(T))
{
    alias T Bars;
}

template Barsc(T : shared(const(T)))
{
    alias T Barsc;
}


void test73()
{
    auto f = new Foo73;

    alias int T;

    // 5*5 == 25 combinations, plus 2 for swapping const and shared

    static assert(is(Bar!(T) == T));
    static assert(is(Bar!(const(T)) == const(T)));
    static assert(is(Bar!(immutable(T)) == immutable(T)));
    static assert(is(Bar!(shared(T)) == shared(T)));
    static assert(is(Bar!(shared(const(T))) == shared(const(T))));

    static assert(is(Barc!(const(T)) == T));
    static assert(is(Bari!(immutable(T)) == T));
    static assert(is(Bars!(shared(T)) == T));
    static assert(is(Barsc!(shared(const(T))) == T));

    static assert(is(Barc!(T) == T));
    static assert(is(Barc!(immutable(T)) == T));
    static assert(is(Barc!(const(shared(T))) == shared(T)));
    static assert(is(Barsc!(immutable(T)) == T));

    static assert(is(Bars!(const(shared(T))) == const(T)));
    static assert(is(Barsc!(shared(T)) == T));

    Bars!(shared(const(T))) b;
    pragma(msg, typeof(b));

    static assert(is(Bars!(shared(const(T))) == const(T)));
    static assert(is(Barc!(shared(const(T))) == shared(T)));

    static assert(!is(Bari!(T)));
    static assert(!is(Bari!(const(T))));
    static assert(!is(Bari!(shared(T))));
    static assert(!is(Bari!(const(shared(T)))));

    static assert(is(Barc!(shared(T))));

    static assert(!is(Bars!(T)));
    static assert(!is(Bars!(const(T))));
    static assert(!is(Bars!(immutable(T))));
    static assert(!is(Barsc!(T)));
    static assert(!is(Barsc!(const(T))));
}

/***************************************************/

pure nothrow {
  alias void function(int) A74;
}

alias void function(int) pure nothrow B74;
alias pure nothrow void function(int) C74;

void test74()
{
    A74 a = null;
    B74 b = null;
    C74 c = null;
    a = b;
    a = c;
}

/***************************************************/

void test9212()
{
    int[int] aa;
    foreach (const key, const val; aa) {}
    foreach (size_t key, size_t val; aa) {}
}

/***************************************************/

class A75
{
    pure static void raise(string s)
    {
        throw new Exception(s);
    }
}

void test75()
{   int x = 0;
    try
    {
        A75.raise("a");
    } catch (Exception e)
    {
        x = 1;
    }
    assert(x == 1);
}

/***************************************************/

void test76()
{
    int x, y;
    bool which;
    (which ? x : y) += 5;
    assert(y == 5);
}

/***************************************************/

void test77()
{
    auto a = ["hello", "world"];
    pragma(msg, typeof(a));
    auto b = a;
    assert(a is b);
    assert(a == b);
    b = a.dup;
    assert(a == b);
    assert(a !is b);
}

/***************************************************/

void test78()
{
    auto array = [0, 2, 4, 6, 8, 10];
    array = array[0 .. $ - 2];         // Right-shrink by two elements
    assert(array == [0, 2, 4, 6]);
    array = array[1 .. $];             // Left-shrink by one element
    assert(array == [2, 4, 6]);
    array = array[1 .. $ - 1];         // Shrink from both sides
    assert(array == [4]);
}

/***************************************************/

void test79()
{
    auto a = [87, 40, 10];
    a ~= 42;
    assert(a == [87, 40, 10, 42]);
    a ~= [5, 17];
    assert(a == [87, 40, 10, 42, 5, 17]);
}

/***************************************************/

void test6317()
{
    int b = 12345;
    struct nested { int a; int fun() { return b; } }
    static assert(!__traits(compiles, { nested x = { 3, null }; }));
    nested g = { 7 };
    auto h = nested(7);
    assert(g.fun() == 12345);
    assert(h.fun() == 12345);
}

/***************************************************/

void test80()
{
    auto array = new int[10];
    array.length += 1000;
    assert(array.length == 1010);
    array.length /= 10;
    assert(array.length == 101);
    array.length -= 1;
    assert(array.length == 100);
    array.length |= 1;
    assert(array.length == 101);
    array.length ^= 3;
    assert(array.length == 102);
    array.length &= 2;
    assert(array.length == 2);
    array.length *= 2;
    assert(array.length == 4);
    array.length <<= 1;
    assert(array.length == 8);
    array.length >>= 1;
    assert(array.length == 4);
    array.length >>>= 1;
    assert(array.length == 2);
    array.length %= 2;
    assert(array.length == 0);

    int[]* foo()
    {
        static int x;
        x++;
        assert(x == 1);
        auto p = &array;
        return p;
    }

    (*foo()).length += 2;
    assert(array.length == 2);
}

/***************************************************/

void test81()
{
    int[3] a = [1, 2, 3];
    int[3] b = a;
    a[1] = 42;
    assert(b[1] == 2); // b is an independent copy of a
    int[3] fun(int[3] x, int[3] y) {
       // x and y are copies of the arguments
       x[0] = y[0] = 100;
       return x;
    }
    auto c = fun(a, b);         // c has type int[3]
    assert(c == [100, 42, 3]);
    assert(b == [1, 2, 3]);     // b is unaffected by fun
}

/***************************************************/

void test82()
{
    auto a1 = [ "Jane":10.0, "Jack":20, "Bob":15 ];
    auto a2 = a1;                    // a1 and a2 refer to the same data
    a1["Bob"] = 100;                 // Changing a1
    assert(a2["Bob"] == 100);        //is same as changing a2
    a2["Sam"] = 3.5;                 //and vice
    assert(a2["Sam"] == 3.5);        //    versa
}

/***************************************************/

void bump(ref int x) { ++x; }

void test83()
{
   int x = 1;
   bump(x);
   assert(x == 2);
}

/***************************************************/

interface Test4174
{
    void func(T)() {}
}

/***************************************************/

auto foo84 = [1, 2.4];

void test84()
{
    pragma(msg, typeof([1, 2.4]));
    static assert(is(typeof([1, 2.4]) == double[]));

    pragma(msg, typeof(foo84));
    static assert(is(typeof(foo84) == double[]));
}

/***************************************************/

void test85()
{
    dstring c = "V\u00E4rld";
    c = c ~ '!';
    assert(c == "V\u00E4rld!");
    c = '@' ~ c;
    assert(c == "@V\u00E4rld!");

    wstring w = "V\u00E4rld";
    w = w ~ '!';
    assert(w == "V\u00E4rld!");
    w = '@' ~ w;
    assert(w == "@V\u00E4rld!");

    string s = "V\u00E4rld";
    s = s ~ '!';
    assert(s == "V\u00E4rld!");
    s = '@' ~ s;
    assert(s == "@V\u00E4rld!");
}

/***************************************************/

void test86()
{
    int[][] a = [ [1], [2,3], [4] ];
    int[][] w = [ [1, 2], [3], [4, 5], [] ];
    int[][] x = [ [], [1, 2], [3], [4, 5], [] ];
}

/***************************************************/

// Bugzilla 3379

T1[] find(T1, T2)(T1[] longer, T2[] shorter)
   if (is(typeof(longer[0 .. 1] == shorter) : bool))
{
   while (longer.length >= shorter.length) {
      if (longer[0 .. shorter.length] == shorter) break;
      longer = longer[1 .. $];
   }
   return longer;
}

auto max(T...)(T a)
      if (T.length == 2
         && is(typeof(a[1] > a[0] ? a[1] : a[0]))
       || T.length > 2
         && is(typeof(max(max(a[0], a[1]), a[2 .. $])))) {
   static if (T.length == 2) {
      return a[1] > a[0] ? a[1] : a[0];
   } else {
      return max(max(a[0], a[1]), a[2 .. $]);
   }
}

// Cases which would ICE or segfault
struct Bulldog(T){
    static void cat(Frog)(Frog f) if (true)
    {    }
}

void mouse(){
    Bulldog!(int).cat(0);
}

void test87()
{
    double[] d1 = [ 6.0, 1.5, 2.4, 3 ];
    double[] d2 = [ 1.5, 2.4 ];
    assert(find(d1, d2) == d1[1 .. $]);
    assert(find(d1, d2) == d1[1 .. $]); // Check for memory corruption
    assert(max(4, 5) == 5);
    assert(max(3, 4, 5) == 5);
}

/***************************************************/

template test4284(alias v) { enum test4284 = v.length == 0; }
static assert(test4284!(cast(string)null));
static assert(test4284!(cast(string[])null));

/***************************************************/

struct S88
{
    void opDispatch(string s, T)(T i)
    {
        printf("S.opDispatch('%.*s', %d)\n", s.length, s.ptr, i);
    }
}

class C88
{
    void opDispatch(string s)(int i)
    {
        printf("C.opDispatch('%.*s', %d)\n", s.length, s.ptr, i);
    }
}

struct D88
{
    template opDispatch(string s)
    {
        enum int opDispatch = 8;
    }
}

void test88()
{
    S88 s;
    s.opDispatch!("hello")(7);
    s.foo(7);

    auto c = new C88();
    c.foo(8);

    D88 d;
    printf("d.foo = %d\n", d.foo);
    assert(d.foo == 8);
}

/***************************************************/

void test89() {
    static struct X {
        int x;
        int bar() { return x; }
    }
    X s;
    printf("%d\n", s.sizeof);
    assert(s.sizeof == 4);
}

/***************************************************/

struct S90
{
    void opDispatch( string name, T... )( T values )
    {
        assert(values[0] == 3.14);
    }
}

void test90( )
{   S90 s;
    s.opDispatch!("foo")( 3.14 );
    s.foo( 3.14 );
}

/***************************************************/

struct A7439(int r, int c)
{
    alias r R;
    alias c C;
    alias float[R * C] Data;
    Data _data;
    alias _data this;

    this(Data ar){ _data = ar; }

    pure ref float opIndex(size_t rr, size_t cc){ return _data[cc + rr * C]; }
}

void test7439()
{
    A7439!(2, 2) a = A7439!(2, 2)([8, 3, 2, 9]);
    a[0,0] -= a[0,0] * 2.0;
}

/***************************************************/

void foo91(uint line = __LINE__) { printf("%d\n", line); }

void test91()
{
    foo91();
    printf("%d\n", __LINE__);
}

/***************************************************/

auto ref foo92(ref int x) { return x; }
int bar92(ref int x) { return x; }

void test92()
{
    int x = 3;
    int i = bar92(foo92(x));
    assert(i == 3);
}

/***************************************************/

struct Foo93
{
    public int foo() const
    {
        return 2;
    }
}

void test93()
{
    const Foo93 bar = Foo93();
    enum bla = bar.foo();
    assert(bla == 2);
}

/***************************************************/


extern(C++) class C1687
{
    void func() {}
}

void test1687()
{
    auto c = new C1687();
    assert(c.__vptr[0] == (&c.func).funcptr);
}

/***************************************************/

struct Foo94
{
    int x, y;
    real z;
}

pure nothrow Foo94 makeFoo(const int x, const int y)
{
    return Foo94(x, y, 3.0);
}

void test94()
{
    auto f = makeFoo(1, 2);
    assert(f.x==1);
    assert(f.y==2);
    assert(f.z==3);
}

/***************************************************/

struct T95
{
    @disable this(this)
    {
    }
}

struct S95
{
    T95 t;
}

@disable void foo95() { }

struct T95A
{
    @disable this(this);
}

struct S95A
{
    T95A t;
}

@disable void foo95A() { }

void test95()
{
    S95 s;
    S95 t;
    static assert(!__traits(compiles, t = s));
    static assert(!__traits(compiles, foo95()));

    S95A u;
    S95A v;
    static assert(!__traits(compiles, v = u));
    static assert(!__traits(compiles, foo95A()));
}

/***************************************************/

struct S96(alias init)
{
    int[] content = init;
}

void test96()
{
    S96!([12, 3]) s1;
    S96!([1, 23]) s2;
    writeln(s1.content);
    writeln(s2.content);
    assert(!is(typeof(s1) == typeof(s2)));
}

/***************************************************/

struct A97
{
    const bool opEquals(ref const A97) { return true; }
    ref A97 opUnary(string op)() if (op == "++")
    {
        return this;
    }
}

void test97()
{
    A97 a, b;
    foreach (e; a .. b) {
    }
}

/***************************************************/

void test98()
{
    auto a = new int[2];
    // the name "length" should not pop up in an index expression
    static assert(!is(typeof(a[length - 1])));
}

/***************************************************/

string s99;

void bar99(string i)
{
}

void function(string) foo99(string i)
{
    return &bar99;
}

void test99()
{
    foo99 (s99 ~= "a") (s99 ~= "b");
    assert(s99 == "ab");
}

/***************************************************/
// 5081

void test5081()
{
    static pure immutable(int[]) x1()
    {
        int[] a = new int[](10);
        return a;
    }
    static pure immutable(int[]) x2(int len)
    {
        int[] a = new int[](len);
        return a;
    }
    static pure immutable(int[]) x3(immutable(int[]) org)
    {
        int[] a = new int[](org.length);
        return a;
    }

    immutable a1 = x1();
    immutable a2 = x2(10);
    immutable a3 = x3([1,2]);

    static pure int[] y1()
    {
        return new int[](10);
    }

    immutable b1 = y1();
}

/***************************************************/

void test100()
{
   string s;

   /* Testing order of evaluation */
   void delegate(string, string) fun(string) {
      s ~= "b";
      return delegate void(string x, string y) { s ~= "e"; };
   }
   fun(s ~= "a")(s ~= "c", s ~= "d");
   assert(s == "abcde", s);
}

/***************************************************/

void test101()
{
   int[] d1 = [ 6, 1, 2 ];
   byte[] d2 = [ 6, 1, 2 ];
   assert(d1 == d2);
   d2 ~= [ 6, 1, 2 ];
   assert(d1 != d2);
}

/***************************************************/


void test5403()
{
    struct S
    {
        static int front;
        enum back = "yes!";
        bool empty;
        void popAny() { empty = true; }
        alias popAny popFront;
        alias popAny popBack;
    }
    S.front = 7;
    foreach(int i; S()) assert(i == 7);
    S.front = 2;
    foreach(i; S()) assert(i == 2);
    foreach_reverse(i; S()) assert(i == "yes!");
}

/***************************************************/

static assert([1,2,3] == [1.0,2,3]);

/***************************************************/

int transmogrify(uint) { return 1; }
int transmogrify(long) { return 2; }

void test103()
{
    assert(transmogrify(42) == 1);
}

/***************************************************/

class C11616
{
    virtual void a() {}
    virtual { void b() {} }
virtual:
    final void c() {}
final:
    virtual void d() {}
}

class D11616 : C11616
{
    final override void a() {}
    final override void b() {}
    final override void d() {}
}

/***************************************************/

int foo104(int x)
{
    int* p = &(x += 1);
    return *p;
}

int bar104(int *x)
{
    int* p = &(*x += 1);
    return *p;
}

void test104()
{
    auto i = foo104(1);
    assert(i == 2);
    i = bar104(&i);
    assert(i == 3);
}

/***************************************************/

ref int bump105(ref int x) { return ++x; }

void test105()
{
   int x = 1;
   bump105(bump105(x)); // two increments
   assert(x == 3);
}

/***************************************************/

pure int genFactorials(int n) {
    static pure int factorial(int n) {
      if (n==2) return 1;
      return factorial(2);
    }
    return factorial(n);
}

/***************************************************/

void test107()
{
    int[6] a;
    writeln(a);
    writeln(a.init);
    assert(a.init == [0,0,0,0,0,0]);
}

/***************************************************/

class A109 {}

void test109()
{
    immutable(A109) b;
    A109 c;
    auto z = true ? b : c;
    //writeln(typeof(z).stringof);
    static assert(is(typeof(z) == const(A109)));
}

/***************************************************/

template Boo(T) {}
struct Foo110(T, alias V = Boo!T)
{
    pragma(msg, V.stringof);
    static const s = V.stringof;
}
alias Foo110!double B110;
alias Foo110!int A110;

static assert(B110.s == "Boo!double");
static assert(A110.s == "Boo!int");

/***************************************************/

int test11247()
{
    static assert(is(byte[typeof(int.init).sizeof] == byte[4]));
    static assert(is(byte[typeof(return).sizeof] == byte[4]));
    return 0;
}

/***************************************************/

// 3716
void test111()
{
    auto k1 = true ? [1,2] : []; // OK
    auto k2 = true ? [[1,2]] : [[]];
    auto k3 = true ? [] : [[1,2]];
    auto k4 = true ? [[[]]] : [[[1,2]]];
    auto k5 = true ? [[[1,2]]] : [[[]]];
    auto k6 = true ? [] : [[[]]];
    static assert(!is(typeof(true ? [[[]]] : [[1,2]]))); // Must fail
}

/***************************************************/
// 658

void test658()
{
    struct S { int i; }
    class C { int i; }

    S s;
    S* sp = &s;
    with (sp) i = 42;
    assert(s.i == 42);
    with (&s) i = 43;
    assert(s.i == 43);

    C c = new C;
    C* cp = &c;
    with (cp) i = 42;
    assert(c.i == 42);
    with (&c) i = 43;
    assert(c.i == 43);
}

/***************************************************/

void test3069()
{
    ubyte id = 0;
    void[] v = [id] ~ [id];
}

/***************************************************/
// 4303

template foo112() if (__traits(compiles,undefined))
{
    enum foo112 = false;
}

template foo112() if (true)
{
    enum foo112 = true;
}

pragma(msg,__traits(compiles,foo112!()));
static assert(__traits(compiles,foo112!()));

const bool bar112 = foo112!();


/***************************************************/

struct File113
{
    this(int name) { }

    ~this() { }

    void opAssign(File113 rhs) { }

    struct ByLine
    {
        File113 file;

        this(int) { }

    }

    ByLine byLine()
    {
        return ByLine(1);
    }
}

auto filter113(File113.ByLine rs)
{
    struct Filter
    {
        this(File113.ByLine r) { }
    }

    return Filter(rs);
}

void test113()
{
    auto f = File113(1);
    auto rx = f.byLine();
    auto file = filter113(rx);
}

/***************************************************/

template foo114(fun...)
{
    auto foo114(int[] args)
    {
        return 1;
    }
}

pragma(msg, typeof(foo114!"a + b"([1,2,3])));

/***************************************************/
// Bugzilla 3935

struct Foo115 {
    void opBinary(string op)(Foo other) {
        pragma(msg, "op: " ~ op);
        assert(0);
    }
}

void test115()
{
    Foo115 f;
    f = f;
}

/***************************************************/
// Bugzilla 2477

void foo116(T,)(T t) { T x; }

void test116()
{
    int[] data = [1,2,3,];  // OK

    data = [ 1,2,3, ];  // fails
    auto i = data[1,];
    foo116!(int)(3);
    foo116!(int,)(3);
    foo116!(int,)(3,);
}

/***************************************************/

void test1891()
{
    struct C {
        char[8] x = "helloabc";
    }

    int main()
    {
        C* a = new C;
        C*[] b;
        b ~= new C;

        auto g = a ~ b;
        assert(g[0] && g[1] && g[0].x == g[1].x);

        return 0;
    }
}

/***************************************************/
// Bugzilla 4291

void test117() pure
{
    mixin declareVariable;
    var = 42;
    mixin declareFunction;
    readVar();
}
template declareVariable() { int var; }
template declareFunction()
{
    int readVar() { return var; }
}

/***************************************************/
// Bugzilla 4177

pure real log118(real x) {
    if (__ctfe)
        return 0.0;
    else
        return 1.0;
}

enum x118 = log118(4.0);

void test118() {}

/***************************************************/

void bug4465()
{
    const a = 2 ^^ 2;
    int b = a;
}

/***************************************************/

pure void foo(int *p)
{
    *p = 3;
}

pure void test120()
{
    int i;
    foo(&i);
    assert(i == 3);
}

/***************************************************/
// 4866

immutable int[3] statik = [ 1, 2, 3 ];
enum immutable(int)[] dynamic = statik;

static assert(is(typeof(dynamic) == immutable(int)[]));
static if (! is(typeof(dynamic) == immutable(int)[]))
{
    static assert(0);   // (7)
}
pragma(msg, "!! ", typeof(dynamic));

/***************************************************/
// 2943

struct Foo2943
{
    int a;
    int b;
    alias b this;
}

void test122()
{
    Foo2943 foo, foo2;
    foo.a = 1;
    foo.b = 2;
    foo2.a = 3;
    foo2.b = 4;

    foo2 = foo;
    assert(foo2.a == foo.a);
}

/***************************************************/
// 4641

struct S123 {
    int i;
    alias i this;
}

void test123() {
    S123[int] ss;
    ss[0] = S123.init; // This line causes Range Violation.
}

/***************************************************/
// 2451

struct Foo124 {
    int z = 3;
    void opAssign(Foo124 x) { z= 2;}
}

struct Bar124 {
    int z = 3;
    this(this){ z = 17; }
}

void test124() {
    Foo124[string] stuff;
    stuff["foo"] = Foo124.init;
    assert(stuff["foo"].z == 3);
    stuff["foo"] = Foo124.init;
    assert(stuff["foo"].z == 2);

    Bar124[string] stuff2;
    Bar124 q;
    stuff2["dog"] = q;
    assert(stuff2["dog"].z == 17);
}

/***************************************************/

void doNothing() {}

void bug5071(short d, ref short c) {
   assert(c==0x76);

    void closure() {
        auto c2 = c;
        auto d2 = d;
        doNothing();
    }
    auto useless = &closure;
}

void test125()
{
   short c = 0x76;
   bug5071(7, c);
}

/***************************************************/

struct Foo126
{
   static Foo126 opCall(in Foo126 _f) pure
   {
       return _f;
   }
}

/***************************************************/

void test796()
{
    struct S { invariant() { throw new Exception(""); } }
    S* s;
    try {
        assert(s);
    } catch (Error) {
    }
}

/***************************************************/

void test7077()
{
    if(0) mixin("auto x = 2;");
    auto x = 1;
}

/***************************************************/

struct Tuple127(S...)
{
    S expand;
    alias expand this;
}

alias Tuple127!(int, int) Foo127;

void test127()
{
    Foo127[] m_array;
    Foo127 f;
    m_array ~= f;
}

/***************************************************/

struct Bug4434 {}
alias const Bug4434* IceConst4434;
alias shared Bug4434* IceShared4434;
alias shared Bug4434[] IceSharedArray4434;
alias immutable Bug4434* IceImmutable4434;
alias shared const Bug4434* IceSharedConst4434;

alias int MyInt4434;
alias const MyInt4434[3] IceConstInt4434;

alias immutable string[] Bug4830;

/***************************************************/
// 4254

void bub(const inout int other) {}

void test128()
{
    bub(1);
}


/***************************************************/

pure nothrow @safe auto bug4915a() {  return 0; }
pure nothrow @safe int  bug4915b() { return bug4915a(); }

void bug4915c()
{
    pure nothrow @safe int d() { return 0; }
    int e() pure nothrow @safe { return d(); }
}

/***************************************************/
// 5164

static if (is(int Q == int, Z...))  { }

/***************************************************/
// 5195

alias typeof(foo5195) food5195;
const int * foo5195 = null;
alias typeof(foo5195) good5195;
static assert( is (food5195 == good5195));

/***************************************************/

version (Windows)
{
}
else
{
int[0] var5332;
void test5332() { auto x = var5332; }
}

/***************************************************/
// 5191

struct Foo129
{
    void add(T)(T value) nothrow
    {
        this.value += value;
    }

    this(int value)
    {
        this.value = value;
    }

    int value;
}

void test129()
{
    auto foo = Foo129(5);
    assert(foo.value == 5);

    foo.add(2);
    writeln(foo.value);
    assert(foo.value == 7);

    foo.add(3);
    writeln(foo.value);
    assert(foo.value == 10);

    foo.add(3);
    writeln(foo.value);
    assert(foo.value == 13);

    void delegate (int) nothrow dg = &foo.add!(int);
    dg(7);
    assert(foo.value == 20);
}

/***************************************************/
// 6169

auto ctfefunc6169() { return ";"; }
enum ctfefptr6169 = &ctfefunc6169;
int ctfefunc6169a() { return 1; }
template x6169(string c) { alias int x6169; }
template TT6169(T...) { alias T TT6169; }
@property ctfeprop6169() { return "g"; }

void test6169() pure @safe
{
    enum a = ctfefunc6169();
    static b = ctfefunc6169();
    x6169!(ctfefunc6169()) tt;
    mixin(ctfefunc6169());
    static if(ctfefunc6169()) {}
    pragma(msg, ctfefunc6169());
    enum xx
    {
        k = 0,
        j = ctfefunc6169a()
    }
    auto g = mixin('"' ~ ctfefunc6169() ~ '"');
    //auto h = import("testx.d" ~ false ? ctfefunc() : "");
    alias TT6169!(int, int)[ctfefunc6169a()..ctfefunc6169a()] i;
    alias TT6169!(int, int)[ctfefunc6169a()] j;
    int[ctfefunc6169a()+1] k;
    alias int[ctfefunc6169a()] l;
    switch(1)
    {
    //case ctfefunc6169a(): // Can't do this because of case variables
    case ctfefunc6169a()+1:
        ..
    case ctfefunc6169a()+2:
    default:
        break;
    }
    static assert(ctfefunc6169a());
    void fun(int i : ctfefunc6169a() = ctfefunc6169a(), alias j)() if (ctfefunc6169a()) {}
    fun!(ctfefunc6169a(), ctfefunc6169())();
    enum z = ctfefptr6169();

    auto p = mixin(ctfeprop6169);
}

/***************************************************/
// 10506

void impureFunc10506() {}
string join10506(RoR)(RoR ror)
{
    impureFunc10506();
    return ror[0] ~ ror[1];
}

void test10506() pure
{
    void foobar() {}

    mixin(["foo", "bar"].join10506()~";");
}

/***************************************************/

const shared class C5107
{
    int x;
}

static assert(is(typeof(C5107.x) ==  const)); // okay
static assert(is(typeof(C5107.x) == shared)); // fails!

/***************************************************/

immutable struct S3598
{
    static void funkcja() { }
}

/***************************************************/
// 4211

@safe struct X130
{
    void func() {  }
}

@safe class Y130
{
    void func() {  }
}

@safe void test130()
{
    X130 x;
    x.func();
    auto y = new Y130;
    y.func();
}

/***************************************************/

template Return(alias fun)
{
    static if (is(typeof(fun) R == return)) alias R Return;
}

interface I4217
{
    int  square(int  n);
    real square(real n);
}
alias Return!( __traits(getOverloads, I4217, "square")[0] ) R4217;
alias Return!( __traits(getOverloads, I4217, "square")[1] ) S4217;

static assert(! is(R4217 == S4217));

/***************************************************/
// 5094

void test131()
{
    S131 s;
    int[] conv = s;
}

struct S131
{
    @property int[] get() { return [1,2,3]; }
    alias get this;
}

/***************************************************/

struct S7545
{
    uint id;
    alias id this;
}

void test7545()
{
    auto id = 0 ? S7545() : -1;
}

/***************************************************/
// 5020

void test132()
{
    S132 s;
    if (!s) {}
}

struct S132
{
    bool cond;
    alias cond this;
}

/***************************************************/
// 5343

struct Tuple5343(Specs...)
{
    Specs[0] field;
}

struct S5343(E)
{
    immutable E x;
}
enum A5343{a,b,c}
alias Tuple5343!(A5343) TA5343;
alias S5343!(A5343) SA5343;

/***************************************************/
// 5365

interface IFactory
{
    void foo();
}

class A133
{
    protected static class Factory : IFactory
    {
        void foo()
        {
        }
    }

    this()
    {
        _factory = createFactory();
    }

    protected IFactory createFactory()
    {
        return new Factory;
    }

    private IFactory _factory;
    @property final IFactory factory()
    {
        return _factory;
    }

    alias factory this;
}

void test133()
{

    IFactory f = new A133;
    f.foo(); // segfault
}

/***************************************************/
// 5365

class B134
{
}

class A134
{

    B134 _b;

    this()
    {
        _b = new B134;
    }

    B134 b()
    {
        return _b;
    }

    alias b this;
}

void test134()
{

    auto a = new A134;
    B134 b = a; // b is null
    assert(a._b is b); // fails
}

/***************************************************/
// 5025

struct S135 {
  void delegate() d;
}

void test135()
{
  shared S135[] s;
  if (0)
    s[0] = S135();
}

/***************************************************/
// 5545

bool enforce136(bool value, lazy const(char)[] msg = null) {
    if(!value) {
        return false;
    }

    return value;
}

struct Perm {
    byte[3] perm;
    ubyte i;

    this(byte[] input) {
        foreach(elem; input) {
            enforce136(i < 3);
            perm[i++] = elem;
            std.stdio.stderr.writeln(i);  // Never gets incremented.  Stays at 0.
        }
    }
}

void test136() {
    byte[] stuff = [0, 1, 2];
    auto perm2 = Perm(stuff);
    writeln(perm2.perm);  // Prints [2, 0, 0]
    assert(perm2.perm[] == [0, 1, 2]);
}

/***************************************************/
// 4097

void foo4097() { }
alias typeof(&foo4097) T4097;
static assert(is(T4097 X : X*) && is(X == function));

static assert(!is(X));

/***************************************************/
// 5798

void assign9(ref int lhs) pure {
    lhs = 9;
}

void assign8(ref int rhs) pure {
    rhs = 8;
}

int test137(){
    int a=1,b=2;
    assign8(b),assign9(a);
    assert(a == 9);
    assert(b == 8);   // <-- fail

    assign9(b),assign8(a);
    assert(a == 8);
    assert(b == 9);   // <-- fail

    return 0;
}

/***************************************************/

// 9366
static assert(!is(typeof((void[]).init ~ cast(void)0)));
static assert(!is(typeof(cast(void)0 ~ (void[]).init)));

/***************************************************/

struct Size138
{
    union
    {
        struct
        {
            int width;
            int height;
        }

        long size;
    }
}

enum Size138 foo138 = {2 ,5};

Size138 bar138 = foo138;

void test138()
{
    assert(bar138.width == 2);
    assert(bar138.height == 5);
}

/***************************************************/

void test3822()
{
    import core.stdc.stdlib;
    int i = 0;
    void* ptr;
    while(i++ != 2)
    {
        auto p = alloca(2);
        assert(p != ptr);
        ptr = p;
    }
}

/***************************************************/

// 5939, 5940

template map(fun...)
{
    auto map(double[] r)
    {
        struct Result
        {
            this(double[] input)
            {
            }
        }

        return Result(r);
    }
}


void test139()
{
    double[] x;
    alias typeof(map!"a"(x)) T;
    T a = void;
    auto b = map!"a"(x);
    auto c = [map!"a"(x)];
    T[3] d = void;
}


/***************************************************/
// 5966

string[] foo5966(string[] a)
{
    a[0] = a[0][0..$];
    return a;
}

enum var5966 = foo5966([""]);

/***************************************************/
// 5975

int foo5975(wstring replace)
{
  wstring value = "";
  value ~= replace;
  return 1;
}

enum X5975 = foo5975("X"w);

/***************************************************/
// 5965

template mapx(fun...) if (fun.length >= 1)
{
    int mapx(Range)(Range r)
    {
        return 1;
    }
}

void test140()
{
   int foo(int i) { return i; }

   int[] arr;
   auto x = mapx!( (int a){return foo(a);} )(arr);
}

/***************************************************/

void bug5976()
{
    int[] barr;
    int * k;
    foreach (ref b; barr)
    {
        scope(failure)
            k = &b;
        k = &b;
    }
}

/***************************************************/
// 5771

struct S141
{
    this(A)(auto ref A a){}
}

void test141()
{
    S141 s = S141(10);
}

/***************************************************/
// 3688

struct S142
{
    int v;
    this(int n) pure { v = n; }
    const bool opCast(T:bool)() { return true; }
}

void test142()
{
    if (int a = 1)
        assert(a == 1);
    else assert(0);

    if (const int a = 2)
        assert(a == 2);
    else assert(0);

    if (immutable int a = 3)
        assert(a == 3);
    else assert(0);

    if (auto s = S142(10))
        assert(s.v == 10);
    else assert(0);

    if (auto s = const(S142)(20))
        assert(s.v == 20);
    else assert(0);

    if (auto s = immutable(S142)(30))
        assert(s.v == 30);
    else assert(0);
}

/***************************************************/
// 6072

static assert({
    if (int x = 5) {}
    return true;
}());

/***************************************************/
// 5959

int n;

void test143()
{
    ref int f(){ return n; }            // NG
    f() = 1;
    assert(n == 1);

    nothrow ref int f1(){ return n; }    // OK
    f1() = 2;
    assert(n == 2);

    auto ref int f2(){ return n; }       // OK
    f2() = 3;
    assert(n == 3);
}

/***************************************************/
// 6119

void startsWith(alias pred) ()   if (is(typeof(pred('c', 'd')) : bool))
{
}

void startsWith(alias pred) ()   if (is(typeof(pred('c', "abc")) : bool))
{
}

void test144()
{
    startsWith!((a, b) { return a == b; })();
}

/***************************************************/

void test145()
{
    import std.c.stdio;
    printf("hello world 145\n");
}

void test146()
{
    test1();
    static import std.c.stdio;
    std.c.stdio.printf("hello world 146\n");
}

/***************************************************/
// 5856

struct X147
{
    void f()       { writeln("X.f mutable"); }
    void f() const { writeln("X.f const"); }

    void g()()       { writeln("X.g mutable"); }
    void g()() const { writeln("X.g const"); }

    void opOpAssign(string op)(int n)       { writeln("X+= mutable"); }
    void opOpAssign(string op)(int n) const { writeln("X+= const"); }
}

void test147()
{
    X147 xm;
    xm.f();     // prints "X.f mutable"
    xm.g();     // prints "X.g mutable"
    xm += 10;   // should print "X+= mutable" (1)

    const(X147) xc;
    xc.f();     // prints "X.f const"
    xc.g();     // prints "X.g const"
    xc += 10;   // should print "X+= const" (2)
}


/***************************************************/

void test3559()
{
    static class A
    {
        int foo(int a)   { return 0; }
        int foo(float a) { return 1; }

        int bar(float a) { return 1; }
        int bar(int a) { return 0; }
    }

    static class B : A
    {
        override int foo(float a) { return 2; }
        alias A.foo foo;

        alias A.bar bar;
        override int bar(float a) { return 2; }
    }

    {
        auto x = new A;
        auto f1 = cast(int delegate(int))&x.foo;
        auto f2 = cast(int delegate(float))&x.foo;
        int delegate(int) f3 = &x.foo;
        int delegate(float) f4 = &x.foo;

        assert(f1(0) == 0);
        assert(f2(0) == 1);
        assert(f3(0) == 0);
        assert(f4(0) == 1);
    }

    {
        auto x = new B;
        auto f1 = cast(int delegate(int))&x.foo;
        auto f2 = cast(int delegate(float))&x.foo;
        int delegate(int) f3 = &x.foo;
        int delegate(float) f4 = &x.foo;

        assert(f1(0) == 0);
        assert(f2(0) == 2);
        assert(f3(0) == 0);
        assert(f4(0) == 2);
    }

    {
        auto x = new A;
        auto f1 = cast(int delegate(int))&x.bar;
        auto f2 = cast(int delegate(float))&x.bar;
        int delegate(int) f3 = &x.bar;
        int delegate(float) f4 = &x.bar;

        assert(f1(0) == 0);
        assert(f2(0) == 1);
        assert(f3(0) == 0);
        assert(f4(0) == 1);
    }

    {
        auto x = new B;
        auto f1 = cast(int delegate(int))&x.bar;
        auto f2 = cast(int delegate(float))&x.bar;
        int delegate(int) f3 = &x.bar;
        int delegate(float) f4 = &x.bar;

        assert(f1(0) == 0);
        assert(f2(0) == 2);
        assert(f3(0) == 0);
        assert(f4(0) == 2);
    }
}


/***************************************************/
// 5897

struct A148{ int n; }
struct B148{
    int n, m;
    this(A148 a){ n = a.n, m = a.n*2; }
}

struct C148{
    int n, m;
    static C148 opCall(A148 a)
    {
        C148 b;
        b.n = a.n, b.m = a.n*2;
        return b;
    }
}

void test148()
{
    auto a = A148(10);
    auto b = cast(B148)a;
    assert(b.n == 10 && b.m == 20);
    auto c = cast(C148)a;
    assert(c.n == 10 && c.m == 20);
}

/***************************************************/
// 4969

class MyException : Exception
{
    this()
    {
        super("An exception!");
    }
}

void throwAway()
{
    throw new MyException;
}

void cantthrow() nothrow
{
    try
        throwAway();
    catch(MyException me)
        assert(0);
    catch(Exception e)
        assert(0);
}

/***************************************************/
// 2356

void test2356()
{
    int[3] x = [1,2,3];
    printf("x[] = [%d %d %d]\n", x[0], x[1], x[2]);
    assert(x[0] == 1 && x[1] == 2 && x[2] == 3);

    struct S
    {
        static int pblit;
        int n;
        this(this) { ++pblit; printf("postblit: %d\n", n); }
    }
    S s2 = S(2);
    S[3] s = [S(1), s2, S(3)];
    assert(s[0].n == 1 && s[1].n == 2 && s[2].n == 3);
    printf("s[].n = [%d %d %d]\n", s[0].n, s[1].n, s[2].n);
    assert(S.pblit == 1);

    ubyte[1024] v;
    v = typeof(v).init;
    printf("v[] = [%d %d %d, ..., %d]\n", v[0], v[1], v[2], v[$-1]);
    foreach (ref a; v) assert(a == 0);

    int n = 5;
    int[3] y = [n, n, n];
    printf("y[] = [%d %d %d]\n", y[0], y[1], y[2]);
    assert(y[0] == 5 && y[1] == 5 && y[2] == 5);

    S[3] z = [s2, s2, s2];
    assert(z[0].n == 2 && z[1].n == 2 && z[2].n == 2);
    printf("z[].n = [%d %d %d]\n", z[0].n, z[1].n, z[2].n);
    assert(S.pblit == 1 + 3);

    int[0] nsa0 = [];
    void[0] vsa0 = [];

    void foo(T)(T){}
    foo(vsa0);

    ref int[0] bar() { static int[1] sa; return *cast(int[0]*)&sa; }
    bar() = [];
}

/***************************************************/
// 11238

void test11238()
{
    int[2] m;
    m[0] = 4,m[1] = 6;
    //printf("%d,%d\n", m[0], m[1]);
    assert(m[0] == 4 && m[1] == 6);

    m = [m[1], m[0]];   // swap
    assert(m[0] == 6 && m[1] == 4);
    //printf("%d,%d\n", m[0], m[1]);

    m = [m[1], m[0]];   // swap
    //printf("%d,%d\n", m[0], m[1]);
    assert(m[0] == 4 && m[1] == 6);
}

/***************************************************/

void test11805()
{
    int i;

    i = 47;
    i = 1 && i;
    assert(i == 1);
    i = 0 || i;
    assert(i == 1);
}

/***************************************************/

class A2540
{
    int a;
    int foo() { return 0; }
    alias int X;
}

class B2540 : A2540
{
    int b;
    override super.X foo() { return 1; }

    alias this athis;
    alias this.b thisb;
    alias super.a supera;
    alias super.foo superfoo;
    alias this.foo thisfoo;
}

struct X2540
{
    alias this athis;
}

void test2540()
{
    auto x = X2540.athis.init;
    static assert(is(typeof(x) == X2540));

    B2540 b = new B2540();

    assert(&b.a == &b.supera);
    assert(&b.b == &b.thisb);
    assert(b.thisfoo() == 1);
}

/***************************************************/
// 7295

struct S7295
{
    int member;
    @property ref int refCountedPayload() { return member; }
    alias refCountedPayload this;
}

void foo7295(S)(immutable S t, int qq) pure { }
void foo7295(S)(S s) pure { }

void bar7295() pure
{
    S7295 b;
    foo7295(b);
}

/***************************************************/
// 5659

void test149()
{
    import std.traits;

    char a;
    immutable(char) b;

    static assert(is(typeof(true ? a : b) == const(char)));
    static assert(is(typeof([a, b][0]) == const(char)));

    static assert(is(CommonType!(typeof(a), typeof(b)) == const(char)));
}


/***************************************************/
// 1373

void func1373a(){}

static assert(typeof(func1373a).stringof == "void()");
static assert(typeof(func1373a).mangleof == "FZv");
static assert(!__traits(compiles, typeof(func1373a).alignof));
static assert(!__traits(compiles, typeof(func1373a).init));
static assert(!__traits(compiles, typeof(func1373a).offsetof));

void func1373b(int n){}

static assert(typeof(func1373b).stringof == "void(int n)");
static assert(typeof(func1373b).mangleof == "FiZv");
static assert(!__traits(compiles, typeof(func1373b).alignof));
static assert(!__traits(compiles, typeof(func1373b).init));
static assert(!__traits(compiles, typeof(func1373b).offsetof));

/***************************************************/

void bar150(T)(T n) {  }

@safe void test150()
{
    bar150(1);
}

/***************************************************/

void test5785()
{
    static struct x { static int y; }
    assert(x.y !is 1);
    assert(x.y !in [1:0]);
}

/***************************************************/

void bar151(T)(T n) {  }

nothrow void test151()
{
    bar151(1);
}

/***************************************************/

@property int coo() { return 1; }
@property auto doo(int i) { return i; }

@property int eoo() { return 1; }
@property auto ref hoo(int i) { return i; }

// 3359

int goo(int i) pure { return i; }
auto ioo(int i) pure { return i; }
auto ref boo(int i) pure nothrow { return i; }

class A152 {
    auto hoo(int i) pure  { return i; }
    const boo(int i) const { return i; }
    auto coo(int i) const { return i; }
    auto doo(int i) immutable { return i; }
    auto eoo(int i) shared { return i; }
}

// 4706

struct Foo152(T) {
    @property auto ref front() {
        return T.init;
    }

    @property void front(T num) {}
}

void test152() {
    Foo152!int foo;
    auto a = foo.front;
    foo.front = 2;
}

/***************************************************/
// 6733

void bug6733(int a, int b) pure nothrow { }
void test6733() {
   int z = 1;
   bug6733(z++, z++);
   assert(z==3);
}

/***************************************************/
// 3799

void test153()
{
    void bar()
    {
    }

    static assert(!__traits(isStaticFunction, bar));
}

/***************************************************/
// 3632


void test154() {
    float f;
    assert(f is float.init);
    double d;
    assert(d is double.init);
    real r;
    assert(r is real.init);

    assert(float.nan is float.nan);
    assert(double.nan is double.nan);
    assert(real.nan is real.nan);
}

/***************************************************/

void test6545()
{
    static int[] func()
    {
        auto a = [1, 2, 3];
        auto b = [2, 3, 4];
        auto c = [3, 4, 5];

        a[] = b[] + c[];

        return a;
    }

    auto a = func();
    enum b = func();
    assert(a == b);
}

/***************************************************/
// 3147


void test155()
{
    byte b = 1;
    short s;
    int i;
    long l;

    s = b + b;
    b = s % b;
    s = s >> b;
    b = 1;
    b = i % b;
    b = b >> i;
}

/***************************************************/
// 2486

void test2486()
{
    void foo(ref int[] arr) {}

    int[] arr = [1,2,3];
    foo(arr);   //OK
    static assert(!__traits(compiles, foo(arr[1..2]))); // should be NG

    struct S
    {
        int[] a;
        auto ref opSlice(){ return a[]; }  // line 4
    }
    S s;
    s[];
    // opSlice should return rvalue
    static assert(is(typeof(&S.opSlice) == int[] function()));
    static assert(!__traits(compiles, foo(s[])));       // should be NG
}

/***************************************************/
// 2521

immutable int val = 23;
const int val2 = 23;

ref immutable(int) func2521_() {
    return val;
}
ref immutable(int) func2521_2() {
    return *&val;
}
ref immutable(int) func2521_3() {
    return func2521_;
}
ref const(int) func2521_4() {
    return val2;
}
ref const(int) func2521_5() {
    return val;
}
auto ref func2521_6() {
    return val;
}
ref func2521_7() {
    return val;
}

/***************************************************/

void test5554()
{
    class MA { }
    class MB : MA { }
    class MC : MB { }

    class A { abstract MA foo(); }
    interface I { MB foo(); }
    class B : A
    {
        override MC foo() { return null; }
    }
    class C : B, I
    {
        override MC foo() { return null; }
    }
}

/***************************************************/
// 5962

struct S156
{
          auto g()(){ return 1; }
    const auto g()(){ return 2; }
}

void test156()
{
    auto ms = S156();
    assert(ms.g() == 1);
    auto cs = const(S156)();
    assert(cs.g() == 2);
}

/***************************************************/

void test10724()
{
    const(char)* s = "abc"[0..$-1];
    assert(s[2] == '\0');
}

/***************************************************/

void test6708(const ref int y)
{
    immutable int x;
    test6708(x);
}

/***************************************************/
// 4258

struct Vec4258 {
    Vec4258 opOpAssign(string Op)(auto ref Vec4258 other) if (Op == "+") {
        return this;
    }
    Vec4258 opBinary(string Op:"+")(Vec4258 other) {
        Vec4258 result;
        return result += other;
    }
}
void test4258() {
    Vec4258 v;
    v += Vec4258() + Vec4258(); // line 12
}

// regression fix test

struct Foo4258 {
    // binary ++/--
    int opPostInc()() if (false) { return 0; }

    // binary 1st
    int opAdd(R)(R rhs) if (false) { return 0; }
    int opAdd_r(R)(R rhs) if (false) { return 0; }

    // compare
    int opCmp(R)(R rhs) if (false) { return 0; }

    // binary-op assign
    int opAddAssign(R)(R rhs) if (false) { return 0; }
}
struct Bar4258 {
    // binary commutive 1
    int opAdd_r(R)(R rhs) if (false) { return 0; }

    // binary-op assign
    int opOpAssign(string op, R)(R rhs) if (false) { return 0; }
}
struct Baz4258 {
    // binary commutive 2
    int opAdd(R)(R rhs) if (false) { return 0; }
}
static assert(!is(typeof(Foo4258.init++)));
static assert(!is(typeof(Foo4258.init + 1)));
static assert(!is(typeof(1 + Foo4258.init)));
static assert(!is(typeof(Foo4258.init < Foo4258.init)));
static assert(!is(typeof(Foo4258.init += 1)));
static assert(!is(typeof(Bar4258.init + 1)));
static assert(!is(typeof(Bar4258.init += 1)));
static assert(!is(typeof(1 + Baz4258.init)));

/***************************************************/
// 4539

void test4539()
{
    static assert(!__traits(compiles, "hello" = "red"));

    void foo1(ref string s){}
    void foo2(ref const char[10] s){}
    void foo3(ref char[5] s){}

    void foo4(ref const char[5] s)
    {
        assert(s[0] == 'h');
        assert(s[4] == 'o');
    }
    void foo5(ref const ubyte[5] s)
    {
        assert(s[0] == 0xc3);
        assert(s[4] == 0x61);
    }

    static assert(!__traits(compiles, foo1("hello")));
    static assert(!__traits(compiles, foo2("hello")));
    static assert(!__traits(compiles, foo3("hello")));

    // same as test68, 69, 70
    foo4("hello");
    foo5(cast(ubyte[5])x"c3fcd3d761");

    //import std.conv;
    //static assert(!__traits(compiles, parse!int("10") == 10));
}

/***************************************************/
// 1471

void test1471()
{
    int n;
    string bar = "BOOM"[n..$-1];
    assert(bar == "BOO");
}

/***************************************************/

deprecated @disable int bug6389;
static assert(!is(typeof(bug6389 = bug6389)));

/***************************************************/
// 4596

class NoGo4596
{
    void fun()
    {
        static assert(!__traits(compiles, this = new NoGo4596));
        static assert(!__traits(compiles, (1?this:this) = new NoGo4596));
        static assert(!__traits(compiles, super = new Object));
        static assert(!__traits(compiles, (1?super:super) = new Object));
    }
}

void test4596()
{
    auto n = new NoGo4596;
    n.fun();
}

/***************************************************/

void test10927()
{
    static assert( (1+2i) ^^ 3 == -11 - 2i );
    auto a = (1+2i) ^^ 3;
}

/***************************************************/

void test4963()
{
    struct Value {
        byte a;
    };
    Value single()
    {
        return Value();
    }

    Value[] list;
    auto x = single() ~ list;
}

/***************************************************/

pure int test4031()
{
    static const int x = 8;
    return x;
}

/***************************************************/
// 5437

template EnumMembers5437(E)
{
    template TypeTuple(T...){ alias T TypeTuple; }

    alias TypeTuple!("A", "B") EnumMembers5437;
}
template IntValue5437()
{
    int IntValue5437 = 10;
}

void test5437()
{
    enum Foo { A, B }
    alias EnumMembers5437!Foo members;      // OK
    enum n1 = members.length;               // OK
    enum n2 = (EnumMembers5437!Foo).length; // NG, type -> symbol

    enum s1 = IntValue5437!().sizeof;       // OK
    enum s2 = (IntValue5437!()).sizeof;     // NG, type -> expression
}

/***************************************************/
// 1962


void test1962()
{
    class C { abstract void x(); }
    assert(C.classinfo.create() is null);
}

/***************************************************/
// 6228


void test6228()
{
    const(int)* ptr;
    const(int)  temp;
    auto x = (*ptr) ^^ temp;
}

/***************************************************/

int test7544()
{
    try { throw new Exception(""); }
    catch (Exception e) static assert(1);
    return 1;
}

static assert(test7544());

/***************************************************/

struct S6230 {
    int p;
    int q() const pure {
        return p;
    }
    void r() pure {
        p = 231;
    }
}
class C6230 {
    int p;
    int q() const pure {
        return p;
    }
    void r() pure {
        p = 552;
    }
}
int q6230(ref const S6230 s) pure {    // <-- Currently OK
    return s.p;
}
int q6230(ref const C6230 c) pure {    // <-- Currently OK
    return c.p;
}
void r6230(ref S6230 s) pure {
    s.p = 244;
}
void r6230(ref C6230 c) pure {
    c.p = 156;
}
bool test6230pure() pure {
    auto s = S6230(4);
    assert(s.p == 4);
    assert(q6230(s) == 4);
    assert(s.q == 4);

    auto c = new C6230;
    c.p = 6;
    assert(q6230(c) == 6);
    assert(c.q == 6);

    r6230(s);
    assert(s.p == 244);
    s.r();
    assert(s.p == 231);

    r6230(c);
    assert(c.p == 156);
    c.r();
    assert(c.p == 552);

    return true;
}
void test6230() {
    assert(test6230pure());
}

/***************************************************/

void test6264()
{
    struct S { auto opSlice() { return this; } }
    int[] a;
    S s;
    static assert(!is(typeof(a[] = s[])));
    int*[] b;
    static assert(!is(typeof(b[] = [new immutable(int)])));
    char[] c = new char[](5);
    c[] = "hello";
}

/***************************************************/
// 5046

void test5046()
{
    auto va = S5046!("", int)();
    auto vb = makeS5046!("", int)();
}

struct S5046(alias p, T)
{
    T s;
    T fun() { return s; }   // (10)
}

S5046!(p, T) makeS5046(alias p, T)()
{
    return typeof(return)();
}

/***************************************************/
// 6335

struct S6335
{
    const int value;
    this()(int n){ value = n; }
}
void test6335()
{
    S6335 s = S6335(10);
}

/***************************************************/

struct S6295(int N) {
    int[N] x;
    const nothrow pure @safe f() { return x.length; }
}

void test6295() {
    auto bar(T: S6295!(N), int N)(T x) {
        return x.f();
    }
    S6295!4 x;
    assert(bar(x) == 4);
}

/***************************************************/

template TT4536(T...) { alias T TT4536; }

void test4536()
{
    auto x = TT4536!(int, long, [1, 2]).init;
    assert(x[0] is int.init);
    assert(x[1] is long.init);
    assert(x[2] is [1, 2].init);
}

/***************************************************/

struct S6284 {
    int a;
}
class C6284 {
    int a;
}
pure int bug6284a() {
    S6284 s = {4};
    auto b = s.a;   // ok
    with (s) {
        b += a;     // should be ok.
    }
    return b;
}
pure int bug6284b() {
    auto s = new S6284;
    s.a = 4;
    auto b = s.a;
    with (*s) {
        b += a;
    }
    return b;
}
pure int bug6284c() {
    auto s = new C6284;
    s.a = 4;
    auto b = s.a;
    with (s) {
        b += a;
    }
    return b;
}
void test6284() {
    assert(bug6284a() == 8);
    assert(bug6284b() == 8);
    assert(bug6284c() == 8);
}

/***************************************************/

class C6293 {
    C6293 token;
}
void f6293(in C6293[] a) pure {
    auto x0 = a[0].token;
    assert(x0 is a[0].token.token.token);
    assert(x0 is (&x0).token);
    auto p1 = &x0 + 1;
    assert(x0 is (p1 - 1).token);
    int c = 0;
    assert(x0 is a[c].token);
}
void test6293() {
    auto x = new C6293;
    x.token = x;
    f6293([x]);
}

/***************************************************/
// 3733

class C3733
{
    int foo()        { return 1; }
    int foo() shared { return 2; }

    int bar()        { return foo(); }
}
void test3733()
{
    auto c = new C3733();
    assert(c.bar() == 1);
}

/***************************************************/
// 4392

class C4392
{
    int foo() const { return 1; }
    int foo()       { return 2; }

    int bar() const { return foo(); }
}
void test4392()
{
    auto c = new C4392();
    assert(c.bar() == 1);
}

/***************************************************/
// 6220

void test6220() {
    struct Foobar { real x; real y; real z;};
    switch("x") {
        foreach(i,member; __traits(allMembers, Foobar)) {
            case member : break;
        }
    default : break;
    }
}

/***************************************************/
// 5799

void test5799()
{
    int a;
    int *u = &(a ? a : (a ? a : a));
    assert(u == &a);
}

/***************************************************/
// 6529

enum Foo6529 : char { A='a' }
ref const(Foo6529) func6529(const(Foo6529)[] arr){ return arr[0]; }

/***************************************************/

void test783()
{
    const arr = [ 1,2,3 ];
    const i = 2;
    auto jhk = new int[arr[i]]; // "need size of rightmost array, not type arr[i]"
}

/***************************************************/

template X157(alias x)
{
    alias x X157;
}

template Parent(alias foo)
{
    alias X157!(__traits(parent, foo)) Parent;
}

template ParameterTypeTuple(alias foo)
{
    static if (is(typeof(foo) P == function))
        alias P ParameterTypeTuple;
    else
        static assert(0, "argument has no parameters");
}

template Mfp(alias foo)
{
    auto Mfp = function(Parent!foo self, ParameterTypeTuple!foo i) { return self.foo(i); };
}

class C157 {
 int a = 3;
 int foo(int i, int y) { return i + a + y; }
}

void test157()
{
    auto c = new C157();
    auto mfp = Mfp!(C157.foo);
    auto i = mfp(c, 1, 7);
    assert(i == 11);
}

/***************************************************/
// 6473

struct Eins6473
{
    ~this() {}
}

struct Zwei6473
{
    void build(Eins6473 devices = Eins6473())
    {
    }
}

void build(Eins6473 devices = Eins6473())
{}

void test6473()
{
    void build(Eins6473 devices = Eins6473())
    {}
}

/***************************************************/

uint rol11417(uint n)(in uint x)
{
    return x << n | x >> 32 - n;
}

uint ror11417(uint n)(in uint x)
{
    return x >> n | x << 32 - n;
}

void test11417()
{
    assert(rol11417!1(0x8000_0000) == 0x1);
    assert(ror11417!1(0x1) == 0x8000_0000);
}

/***************************************************/

void test6578()
{
    static struct Foo
    {
        this(int x) pure {}
    }
    auto f1 = new const(Foo)(1);
    auto f2 = new immutable(Foo)(1);
    auto f3 = new shared(Foo)(1);
    auto f4 = const(Foo)(1);
    auto f5 = immutable(Foo)(1);
    auto f6 = shared(Foo)(1);
    static assert(is(typeof(f1) == const(Foo)*));
    static assert(is(typeof(f2) == immutable(Foo)*));
    static assert(is(typeof(f3) == shared(Foo)*));
    static assert(is(typeof(f4) == const(Foo)));
    static assert(is(typeof(f5) == immutable(Foo)));
    static assert(is(typeof(f6) == shared(Foo)));

    static struct Bar
    {
        this(int x) const pure {}
    }
    auto g1 = new const(Bar)(1);
    auto g2 = new immutable(Bar)(1);
    auto g3 = new shared(Bar)(1);
    auto g4 = const(Bar)(1);
    auto g5 = immutable(Bar)(1);
    auto g6 = shared(Bar)(1);
    static assert(is(typeof(g1) == const(Bar)*));
    static assert(is(typeof(g2) == immutable(Bar)*));
    static assert(is(typeof(g3) == shared(Bar)*));
    static assert(is(typeof(g4) == const(Bar)));
    static assert(is(typeof(g5) == immutable(Bar)));
    static assert(is(typeof(g6) == shared(Bar)));

    static struct Baz
    {
        this()(int x) const pure {}
    }
    auto h1 = new const(Baz)(1);
    auto h2 = new immutable(Baz)(1);
    auto h3 = new shared(const(Baz))(1);
    auto h4 = const(Baz)(1);
    auto h5 = immutable(Baz)(1);
    auto h6 = shared(const(Baz))(1);
    static assert(is(typeof(h1) == const(Baz)*));
    static assert(is(typeof(h2) == immutable(Baz)*));
    static assert(is(typeof(h3) == shared(const(Baz))*));
    static assert(is(typeof(h4) == const(Baz)));
    static assert(is(typeof(h5) == immutable(Baz)));
    static assert(is(typeof(h6) == shared(const(Baz))));
}

/***************************************************/
// 6630

void test6630()
{
    static class B {}

    static class A
    {
        this() { b = new B(); }
        B b;
        alias b this;
    }

    void fun(A a)
    {
        a = null;
        assert(a is null);
    }

    auto a = new A;
    assert(a.b !is null);
    fun(a);
    assert(a !is null);
    assert(a.b !is null);
}

/***************************************************/

int i199 = 1;

void test199()
{
    label:
    {
        int i199 = 2;
    }
    assert(i199 == 1);
}

/***************************************************/
// 6690

T useLazy6690(T)(lazy T val)
{
    return val;
    // val is converted to delegate call, but it is typed as int delegate() - not @safe!
}
void test6690() @safe
{
    useLazy6690(0);
    // Error: safe function 'test6690' cannot call system function 'useLazy6690'
}

/***************************************************/

template Hoge6691()
{
    immutable static int[int] dict;
    immutable static int value;

    static this()
    {
        dict = [1:1, 2:2];
        value = 10;
    }
}
alias Hoge6691!() H6691;

/***************************************************/

void test10626()
{
    double[2] v, x;
    struct Y { double u; }
    double z;
    Y y;
    double[2] r = v[] * x[0];
    //double[2] s = v[] * z++;
    //double[2] t = v[] * z--;
    double[2] a = v[] * ++z;
    double[2] b = v[] * --z;
    double[2] c = v[] * y.u;
    double[2] d = v[] * (x[] = 3, x[0]);
    double[2] e = v[] * (v[] ~ z)[0];
}


/***************************************************/
// 2953

template Tuple2953(T...)
{
    alias T Tuple2953;
}
template Range2953(int b)
{
    alias Tuple2953!(1) Range2953;
}
void foo2953()()
{
    Tuple2953!(int, int) args;
    foreach( x ; Range2953!(args.length) ){ }
}
void test2953()
{
    foo2953!()();
}

/***************************************************/
// 2997

abstract class B2997 { void foo(); }
interface I2997 { void bar(); }
abstract class C2997 : B2997, I2997 {}
//pragma(msg, __traits(allMembers, C).stringof);

void test2997()
{
    enum ObjectMembers = ["toString","toHash","opCmp","opEquals","Monitor","factory"];

    static assert([__traits(allMembers, C2997)] == ["foo"] ~ ObjectMembers ~ ["bar"]);
}

/***************************************************/
// 6596

extern (C) int function() pfunc6596;
extern (C) int cfunc6596(){ return 0; }
static assert(typeof(pfunc6596).stringof == "extern (C) int function()");
static assert(typeof(cfunc6596).stringof == "extern (C) int()");

/***************************************************/
// 4647

interface Timer
{
    final int run() { printf("Timer.run()\n"); fun(); return 1; };
    int fun();
}

interface Application
{
    final int run() { printf("Application.run()\n"); fun(); return 2; };
    int fun();
}

class TimedApp : Timer, Application
{
    int funCalls;
    override int fun()
    {
        printf("TimedApp.fun()\n");
        funCalls++;
        return 2;
    }
}

class SubTimedApp : TimedApp
{
    int subFunCalls;

    override int fun()
    {
        printf("SubTimedApp.fun()\n");
        subFunCalls++;
        return 1;
    }
}

void test4647()
{
    //Test access to TimedApps base interfaces
    auto app = new TimedApp();
    assert((cast(Application)app).run() == 2);
    assert((cast(Timer)app).run() == 1);
    assert(app.Timer.run() == 1); // error, no Timer property
    assert(app.Application.run() == 2); // error, no Application property
    assert(app.run() == 1);             // This would call Timer.run() if the two calls
                                        // above were commented out
    assert(app.funCalls == 5);

    assert(app.TimedApp.fun() == 2);
    assert(app.funCalls == 6);

    //Test direct access to SubTimedApp interfaces
    auto app2 = new SubTimedApp();
    assert((cast(Application)app2).run() == 2);
    assert((cast(Timer)app2).run() == 1);
    assert(app2.Application.run() == 2);
    assert(app2.Timer.run() == 1);
    assert(app2.funCalls == 0);
    assert(app2.subFunCalls == 4);

    assert(app2.fun() == 1);
    assert(app2.SubTimedApp.fun() == 1);
    assert(app2.funCalls == 0);
    assert(app2.subFunCalls == 6);

    //Test access to SubTimedApp interfaces via TimedApp
    auto app3 = new SubTimedApp();
    (cast(Timer)cast(TimedApp)app3).run();
    app3.TimedApp.Timer.run();
    assert((cast(Application)cast(TimedApp)app3).run() == 2);
    assert((cast(Timer)cast(TimedApp)app3).run() == 1);
    assert(app3.TimedApp.Application.run() == 2);
    assert(app3.TimedApp.Timer.run() == 1);
    assert(app3.funCalls == 0);
    assert(app3.subFunCalls == 6);
}

/***************************************************/

template T1064(E...) { alias E T1064; }

int[] var1064 = [ T1064!(T1064!(T1064!(1, 2), T1064!(), T1064!(3)), T1064!(4, T1064!(T1064!(T1064!(T1064!(5)))), T1064!(T1064!(T1064!(T1064!())))),6) ];

void test1064()
{
    assert(var1064 == [1,2,3,4,5,6]);
}

/***************************************************/
// 5696

template Seq5696(T...){ alias T Seq5696; }
template Pred5696(T) { alias T Pred5696; }  // TOKtemplate
template Scope5696(int n){ template X(T) { alias T X; } }   // TOKimport
T foo5696(T)(T x) { return x; }
void test5696()
{
    foreach (pred; Seq5696!(Pred5696, Pred5696))
    {
        static assert(is(pred!int == int));
    }

    foreach (scop; Seq5696!(Scope5696!0, Scope5696!1))
    {
        static assert(is(scop.X!int == int));
    }

    alias Seq5696!(foo5696, foo5696) funcs;
    assert(funcs[0](0) == 0);
    assert(funcs[1](1) == 1);
    foreach (i, fn; funcs)
    {
        assert(fn(i) == i);
    }
}

/***************************************************/
// 5933

int dummyfunc5933();
alias typeof(dummyfunc5933) FuncType5933;

struct S5933a { auto x() { return 0; } }
static assert(is(typeof(&S5933a.init.x) == int delegate()));

struct S5933b { auto x() { return 0; } }
static assert(is(typeof(S5933b.init.x) == FuncType5933));

struct S5933c { auto x() { return 0; } }
static assert(is(typeof(&S5933c.x) == int function()));

struct S5933d { auto x() { return 0; } }
static assert(is(typeof(S5933d.x) == FuncType5933));


class C5933a { auto x() { return 0; } }
static assert(is(typeof(&(new C5933b()).x) == int delegate()));

class C5933b { auto x() { return 0; } }
static assert(is(typeof((new C5933b()).x) == FuncType5933));

class C5933c { auto x() { return 0; } }
static assert(is(typeof(&C5933c.x) == int function()));

class C5933d { auto x() { return 0; } }
static assert(is(typeof(C5933d.x) == FuncType5933));

/***************************************************/
// 6084

template TypeTuple6084(T...){ alias T TypeTuple6084; }
void test6084()
{
    int foo(int x)() { return x; }
    foreach(i; TypeTuple6084!(0))
        foo!(i);
}

/***************************************************/
// 3133

void test3133()
{
    short[2] x = [1,2];
    int[1] y = cast(int[1])x;

    short[1] z = [1];
    static assert(!__traits(compiles, y = cast(int[1])z));
}

/***************************************************/
// 6763

template TypeTuple6763(TList...)
{
    alias TList TypeTuple6763;
}

alias TypeTuple6763!(int) T6763;

void f6763(      T6763) { } ///
void c6763(const T6763) { } ///T now is (const int)
void r6763(ref   T6763) { } ///T now is(ref const int)
void i6763(in    T6763) { } ///Uncomment to get an Assertion failure in 'mtype.c'
void o6763(out   T6763) { } ///ditto

void test6763()
{
    int n;

    f6763(0);   //With D2: Error: function main.f ((ref const const(int) _param_0)) is not callable using argument types (int)
    c6763(0);
    r6763(n);   static assert(!__traits(compiles, r6763(0)));
    i6763(0);
    o6763(n);   static assert(!__traits(compiles, o6763(0)));

    // 6755
    static assert(typeof(f6763).stringof == "void(int _param_0)");
    static assert(typeof(c6763).stringof == "void(const(int) _param_0)");
    static assert(typeof(r6763).stringof == "void(ref int _param_0)");
    static assert(typeof(i6763).stringof == "void(const(int) _param_0)");
    static assert(typeof(o6763).stringof == "void(out int _param_0)");
}

/***************************************************/
// 6695

struct X6695
{
    void mfunc()
    {
        static assert(is(typeof(this) == X6695));
    }
    void cfunc() const
    {
        static assert(is(typeof(this) == const(X6695)));
    }
    void ifunc() immutable
    {
        static assert(is(typeof(this) == immutable(X6695)));
    }
    void sfunc() shared
    {
        static assert(is(typeof(this) == shared(X6695)));
    }
    void scfunc() shared const
    {
        static assert(is(typeof(this) == shared(const(X6695))));
    }
    void wfunc() inout
    {
        static assert(is(typeof(this) == inout(X6695)));
    }
    void swfunc() shared inout
    {
        static assert(is(typeof(this) == shared(inout(X6695))));
    }

    static assert(is(typeof(this) == X6695));
}

/***************************************************/
// 6087

template True6087(T)
{
    immutable True6087 = true;
}
struct Foo6087
{
    static assert( True6087!(typeof(this)) );
}

struct Bar6087
{
    static assert( is(typeof(this) == Bar6087) );
}

/***************************************************/
// 6848

class Foo6848 {}

class Bar6848 : Foo6848
{
    void func() immutable
    {
        static assert(is(typeof(this) == immutable(Bar6848)));  // immutable(Bar6848)
        auto t = this;
        static assert(is(typeof(t) == immutable(Bar6848)));     // immutable(Bar6848)

        static assert(is(typeof(super) == immutable(Foo6848))); // Foo6848 instead of immutable(Foo6848)
        auto s = super;
        static assert(is(typeof(s) == immutable(Foo6848)));     // Foo6848 instead of immutable(Foo6848)
    }
}

/***************************************************/

version(none)
{
    cent issue785;
    ucent issue785;
}

static assert(!is(cent) && !is(ucent));
static assert(!__traits(compiles, { cent x; }));

/***************************************************/
// 6847

template True6847(T)
{
    immutable True6847 = true;
}
class Foo6847
{}

class Bar6847 : Foo6847
{
    static assert( True6847!(typeof(super)) );
    static assert( is(typeof(super) == Foo6847) );
}

/***************************************************/
// http://d.puremagic.com/issues/show_bug.cgi?id=6488

struct TickDuration
{
    template to(T) if (__traits(isIntegral,T))
    {
        const T to()
        {
            return 1;
        }
    }

    template to(T) if (__traits(isFloating,T))
    {
        const T to()
        {
            return 0;
        }
    }

    const long seconds()
    {
        return to!(long)();
    }

}

void test6488()
{
    TickDuration d;
    d.seconds();
}

/***************************************************/
// 6836

template map6836(fun...) if (fun.length >= 1)
{
    auto map6836(Range)(Range r)
    {
    }
}
void test6836()
{
    [1].map6836!"a"();
}

/***************************************************/

void test5448()
{
    int[int][] aaa = [[1: 2]];
    int[string][] a2 = [["cc":0], ["DD":10]];
}

/***************************************************/
// 6837

struct Ref6837a(T)
{
    T storage;
    alias storage this;
}

struct Ref6837b(T)
{
    T storage;
    @property ref T get(){ return storage; }
    alias get this;
}

int front6837(int[] arr){ return arr[0]; }

void popFront6837(ref int[] arr){ arr = arr[1..$]; }

void test6837()
{
    assert([1,2,3].front6837 == 1);

    auto r1 = Ref6837a!(int[])([1,2,3]);
    assert(r1.front6837() == 1);    // ng
    assert(r1.front6837 == 1);      // ok
    r1.popFront6837();              // ng
    r1.storage.popFront6837();      // ok

    auto r2 = Ref6837b!(int[])([1,2,3]);
    assert(r2.front6837() == 1);    // ng
    assert(r2.front6837 == 1);      // ok
    r2.popFront6837();              // ng
    r2.get.popFront6837();          // ng
    r2.get().popFront6837();        // ok
}

/***************************************************/
// 6927

@property int[] foo6927()
{
    return [1, 2];
}
int[] bar6927(int[] a)
{
    return a;
}
void test6927()
{
    bar6927(foo6927); // OK
    foo6927.bar6927(); // line 9, Error
}

/***************************************************/

struct Foo6813(T)
{
    Foo6813 Bar()
    {
        return Foo6813(_indices.abc());
    }

    T _indices;
}

struct SortedRange(alias pred)
{
    SortedRange abc()
    {
        return SortedRange();
    }
}

void test6813() {
    auto ind = SortedRange!({ })();
    auto a = Foo6813!(typeof(ind))();
}

/***************************************************/

struct Interval6753{ int a,b; }
@safe struct S6753
{
    int[] arr;
    @trusted @property auto byInterval() const
    {
        return cast(const(Interval6753)[])arr;
    }
}

/***************************************************/
// 6859

class Parent6859
{
public:
    bool isHage() const @property;

public:
    abstract void fuga()
    out
    {
        assert(isHage);
    }
    body { }
}

class Child6859 : Parent6859
{
    override bool isHage() const @property
    {
        return true;
    }
    override void fuga()
    {
        //nop
    }
}

void test6859()
{
    auto t = new Child6859;
    t.fuga();
    printf("done.\n");
}

/***************************************************/
// 6910

template Test6910(alias i, B)
{
    void fn()
    {
        foreach(t; B.Types)
        {
            switch(i)
            {
                case 0://IndexOf!(t, B.Types):
                {
                    pragma(msg, __traits(allMembers, t));
                    pragma(msg, __traits(hasMember, t, "m"));
                    static assert(__traits(hasMember, t, "m")); // test
                    break;
                }
                default: {}
            }
        }
    }
}
void test6910()
{
    static struct Bag(S...)
    {
        alias S Types;
    }
    static struct A
    {
        int m;
    }

    int i;
    alias Test6910!(i, Bag!(A)).fn func;
}

/***************************************************/
// 6902

void test6902()
{
    static assert(is(typeof({
        return int.init; // int, long, real, etc.
    })));

    int f() pure nothrow { assert(0); }
    alias int T() pure nothrow;
    static if(is(typeof(&f) DT == delegate))
    {
        static assert(is(DT* == T*));  // ok

        // Error: static assert  (is(pure nothrow int() == pure nothrow int())) is false
        static assert(is(DT == T));
    }
}

/***************************************************/
// 6330

struct S6330
{
    void opAssign(S6330 s) @disable
    {
        assert(0);  // This fails.
    }
}

void test6330()
{
    S6330 s;
    S6330 s2;
    static assert(!is(typeof({ s2 = s; })));
}

/***************************************************/
// 5311

class C5311
{
    private static int globalData;

    void breaksPure() pure const
    {
        static assert(!__traits(compiles, { globalData++; }));      // SHOULD BE ERROR
        static assert(!__traits(compiles, { X.globalData++; }));    // SHOULD BE ERROR
        static assert(!__traits(compiles, { this.globalData++; })); // SHOULD BE ERROR

        static assert(!__traits(compiles, { int a = this.globalData; }));
    }
}
static void breaksPure5311a(C5311 x) pure
{
    static assert(!__traits(compiles, { x.globalData++; }));        // SHOULD BE ERROR

    static assert(!__traits(compiles, { int a = x.globalData; }));
}

struct S5311
{
    private static int globalData;

    void breaksPure() pure const
    {
        static assert(!__traits(compiles, { globalData++; }));      // SHOULD BE ERROR
        static assert(!__traits(compiles, { X.globalData++; }));    // SHOULD BE ERROR
        static assert(!__traits(compiles, { this.globalData++; })); // SHOULD BE ERROR

        static assert(!__traits(compiles, { int a = this.globalData; }));
    }
}
static void breaksPure5311b(S5311 x) pure
{
    static assert(!__traits(compiles, { x.globalData++; }));        // SHOULD BE ERROR

    static assert(!__traits(compiles, { int a = x.globalData; }));
}

/***************************************************/
// 6868

@property bool empty6868(T)(in T[] a) @safe pure nothrow
{
    return !a.length;
}

void test6868()
{
    alias int[] Range;
    static if (is(char[1 + Range.empty6868]))  // Line 9
        enum bool isInfinite = true;

    char[0] s;  // need
}

/***************************************************/
// 2856

struct foo2856    { static void opIndex(int i) { printf("foo\n"); } }
struct bar2856(T) { static void opIndex(int i) { printf("bar\n"); } }

void test2856()
{
    foo2856[1];
    bar2856!(float)[1];     // Error (# = __LINE__)
    alias bar2856!(float) B;
    B[1];                   // Okay
}

/***************************************************/
// 3091

void test3091(inout int = 0)
{
    struct Foo {}

    auto  pm = new Foo;                 static assert(is( typeof( pm) ==              Foo  * ));
    auto  pc = new const Foo;           static assert(is( typeof( pc) ==        const(Foo) * ));
    auto  pw = new inout Foo;           static assert(is( typeof( pw) ==        inout(Foo) * ));
    auto psm = new shared Foo;          static assert(is( typeof(psm) ==       shared(Foo) * ));
    auto psc = new shared const Foo;    static assert(is( typeof(psc) == shared(const(Foo))* ));
    auto psw = new shared inout Foo;    static assert(is( typeof(psw) == shared(inout(Foo))* ));
    auto  pi = new immutable Foo;       static assert(is( typeof( pi) ==    immutable(Foo) * ));

    auto  m = Foo();                    static assert(is( typeof( m) ==              Foo   ));
    auto  c = const Foo();              static assert(is( typeof( c) ==        const(Foo)  ));
    auto  w = inout Foo();              static assert(is( typeof( w) ==        inout(Foo)  ));
    auto sm = shared Foo();             static assert(is( typeof(sm) ==       shared(Foo)  ));
    auto sc = shared const Foo();       static assert(is( typeof(sc) == shared(const(Foo)) ));
    auto sw = shared inout Foo();       static assert(is( typeof(sw) == shared(inout(Foo)) ));
    auto  i = immutable Foo();          static assert(is( typeof( i) ==    immutable(Foo)  ));
}

/***************************************************/
// 6837

template Id6837(T)
{
    alias T Id6837;
}
static assert(is(Id6837!(shared const int) == shared const int));
static assert(is(Id6837!(shared inout int) == shared inout int));

/***************************************************/
// 6056 fixup

template ParameterTypeTuple6056(func)
{
    static if (is(func Fptr : Fptr*) && is(Fptr P == function))
        alias P ParameterTypeTuple6056;
    else
        static assert(0, "argument has no parameters");
}

extern(C) alias void function() fpw_t;

alias void function(fpw_t fp) cb_t;

void bar6056(ParameterTypeTuple6056!(cb_t) args) {
      pragma (msg, "TFunction1: " ~ typeof(args[0]).stringof);
}

extern(C) void foo6056() { }

void test6056()
{
    bar6056(&foo6056);
}

/***************************************************/
// 6356

int f6356()(int a)
{
    return a*a;
}

alias f6356!() g6356;     // comment this out to eliminate the errors

pure nothrow @safe int i6356()
{
    return f6356(1);
}

void test6356()
{
    assert(i6356() == 1);
}

/***************************************************/
// 7108

static assert(!__traits(hasMember, int, "x"));
static assert( __traits(hasMember, int, "init"));

/***************************************************/
// 7073

void test7073()
{
    string f(int[] arr...)
    {
        return "";
    }
}

/***************************************************/
// 7150

struct A7150
{
    static int cnt;

    this(T)(T thing, int i)
    {
        this(thing, i > 0); // Error: constructor call must be in a constructor
        ++cnt;
    }
    this(T)(T thing, bool b)
    {
        ++cnt;
    }
}

void test7150()
{
    auto a = A7150(5, 5); // Error: template instance constructtest.A.__ctor!(int) error instantiating
    assert(A7150.cnt == 2);
}

/***************************************************/
// 7159

alias void delegate()  Void7159;

class HomeController7159 {
    Void7159 foo() {
        return cast(Void7159)&HomeController7159.displayDefault;
    }
    auto displayDefault() {
        return 1;
    }
}

/***************************************************/
// 7160

class HomeController {
    static if (false) {
        mixin(q{ int a; });
    }
    void foo() {
        foreach (m; __traits(derivedMembers, HomeController)) {
        }
    }
}

void test7160()
{}

/***************************************************/
// 7168

void test7168()
{
    static class X
    {
        void foo(){}
    }
    static class Y : X
    {
        void bar(){}
    }

    enum ObjectMembers = ["toString","toHash","opCmp","opEquals","Monitor","factory"];

    static assert([__traits(allMembers, X)] == ["foo"]~ObjectMembers);          // pass
    static assert([__traits(allMembers, Y)] == ["bar", "foo"]~ObjectMembers);   // fail
    static assert([__traits(allMembers, Y)] != ["bar", "foo"]);                 // fail
}

/***************************************************/
// 7170

T to7170(T)(string x) { return 1; }
void test7170()
{
//  auto i = to7170!int("1");   // OK
    auto j = "1".to7170!int();  // NG, Internal error: e2ir.c 683
}

/***************************************************/
// 7196

auto foo7196(int x){return x;}
auto foo7196(double x){return x;}

void test7196()
{
    auto x = (&foo7196)(1);   // ok
    auto y = (&foo7196)(1.0); // fail
}

/***************************************************/
// 7285

int[2] spam7285()
{
    int[2] ab;
    if (true)
        return (true) ? ab : [0, 0]; // Error
    else
        return (true) ? [0, 0] : ab; // OK
}

void test7285()
{
    auto sa = spam7285();
}

/***************************************************/
// 7321

void test7321()
{
    static assert(is(typeof((){})==void function()pure nothrow @safe));         // ok
    static assert(is(typeof((){return;})==void function()pure nothrow @safe));  // fail
}

/***************************************************/

class A158
{
    pure void foo1() { }
    const void foo2() { }
    nothrow void foo3() { }
    @safe void foo4() { }
}

class B158 : A158
{
    override void foo1() { }
    override void foo2() const { }
    override void foo3() { }
    override void foo4() { }
}

/***************************************************/
// 9231

class B9231 { void foo() inout pure {} }
class D9231 : B9231 { override void foo() inout {} }

/***************************************************/
// 3282

class Base3282
{
    string f()
    {
        return "Base.f()";
    }
}
class Derived3282 : Base3282
{
    override string f()
    {
        return "Derived.f()";
    }
  /*override*/ string f() const
    {
        return "Derived.f() const";
    }
}

void test3282()
{
    auto x = new Base3282;
    assert(x.f() == "Base.f()");
    auto y = new Derived3282;
    assert(y.f() == "Derived.f()");// calls "Derived.f() const", but it is expected that be called non-const.
    auto z = new const(Derived3282);
    assert(z.f() == "Derived.f() const");
}

/***************************************************/
// 7534

class C7534
{
    int foo(){ return 1; }
}
class D7534 : C7534
{
    override int foo(){ return 2; }
  /*override*/ int foo() const { return 3; }
    // Error: D.foo multiple overrides of same function
}
void test7534()
{
    C7534 mc = new C7534();
    assert(mc.foo() == 1);

    D7534 md = new D7534();
    assert(md.foo() == 2);
    mc = md;
    assert(mc.foo() == 2);

    const(D7534) cd = new const(D7534)();
    assert(cd.foo() == 3);
    md = cast()cd;
    assert(md.foo() == 2);
}

/***************************************************/
// 7534 + return type covariance

class X7534 {}
class Y7534 : X7534
{
    int value; this(int n){ value = n; }
}

class V7534
{
    X7534 foo(){ return new X7534(); }
}
class W7534 : V7534
{
    override Y7534 foo(){ return new Y7534(1); }
  /*override*/ Y7534 foo() const { return new Y7534(2); }
}

void test7534cov()
{
    auto mv = new V7534();
    assert(typeid(mv.foo()) == typeid(X7534));

    auto mw = new W7534();
    assert(typeid(mw.foo()) == typeid(Y7534));
    assert(mw.foo().value == 1);
    mv = mw;
    assert(typeid(mv.foo()) == typeid(Y7534));
    assert((cast(Y7534)mv.foo()).value == 1);

    auto cw = new const(W7534)();
    assert(typeid(cw.foo()) == typeid(Y7534));
    assert(cw.foo().value == 2);
}

/***************************************************/
// 7562

static struct MyInt
{
    private int value;
    mixin ProxyOf!value;
}
mixin template ProxyOf(alias a)
{
    template X1(){}
    template X2(){}
    template X3(){}
    template X4(){}
    template X5(){}
    template X6(){}
    template X7(){}
    template X8(){}
    template X9(){}
    template X10(){}

    void test1(this X)(){}
    void test2(this Y)(){}
}

/***************************************************/
// 7583

template Tup7583(E...) { alias E Tup7583; }

struct S7583
{
    Tup7583!(float, char) field;
    alias field this;
    this(int x) {    }
}

int bug7583() {
    S7583[] arr;
    arr ~= S7583(0);
    return 1;
}

static assert (bug7583());

/***************************************************/
// 7618

void test7618(const int x = 1)
{
    int func(ref int x) { return 1; }
    static assert(!__traits(compiles, func(x)));
    // Error: function test.foo.func (ref int _param_0) is not callable using argument types (const(int))

    int delegate(ref int) dg = (ref int x) => 1;
    static assert(!__traits(compiles, dg(x)));
    // --> no error, bad!

    int function(ref int) fp = (ref int x) => 1;
    static assert(!__traits(compiles, fp(x)));
    // --> no error, bad!
}

/***************************************************/
// 7621

void test7621()
{
    enum uint N = 4u;
    char[] A = "hello".dup;
    uint[immutable char[4u]] dict;
    dict[*cast(immutable char[4]*)(A[0 .. N].ptr)] = 0; // OK
    dict[*cast(immutable char[N]*)(A[0 .. N].ptr)] = 0; // line 6, error
}

/***************************************************/
// 7682

template ConstOf7682(T)
{
    alias const(T) ConstOf7682;
}
bool pointsTo7682(S)(ref const S source) @trusted pure nothrow
{
    return true;
}
void test7682()
{
    shared(ConstOf7682!(int[])) x;  // line A

    struct S3 { int[10] a; }
    shared(S3) sh3;
    shared(int[]) sh3sub = sh3.a[];
    assert(pointsTo7682(sh3sub));   // line B
}

/***************************************************/
// 7735

void a7735(void[][] data...)
{
    //writeln(data);
    assert(data.length == 1);
    b7735(data);
}

void b7735(void[][] data...)
{
    //writeln(data);
    assert(data.length == 1);
    c7735(data);
}

void c7735(void[][] data...)
{
    //writeln(data);
    assert(data.length == 1);
}

void test7735()
{
    a7735([]);
    a7735([]);
}

/***************************************************/
// 7815

mixin template Helpers() {

  static if (is(Flags!Move)) {
    Flags!Move flags;
  } else {
    // DMD will happily instantiate the allegedly
    // non-existent Flags!This here. (!)
    pragma(msg, __traits(derivedMembers, Flags!Move));
  }
}

template Flags(T) {
  mixin({
    int defs = 1;
    foreach (name; __traits(derivedMembers, Move)) {
        defs++;
    }
    if (defs) {
      return "struct Flags { bool a; }";
    } else {
      return "";
    }
  }());
}

struct Move {
  int a;
  mixin Helpers!();
}

enum a7815 = Move.init.flags;

/***************************************************/

struct A7823 {
    long a;
    enum A7823 b = {0};
}

void test7823(A7823 a = A7823.b) { }

/***************************************************/
// 7871

struct Tuple7871
{
    string field;
    alias field this;
}

//auto findSplitBefore(R1)(R1 haystack)
auto findSplitBefore7871(string haystack)
{
    return Tuple7871(haystack);
}

void test7871()
{
    string line = `<bookmark href="https://stuff">`;
    auto a = findSplitBefore7871(line[0 .. $])[0];
}

/***************************************************/
// 7906

void test7906()
{
    static assert(!__traits(compiles, { enum s = [string.min]; }));
}

/***************************************************/
// 7907

template Id7907(E)
{
    alias E Id7907;
}
template Id7907(alias E)
{
    alias E Id7907;
}

void test7907()
{
    static assert(!__traits(compiles, { alias Id7907!([string.min]) X; }));
}

/***************************************************/
// 1175

class A1175
{
    class I1 { }
}

class B1175 : A1175
{
    class I2 : I1 { }

    I1 getI() { return new I2; }
}

/***************************************************/
// 7983

class A7983 {
        void f() {
                g7983(this);
        }
        unittest {
        }
}

void g7983(T)(T a)
{
        foreach (name; __traits(allMembers, T)) {
                pragma(msg, name);
                static if (__traits(compiles, &__traits(getMember, a, name)))
                {
                }
        }
}

/***************************************************/
// 8004

void test8004()
{
    auto n = (int n = 10){ return n; }();
    assert(n == 10);
}

/***************************************************/
// 8064

void test8064()
{
    uint[5] arry;
    ref uint acc(size_t i) {
        return arry[i];
    }
    auto arryacc = &acc;
    arryacc(3) = 5; // same error
}

/***************************************************/
// 8220

void foo8220(int){}
static assert(!__traits(compiles, foo8220(typeof(0)))); // fail

/***************************************************/

void func8105(in ref int x) { }

void test8105()
{
}

/***************************************************/

template ParameterTypeTuple159(alias foo)
{
    static if (is(typeof(foo) P == __parameters))
        alias P ParameterTypeTuple159;
    else
        static assert(0, "argument has no parameters");
}

int func159(int i, long j = 7) { return 3; }

alias ParameterTypeTuple159!func159 PT;

int bar159(PT) { return 4; }

pragma(msg, typeof(bar159));
pragma(msg, PT[1]);

PT[1] boo159(PT[1..2] a) { return a[0]; }

void test159()
{
    assert(bar159(1) == 4);
    assert(boo159() == 7);
}

/***************************************************/
// 8283

struct Foo8283 {
    this(long) { }
}

struct FooContainer {
    Foo8283 value;
}

auto get8283() {
    union Buf { FooContainer result; }
    Buf buf = {};
    return buf.result;
}

void test8283() {
    auto a = get8283();
}


/***************************************************/
// 8395

struct S8395
{
    int v;
    this(T : long)(T x) { v = x * 2; }
}
void test8395()
{
    S8395 ms = 6;
    assert(ms.v == 12);
    const S8395 cs = 7;
    assert(cs.v == 14);
}

/***************************************************/
// 5749

void test5749()
{
    static struct A
    {
        A foo(int x, int i)
        {
            //printf("this = %p, %d: i=%d\n", &this, x, i);
            assert(i == x);
            return this;
        }
        A bar(int x, ref int i)
        {
            //printf("this = %p, %d: i=%d\n", &this, x, i);
            assert(i == x);
            return this;
        }
    }

    static     int inc1(ref int i) { return ++i; }
    static ref int inc2(ref int i) { return ++i; }

    int i;
    A a;
    //printf("&a = %p\n", &a);

    i = 0;  a.foo(1, ++i).foo(2, ++i);          // OK <-- 2 1
    i = 0;  a.bar(1, ++i).bar(2, ++i);          // OK <-- 2 2
    i = 0;  a.foo(1, inc1(i)).foo(2, inc1(i));  // OK <-- 2 1
    i = 0;  a.bar(1, inc2(i)).bar(2, inc2(i));  // OK <-- 2 2
    //printf("\n");

    A getVal() { static A a; return a; }
    i = 0;  getVal().foo(1, ++i).foo(2, ++i);           // OK <-- 2 1
    i = 0;  getVal().bar(1, ++i).bar(2, ++i);           // OK <-- 2 2
    i = 0;  getVal().foo(1, inc1(i)).foo(2, inc1(i));   // OK <-- 2 1
    i = 0;  getVal().bar(1, inc2(i)).bar(2, inc2(i));   // OK <-- 2 2
    //printf("\n");

    ref A getRef() { static A a; return a; }
    i = 0;  getRef().foo(1, ++i).foo(2, ++i);           // OK <-- 2 1
    i = 0;  getRef().bar(1, ++i).bar(2, ++i);           // OK <-- 2 2
    i = 0;  getRef().foo(1, inc1(i)).foo(2, inc1(i));   // OK <-- 2 1
    i = 0;  getRef().bar(1, inc2(i)).bar(2, inc2(i));   // OK <-- 2 2
}

/***************************************************/
// 8396

void test8396()
{
    static int g;

    static extern(C) int bar(int a, int b)
    {
        //printf("a = %d, b = %d\n", a, b);
        assert(b - a == 1);
        return ++g;
    }
    static auto getFunc(int n)
    {
        assert(++g == n);
        return &bar;
    }

    static struct Tuple { int _a, _b; }
    static Tuple foo(int n)
    {
        assert(++g == n);
        return Tuple(1, 2);
    }

    g = 0;
    assert(bar(foo(1).tupleof) == 2);

    g = 0;
    assert(getFunc(1)(foo(2).tupleof) == 3);
}

/***************************************************/

enum E160 : ubyte { jan = 1 }

struct D160
{
    short _year  = 1;
    E160 _month = E160.jan;
    ubyte _day   = 1;

    this(int year, int month, int day) pure
    {
        _year  = cast(short)year;
        _month = cast(E160)month;
        _day   = cast(ubyte)day;
    }
}

struct T160
{
    ubyte _hour;
    ubyte _minute;
    ubyte _second;

    this(int hour, int minute, int second = 0) pure
    {
        _hour   = cast(ubyte)hour;
        _minute = cast(ubyte)minute;
        _second = cast(ubyte)second;
    }
}

struct DT160
{
    D160 _date;
    T160 _tod;

    this(int year, int month, int day,
         int hour = 0, int minute = 0, int second = 0) pure
    {
        _date = D160(year, month, day);
        _tod = T160(hour, minute, second);
    }
}

void foo160(DT160 dateTime)
{
    printf("test7 year %d, day %d\n", dateTime._date._year, dateTime._date._day);
    assert(dateTime._date._year == 1999);
    assert(dateTime._date._day == 6);
}

void test160()
{
    auto dateTime = DT160(1999, 7, 6, 12, 30, 33);
    printf("test5 year %d, day %d\n", dateTime._date._year, dateTime._date._day);
    assert(dateTime._date._year == 1999);
    assert(dateTime._date._day == 6);
    foo160(DT160(1999, 7, 6, 12, 30, 33));
}

/***************************************************/
// 8437

class Cgi8437
{
    struct PostParserState {
        UploadedFile piece;
    }

    static struct UploadedFile {
        string contentFilename;
    }
}

/***************************************************/
// 8665

auto foo8665a(bool val)
{
    if (val)
        return 42;
    else
        return 1.5;
}
auto foo8665b(bool val)
{
    if (!val)
        return 1.5;
    else
        return 42;
}

void test8665()
{
    static assert(is(typeof(foo8665a(true))  == double));
    static assert(is(typeof(foo8665b(false)) == double));
    assert(foo8665a(true) == 42); // assertion failure
    assert(foo8665b(true) == 42); // assertion failure
    assert(foo8665a(false) == 1.5);
    assert(foo8665b(false) == 1.5);

    static assert(foo8665a(true) == 42);
    static assert(foo8665b(true) == 42);
    static assert(foo8665a(false) == 1.5);
    static assert(foo8665b(false) == 1.5);
}

/***************************************************/

int foo8108(int, int);

int foo8108(int a, int b)
{
    return a + b;
}

void test8108()
{
    foo8108(1,2);
}

/***************************************************/
// 8360

struct Foo8360
{
    int value = 0;
    int check = 1337;

    this(int value)
    {
        assert(0);
        this.value = value;
    }

    ~this()
    {
        assert(0);
        assert(check == 1337);
    }

    string str()
    {
        assert(0);
        return "Foo";
    }
}

Foo8360 makeFoo8360()
{
    assert(0);
    return Foo8360(2);
}

void test8360()
{
    size_t length = 0;

    // The message part 'makeFoo().str()' should not be evaluated at all.
    assert(length < 5, makeFoo8360().str());
}

/***************************************************/
// 8361

struct Foo8361
{
    string bar = "hello";
    ~this() {}
}

void test8361()
{
    assert(true, Foo8361().bar);
}

/***************************************************/
// 6141 + 8526

void test6141()
{
    static void takeADelegate(void delegate()) {}
    auto items = new int[1];
    items[0] = 17;
    foreach (ref item; items)
    {
        // both asserts fail
        assert(item == 17);
        assert(&item == items.ptr);

        takeADelegate({ auto x = &item; });
    }

    foreach(ref val; [3])
    {
        auto dg = { int j = val; };
        assert(&val != null); // Assertion failure
        assert(val == 3);
    }

    static void f(lazy int) {}
    int i = 0;
    auto dg = { int j = i; };
    foreach(ref val; [3])
    {
        f(val);
        assert(&val != null); // Assertion failure
        assert(val == 3);
    }
}

void test8526()
{
    static void call(void delegate() dg) { dg(); }

    foreach (i, j; [0])
    {
        call({
            assert(i == 0); // fails, i is corrupted
        });
    }

    foreach (n; 0..1)
    {
        call({
            assert(n == 0); // fails, n is corrupted
        });
    }
}

/***************************************************/

template ParameterTuple(alias func)
{
    static if(is(typeof(func) P == __parameters))
        alias P ParameterTuple;
    else
        static assert(0);
}

int foo161(ref float y);

void test161()
{
    alias PT = ParameterTuple!foo161;
    auto x = __traits(identifier, PT);
    assert(x == "y");
}

/***************************************************/
// 8819

void test8819()
{
    void[0] sa0 = (void[0]).init;
    assert(sa0.ptr !is null); // 7175 - ptr should not be null

    void[1] sa1 = (void[1]).init;
    assert((cast(ubyte*)sa1.ptr)[0] == 0);

    void[4] sa4 = [cast(ubyte)1,cast(ubyte)2,cast(ubyte)3,cast(ubyte)4];
    assert((cast(ubyte*)sa4.ptr)[0] == 1);
    assert((cast(ubyte*)sa4.ptr)[1] == 2);
    assert((cast(ubyte*)sa4.ptr)[2] == 3);
    assert((cast(ubyte*)sa4.ptr)[3] == 4);

    auto sa22 = (void[2][2]).init;
    static assert(sa22.sizeof == ubyte.sizeof * 2 * 2);
    ubyte[4]* psa22 = cast(ubyte[4]*)sa22.ptr;
    assert((*psa22)[0] == 0);
    assert((*psa22)[1] == 0);
    assert((*psa22)[2] == 0);
    assert((*psa22)[3] == 0);
}

/***************************************************/
// 8897

class C8897
{
    static mixin M8897!(int);
    static class causesAnError  {}
}

template M8897 ( E ) { }

/***************************************************/
// 8917

void test8917()
{
    int[3] a;
    int[3] a2;
    int[3] b = a[] + a2[];
}

/***************************************************/
// 8945

struct S8945 // or `class`, or `union`
{
    struct S0(T) { int i; }
    struct S1(T) { this(int){} }
}

void test8945()
{
    auto cs0a = const S8945.S0!int();  // ok
    auto cs0b = const S8945.S0!int(1); // ok
    auto cs1  = const S8945.S1!int(1); // ok

    auto s0a = S8945.S0!int();  // Error: struct S0 does not overload ()
    auto s0b = S8945.S0!int(1); // Error: struct S0 does not overload ()
    auto s1  = S8945.S1!int(1); // Error: struct S1 does not overload ()
}

/***************************************************/

struct S162
{
    static int generateMethodStubs( Class )()
    {
        int text;

        foreach( m; __traits( allMembers, Class ) )
        {
            static if( is( typeof( mixin( m ) ) ) && is( typeof( mixin( m ) ) == function ) )
            {
                pragma(msg, __traits( getOverloads, Class, m ));
            }
        }

        return text;
    }

    enum int ttt = generateMethodStubs!( S162 )();

    float height();
    int get( int );
    int get( long );
    void clear();

    void draw( int );
    void draw( long );
}

/***************************************************/

void test163() {
    static class C { int x; int y; }

    immutable C c = new C();
    shared C c2 = new C();
    shared const C c3 = new C();

    class D { int x; int y; }
    immutable D d;
    assert(!__traits(compiles, d = new D()));

    static struct S { int x; int y; }

    immutable S* s = new S();
    shared S* s2 = new S();
    shared const S* s3 = new S();

    shared S* s4;
    assert(!__traits(compiles, s4 = new immutable(S)()));

    struct T { int x; int y; }
    immutable T* t;
    assert(!__traits(compiles, t = new T()));

    immutable int* pi = new int();
    immutable void* pv = new int();

    immutable int[] ai = new int[1];
    immutable void[] av = new int[2];
}

/***************************************************/
struct S9000
{ ubyte i = ubyte.max; }

enum E9000 = S9000.init;

/***************************************************/

mixin template DefineCoreType(string type)
{
    struct Faulty
    {
        static int x;

        static void instance()
        {
            x = 3;
        }

        X164!() xxx;
    }
}

mixin DefineCoreType!("");


mixin template A164()
{
    static this()
    {
    }
}

struct X164()
{
    mixin A164!();
}


/***************************************************/
// 9428

void test9428()
{
    int[2][] items = [[1, 2]];
    int[2] x = [3, 4];

    auto r1 = items ~ [x];
    assert(r1.length == 2);
    assert(r1[0][0] == 1);
    assert(r1[0][1] == 2);
    assert(r1[1][0] == 3);
    assert(r1[1][1] == 4);

    auto r2 = items ~ x;
    assert(r2.length == 2);
    assert(r2[0][0] == 1);
    assert(r2[0][1] == 2);
    assert(r2[1][0] == 3);
    assert(r2[1][1] == 4);

    auto r3 = [x] ~ items;
    assert(r3.length == 2);
    assert(r3[0][0] == 3);
    assert(r3[0][1] == 4);
    assert(r3[1][0] == 1);
    assert(r3[1][1] == 2);

    auto r4 = x ~ items;
    assert(r4.length == 2);
    assert(r4[0][0] == 3);
    assert(r4[0][1] == 4);
    assert(r4[1][0] == 1);
    assert(r4[1][1] == 2);
}

/***************************************************/
// 9477

template Tuple9477(T...) { alias T Tuple9477; }
template Select9477(bool b, T, U) { static if (b) alias T Select9477; else alias U Select9477; }

void test9477()
{
    static bool isEq (T1, T2)(T1 s1, T2 s2) { return s1 == s2; }
    static bool isNeq(T1, T2)(T1 s1, T2 s2) { return s1 != s2; }

    // Must be outside the loop due to http://d.puremagic.com/issues/show_bug.cgi?id=9748
    int order;
    // Must be outside the loop due to http://d.puremagic.com/issues/show_bug.cgi?id=9756
    auto checkOrder(bool dyn, uint expected)()
    {
        assert(order==expected);
        order++;
        // Use temporary ("v") to work around http://d.puremagic.com/issues/show_bug.cgi?id=9402
        auto v = cast(Select9477!(dyn, string, char[1]))"a";
        return v;
    }

    foreach (b1; Tuple9477!(false, true))
        foreach (b2; Tuple9477!(false, true))
        {
            version (D_PIC) {} else // Work around http://d.puremagic.com/issues/show_bug.cgi?id=9754
            {
                assert( isEq (cast(Select9477!(b1, string, char[0]))"" , cast(Select9477!(b2, string, char[0]))""  ));
                assert(!isNeq(cast(Select9477!(b1, string, char[0]))"" , cast(Select9477!(b2, string, char[0]))""  ));

                assert(!isEq (cast(Select9477!(b1, string, char[0]))"" , cast(Select9477!(b2, string, char[1]))"a" ));
                assert( isNeq(cast(Select9477!(b1, string, char[0]))"" , cast(Select9477!(b2, string, char[1]))"a" ));
            }

            assert( isEq (cast(Select9477!(b1, string, char[1]))"a", cast(Select9477!(b2, string, char[1]))"a" ));
            assert(!isNeq(cast(Select9477!(b1, string, char[1]))"a", cast(Select9477!(b2, string, char[1]))"a" ));

            assert(!isEq (cast(Select9477!(b1, string, char[1]))"a", cast(Select9477!(b2, string, char[1]))"b" ));
            assert( isNeq(cast(Select9477!(b1, string, char[1]))"a", cast(Select9477!(b2, string, char[1]))"b" ));

            assert(!isEq (cast(Select9477!(b1, string, char[1]))"a", cast(Select9477!(b2, string, char[2]))"aa"));
            assert( isNeq(cast(Select9477!(b1, string, char[1]))"a", cast(Select9477!(b2, string, char[2]))"aa"));

            // Note: order of evaluation was not followed before this patch
            // (thus, the test below will fail without the patch).
            // Although the specification mentions that as implementation-defined behavior,
            // I understand that this isn't by design, but rather an inconvenient aspect of DMD
            // that has been moved to the specification.
            order = 0;
            bool result = checkOrder!(b1, 0)() == checkOrder!(b2, 1)();
            assert(result);
            assert(order == 2);
        }

    ubyte[64] a1, a2;
    foreach (T; Tuple9477!(void, ubyte, ushort, uint, ulong, char, wchar, dchar, float, double))
    {
        auto s1 = cast(T[])(a1[]);
        auto s2 = cast(T[])(a2[]);
        assert(s1 == s2);
        a2[$-1]++;
        assert(s1 != s2);
        assert(s1[0..$-1]==s2[0..$-1]);
        a2[$-1]--;
    }
}

/***************************************************/
// 9504

struct Bar9504
{
    template Abc(T)
    {
        T y;
    }

    enum size_t num = 123;

    class Def {}
}

template GetSym9504(alias sym) { static assert(__traits(isSame, sym, Bar9504.Abc)); }
template GetExp9504(size_t n) { static assert(n == Bar9504.num); }
template GetTyp9504(T) { static assert(is(T == Bar9504.Def)); }

alias GetSym9504!(typeof(Bar9504.init).Abc) X9504; // NG
alias GetExp9504!(typeof(Bar9504.init).num) Y9504; // NG
alias GetTyp9504!(typeof(Bar9504.init).Def) Z9504;

Bar9504 test9504()
{
    alias GetSym9504!(typeof(return).Abc) V9504; // NG
    alias GetExp9504!(typeof(return).num) W9504; // NG
    alias GetTyp9504!(typeof(return).Def) X9504;
    return Bar9504();
}

/***************************************************/
// 9538

void test9538()
{
    void*[1] x;
    auto ti = typeid(x.ptr);
}

/***************************************************/
// 9539

void test9539()
{
    void f(int** ptr)
    {
        assert(**ptr == 10);
    }
    int* p = new int;
    *p = 10;
    int*[1] x = [p];
    f(&x[0]);

    int*[] arr = [null];
    static assert(!__traits(compiles, p = arr));    // bad!
}

/***************************************************/
// 9700

mixin template Proxy9700(alias a)
{
    auto ref opOpAssign(string op, V)(V v) { return a += v; }  // NG
  //auto ref opOpAssign(string op, V)(V v) { a += v; } // OK
}
struct MyInt9700
{
    int value;
    invariant() { assert(value >= 0); }
    mixin Proxy9700!value;
}
void test9700()
{
    MyInt9700 a = { 2 };
    a *= 3;   // object.Error: Access Violation
}

/***************************************************/
// 9834

struct Event9834
{
    void delegate() dg;
    void set(void delegate() h) pure { dg = h; }  // AV occurs
    void call() { dg(); }
}
void test9834()
{
    Event9834 ev;
    auto a = new class
    {
        Object o;
        this()
        {
            o = new Object;
            ev.set((){ o.toString(); });
        }
    };
    ev.call();
}

/***************************************************/
// 9859

void test9859(inout int[] arr)
{
    auto dg1 = { foreach (i, e; arr) { } };
    dg1();

    void foo() { auto v = arr; auto w = arr[0]; }
    void bar(inout int i) { auto v = arr[i]; }

    auto dg2 =
    {
        auto dg =
        {
            void foo(T)()
            {
                auto dg =
                {
                    auto dg =
                    {
                        auto v = arr;
                    };
                };
            }
            foo!int;
        };
    };

    void qux(T)()
    {
        auto v = arr;
        auto dg1 = { auto v = arr; };
        auto dg2 =
        {
            auto dg =
            {
                auto v = arr;
            };
        };
    }
    qux!int;
}

/***************************************************/
// 9912

template TypeTuple9912(Stuff...)
{
    alias Stuff TypeTuple9912;
}

struct S9912
{
    int i;
    alias TypeTuple9912!i t;

    void testA() {
        auto x = t;
    }

    void testB() {
        auto x = t;
    }
}

/***************************************************/
// 9883

struct S9883
{
    @property size_t p9883(T)() { return 0; }
}

@property size_t p9883(T)() { return 0; }

void test9883()
{
    S9883 s;
    auto n1 = p9883!int; // OK
    auto n2 = s.p9883!int; // OK
    auto a1 = new int[p9883!int]; // Error: need size of rightmost array, not type p!(int)
    auto a2 = new int[s.p9883!int]; // Error: no property 'p!(int)' for type 'S'
}


/***************************************************/
// 10091

struct S10091
{
    enum e = "a";
}

void test10091()
{
    auto arr = cast(ubyte[1]) S10091.e;
}

/***************************************************/
// 9130

class S9130 { void bar() { } }

import core.stdc.stdio : printf;

struct Function
{
    int[] ai = [1,2,3];
}

@property void meta(alias m)()
{
    static Function md;
    printf("length = %d\n", md.ai.length);
    printf("ptr = %p\n", md.ai.ptr);
    md.ai[0] = 0;
}

void test9130()
{
    meta!(__traits(getOverloads, S9130, "bar")[0]);
    meta!(S9130.bar);
}

/***************************************************/
// 10390

class C10390 { this() { this.c = this; } C10390 c; }
const c10390 = new C10390();
pragma(msg, c10390);

/***************************************************/
// 10542

class B10542
{
    this() nothrow pure @safe { }
}

class D10542 : B10542
{
}

void test10542() nothrow pure @safe
{
    new D10542;
}

/***************************************************/
// 10539

void test10539()
{
    int[2][2] a;
    int* p1 = a.ptr.ptr;    // OK <- error
    int* p2 = (*a.ptr).ptr; // OK
    assert(p1 is p2);
}

/***************************************************/

struct TimeOfDay
{
    ubyte h, m, s;
}

__gshared byte glob;

struct DateTime
{
    this(ubyte _d, ubyte _m, ubyte _y, TimeOfDay _tod = TimeOfDay.init)
    {
        d = _d;
        m = _m;
        y = _y;
        tod = _tod;
    }
    TimeOfDay tod;
    ubyte d, m, y;
}


void test10634()
{
    glob = 123;
    DateTime date1 = DateTime(0, 0, 0);
    DateTime date2;
    assert(date1 == date2);
}

/***************************************************/

immutable(char)[4] bar7254(int i)
{
    if (i)
    {
        immutable(char)[4] r; return r;
    }
    else
        return "1234";
}

void test7254()
{
    assert(bar7254(0) == "1234");
}

/***************************************************/

struct S11075() { int x = undefined_expr; }

class C11075() { int x = undefined_expr; }

interface I11075() { enum int x = undefined_expr; }

void test11075()
{
    static assert(!is(typeof(S11075!().x)));
    static assert(!is(typeof(S11075!().x)));

    static assert(!is(typeof(C11075!().x)));
    static assert(!is(typeof(C11075!().x)));

    static assert(!is(typeof(I11075!().x)));
    static assert(!is(typeof(I11075!().x)));
}


/***************************************************/
// 11317

void test11317()
{
    auto ref uint fun()
    {
        return 0;
    }

    void test(ref uint x) {}
    static assert(!__traits(compiles, test(fun())));

    assert(fun() == 0);
}

/***************************************************/
// 12153

void test12153()
{
    int[1] i, j;
    bool b = true;
    (b ? i : j)[] = [4];
    assert(i == [4]);
}

/***************************************************/

struct S12044(T)
{
    void f()()
    {
        new T[1];
    }

    bool opEquals(O)(O)
    {
        f();
    }
}

void test12044()
{
    ()
    {
        enum E { e }
        auto arr = [E.e];
        S12044!E s;
    }
    ();
}

/***************************************************/

int main()
{
    test1();
    test2();
    test3();
    test4();
    test5();
    test6();
    test7();
    test8();
    test9();
    test10();
    test11();
    test12();
    test13();
    test14();
    test15();
    test16();
    test17();
    test18();
    test19();
    test20();
    test21();
    test22();
    test23();
    test24();
    test25();
    test26();
    test27();
    test28();
    test29();
    test30();
    test31();
    test32();
    test33();
    test34();
    test35();
    test36();
    test37();
    test38();
    test39();
    test40();
    test41();
    test42();
    test43();
    test44();
    test45();
    test46();
    test47();
    test48();
    test49();
    test796();
    test50();
    test51();
    test52();
    test53();
    test54();
    test55();
    test56();
    test57();
    test58();

    test60();
    test61();
    test62();
    test63();
    test64();
    test65();
    test66();
    test67();
    test68();
    test69();
    test70();

    test5785();
    test72();
    test73();
    test74();
    test75();
    test76();
    test77();
    test78();
    test79();
    test80();
    test81();
    test82();
    test83();
    test3559();
    test84();
    test85();
    test2006();
    test8442();
    test86();
    test87();
    test2486();
    test5554();
    test88();
    test7545();
    test89();
    test90();
    test91();
    test92();
    test4536();
    test93();
    test94();
    test95();
    test5403();
    test96();
    test97();
    test98();
    test99();
    test100();
    test101();

    test103();
    test104();
    test105();
    test3927();
    test107();

    test109();

    test111();

    test113();

    test115();
    test116();
    test117();
    test3822();
    test6545();
    test118();
    test5081();

    test120();
    test10724();
    test122();
    test123();
    test124();
    test125();
    test3133();
    test6763();

    test127();
    test128();
    test1891();
    test129();
    test130();
    test1064();
    test131();
    test132();
    test133();
    test134();
    test135();
    test136();
    test137();
    test138();
    test1962();
    test139();
    test140();
    test141();
    test6317();
    test142();
    test143();
    test144();
    test145();
    test146();
    test147();
    test6685();
    test148();
    test149();
    test2356();
    test11238();
    test2540();
    test150();
    test151();
    test152();
    test153();
    test154();
    test155();
    test156();
    test658();
    test4258();
    test4539();
    test4596();
    test4963();
    test4031();
    test5437();
    test6230();
    test6264();
    test6284();
    test6295();
    test6293();
    test5046();
    test1471();
    test6335();
    test1687();
    test6228();
    test3733();
    test4392();
    test6220();
    test5799();
    test157();
    test6473();
    test6630();
    test6690();
    test2953();
    test2997();
    test4647();
    test5696();
    test6084();
    test6488();
    test6836();
    test6837();
    test6927();
    test6733();
    test6813();
    test6859();
    test6910();
    test6902();
    test6330();
    test6868();
    test2856();
    test3091();
    test6056();
    test6356();
    test7073();
    test7150();
    test7160();
    test7168();
    test7170();
    test7196();
    test7285();
    test7321();
    test3282();
    test7534();
    test7534cov();
    test7618();
    test7621();
    test11417();
    test7682();
    test7735();
    test7823();
    test7871();
    test7906();
    test7907();
    test8004();
    test8064();
    test8105();
    test159();
    test8283();
    test8395();
    test5749();
    test8396();
    test160();
    test8665();
    test8108();
    test8360();
    test9577();
    test6141();
    test199();
    test8526();
    test161();
    test8819();
    test8917();
    test8945();
    test11805();
    test163();
    test9428();
    test9477();
    test9538();
    test9700();
    test9834();
    test9883();
    test10091();
    test9130();
    test10542();
    test10539();
    test10634();
    test7254();
    test11075();
    test11317();
<<<<<<< HEAD
    test12153();
=======
    test12044();
>>>>>>> c3c48e7d

    printf("Success\n");
    return 0;
}<|MERGE_RESOLUTION|>--- conflicted
+++ resolved
@@ -7199,11 +7199,7 @@
     test7254();
     test11075();
     test11317();
-<<<<<<< HEAD
     test12153();
-=======
-    test12044();
->>>>>>> c3c48e7d
 
     printf("Success\n");
     return 0;
