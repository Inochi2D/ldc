include ../common.mak

<<<<<<< HEAD
# LDC: disable on Windows (gcc cmdline...)
ifneq (,$(findstring win,$(OS)))
TESTS:=
else
TESTS:=array
endif
=======
TESTS:=array allocator new
>>>>>>> f9615f3a

.PHONY: all clean

# osx32 does not link properly, nobody uses it anyway...
ifeq ($(OS)$(MODEL), osx32)

all:

clean:

else
all: $(addprefix $(ROOT)/,$(addsuffix .done,$(TESTS)))

$(ROOT)/%.done : $(ROOT)/%
	@echo Testing $*
	$(QUIET)$(TIMELIMIT)$(ROOT)/$* $(RUN_ARGS)
	@touch $@

$(ROOT)/%: $(SRC)/%.cpp $(SRC)/%_test.d
	mkdir -p $(dir $@)
	$(QUIET)$(DMD) $(DFLAGS) -main -unittest -c -of=$(ROOT)/$*_d.o $(SRC)/$*_test.d
	$(QUIET)$(CXX) $(CXXFLAGS_BASE) -o $@ $< $(ROOT)/$*_d.o $(DRUNTIME) -lpthread

clean:
	rm -rf $(GENERATED)
endif<|MERGE_RESOLUTION|>--- conflicted
+++ resolved
@@ -1,15 +1,11 @@
 include ../common.mak
 
-<<<<<<< HEAD
 # LDC: disable on Windows (gcc cmdline...)
 ifneq (,$(findstring win,$(OS)))
 TESTS:=
 else
-TESTS:=array
+TESTS:=array allocator new
 endif
-=======
-TESTS:=array allocator new
->>>>>>> f9615f3a
 
 .PHONY: all clean
 
